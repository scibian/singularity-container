# Contributors to SingularityCE

## Maintainers

The SingularityCE maintainers are responsible for stewardship of the project,
and maintaining the repository and infrastructure.

<<<<<<< HEAD
    - Adam Hughes <adam@sylabs.io>, <stickmanica@gmail.com>
    - Cedric Clerget <cedric@sylabs.io>, <cedric.clerget@univ-fcomte.fr>
    - David Trudgian <david.trudgian@sylabs.io>, <dave@trudgian.net>
=======
```text
- Adam Hughes <adam@sylabs.io>, <stickmanica@gmail.com>
- David Trudgian <david.trudgian@sylabs.io>, <dave@trudgian.net>
- Mike Frisch <michael.frisch@sylabs.io>
```
>>>>>>> c50cee4e

## Contributors

<<<<<<< HEAD
    - Adam Hughes <adam@sylabs.io>, <stickmanica@gmail.com>
    - Adam Simpson <asimpson@nvidia.com>, <adambsimpson@gmail.com>
    - Afif Elghraoui <afif.elghraoui@nih.gov>
    - Amanda Duffy <aduffy@lenovo.com>
    - Ana Guerrero Lopez <aguerrero@suse.com>
    - Ángel Bejarano <abejarano@ontropos.com>
    - Aron Öfjörð Jóhannesson <aron1991@gmail.com>
    - Bernard Li <bernardli@lbl.gov>
    - Brian Bockelman <bbockelm@cse.unl.edu>
    - Carl Madison <carl@sylabs.io>
    - Cedric Clerget <cedric@sylabs.io>, <cedric.clerget@univ-fcomte.fr>
    - Chris Hollowell <hollowec@bnl.gov>
    - Christian Neyers <foss@neyers.org>
    - Daniele Tamino <daniele.tamino@gmail.com>
    - Dave Dykstra <dwd@fnal.gov>
    - Dave Godlove <d@sylabs.io>, <davidgodlove@gmail.com>
    - Dave Love <d.love@liverpool.ac.uk>
    - David Trudgian <david.trudgian@utsouthwestern.edu>, <david.trudgian@sylabs.io>, <dave@trudgian.net>
    - Diana Langenbach <dcl@dcl.sh>
    - Divya Cote <divya.cote@gmail.com>
    - Eduardo Arango <eduardo@sylabs.io>, <arangogutierrez@gmail.com>
    - Egbert Eich <eich@suse.com>
    - Eric Müller <mueller@kip.uni-heidelberg.de>
    - Felix Abecassis <fabecassis@nvidia.com>
    - Geoffroy Vallee <geoffroy@sylabs.io>, <geoffroy.vallee@gmail.com>
    - George Hartzell <hartzell@alerce.com>
    - Gert Hulselmans <gert.hulselmans@kuleuven.vib.be>
    - Götz Waschk <goetz.waschk@desy.de>
    - Hakon Enger <hakonenger@github.com>
    - Hugo Meiland <hugo.meiland@microsoft.com>
    - Ian Kaneshiro <ian@sylabs.io>, <iankane@umich.edu>
    - Jack Morrison <morrisonjc@ornl.gov>, <jack@rescale.com>
    - Jacob Chappell <chappellind@gmail.com>, <jacob.chappell@uky.edu>
    - Jarrod Johnson <jjohnson2@lenovo.com>
    - Jason Stover <jms@sylabs.io>, <jason.stover@gmail.com>
    - Jeff Kriske <jekriske@gmail.com>
    - Jia Li <jiali@sylabs.io>
    - Joana Chavez <joana@sylabs.io>, <j.chavezlavalle@gmail.com>
    - Josef Hrabal <josef.hrabal@vsb.cz>
    - Justin Cook <justin@sylabs.io>
    - Justin Riley <justin_riley@harvard.edu>
    - Krishna Muriki <kmuriki@lbl.gov>
    - Kumar Sukhani <kumarsukhani@gmail.com>
    - Kundan Kumar <iamkundankumar28@gmail.com>
    - Maciej Sieczka <msieczka@sieczka.org>
    - Marcelo Magallon <marcelo@sylabs.io>
    - Mark Egan-Fuller <markeganfuller@googlemail.com>
    - Matt Wiens <mwiens91@gmail.com>
    - Michael Bauer <m@sylabs.io>, <bauerm@umich.edu>
    - Michael Herzberg <michael@mherzberg.de>
    - Michael Milton <ttmigueltt@gmail.com>
    - Michael Moore <michael.moore@nuance.com>
    - Mike Frisch <michael.frisch@sylabs.io>
    - Mike Gray <mike@sylabs.io>
    - Nathan Chou <nathan.chou@sylabs.io>, <choun@berkeley.edu>
    - Nathan Lin <nathan.lin@yale.edu>
    - Oleksandr Moskalenko <om@rc.ufl.edu>
    - Oliver Breitwieser <obreitwi@kip.uni-heidelberg.de>, <oliver@breitwieser.eu>
    - Oliver Freyermuth <freyermuth@physik.uni-bonn.de>
    - Olivier Sallou <olivier.sallou@irisa.fr>
    - Peter Steinbach <steinbach@scionics.de>
    - Petr Votava <votava.petr@gene.com>
    - Rafal Gumienny <rafal.gumienny@gmail.com>
    - Ralph Castain <rhc@open-mpi.org>
    - Rémy Dernat <remy.dernat@umontpellier.fr>
    - Richard Neuboeck <hawk@tbi.univie.ac.at>
    - Sasha Yakovtseva <sasha@sylabs.io>, <sashayakovtseva@gmail.com>
    - Satish Chebrolu  <satish@sylabs.io>
    - Shane Loretz <sloretz@openrobotics.org>, <shane.loretz@gmail.com>
    - Shengjing Zhu <i@zhsj.me>
    - Tarcisio Fedrizzi <tarcisio.fedrizzi@gmail.com>
    - Thomas Hamel <hmlth@t-hamel.fr>
    - Tim Wright <7im.Wright@protonmail.com>
    - Tru Huynh <tru@pasteur.fr>
    - Vanessa Sochat <vsochat@stanford.edu>
    - Westley Kurtzer <westley@sylabs.io>, <westleyk@nym.hush.com>
    - Yannick Cote <y@sylabs.io>, <yhcote@gmail.com>
    - Yaroslav Halchenko <debian@onerussian.com>
    - Onur Yılmaz <csonuryilmaz@gmail.com>
    - Pranathi Locula <locula@deshaw.com>
=======
The following have contributed code and/or documentation to this repository.

```text
- Adam Hughes <adam@sylabs.io>, <stickmanica@gmail.com>
- Adam Simpson <asimpson@nvidia.com>, <adambsimpson@gmail.com>
- Afif Elghraoui <afif.elghraoui@nih.gov>
- Amanda Duffy <aduffy@lenovo.com>
- Ana Guerrero Lopez <aguerrero@suse.com>
- Ángel Bejarano <abejarano@ontropos.com>
- Apuã Paquola <apuapaquola@gmail.com>
- Aron Öfjörð Jóhannesson <aron1991@gmail.com>
- Bernard Li <bernardli@lbl.gov>
- Brian Bockelman <bbockelm@cse.unl.edu>
- Carl Madison <carl@sylabs.io>
- Cedric Clerget <cedric@ctrliq.com>, <cedric.clerget@univ-fcomte.fr>
- Chris Burr <christopher.burr@cern.ch>
- Chris Hollowell <hollowec@bnl.gov>
- Christian Neyers <foss@neyers.org>
- Daniele Tamino <daniele.tamino@gmail.com>
- Dave Dykstra <dwd@fnal.gov>
- Dave Godlove <d@sylabs.io>, <davidgodlove@gmail.com>
- Dave Love <d.love@liverpool.ac.uk>
- David Trudgian <david.trudgian@sylabs.io>, <dave@trudgian.net>
- Diana Langenbach <dcl@dcl.sh>
- Dimitri Papadopoulos <3234522+DimitriPapadopoulos@users.noreply.github.com>
- Divya Cote <divya.cote@gmail.com>
- Eduardo Arango <eduardo@sylabs.io>, <arangogutierrez@gmail.com>
- Egbert Eich <eich@suse.com>
- Eric Müller <mueller@kip.uni-heidelberg.de>
- Felix Abecassis <fabecassis@nvidia.com>
- Geoffroy Vallee <geoffroy@sylabs.io>, <geoffroy.vallee@gmail.com>
- George Hartzell <hartzell@alerce.com>
- Gert Hulselmans <gert.hulselmans@kuleuven.vib.be>
- Götz Waschk <goetz.waschk@desy.de>
- Gregory M. Kurtzer <gmk@resf.org>, <gmkurtzer@gmail.com>, <gmk@ctrliq.com>
- Hakon Enger <hakonenger@github.com>
- Hugo Meiland <hugo.meiland@microsoft.com>
- Ian Kaneshiro <ian@ctrliq.com>, <iankane@umich.edu>
- Jack Morrison <morrisonjc@ornl.gov>, <jack@rescale.com>
- Jacob Chappell <chappellind@gmail.com>, <jacob.chappell@uky.edu>
- Jarrod Johnson <jjohnson2@lenovo.com>
- Jason Stover <jms@sylabs.io>, <jason.stover@gmail.com>
- Jeff Kriske <jekriske@gmail.com>
- Jia Li <jiali@sylabs.io>
- Joana Chavez <joana@sylabs.io>, <j.chavezlavalle@gmail.com>
- Josef Hrabal <josef.hrabal@vsb.cz>
- Justin Cook <justin@sylabs.io>
- Justin Riley <justin_riley@harvard.edu>
- Krishna Muriki <kmuriki@lbl.gov>
- Kumar Sukhani <kumarsukhani@gmail.com>
- Kundan Kumar <iamkundankumar28@gmail.com>
- Maciej Sieczka <msieczka@sieczka.org>
- Marcelo Magallon <marcelo@sylabs.io>
- Mark Egan-Fuller <markeganfuller@googlemail.com>
- Matt Wiens <mwiens91@gmail.com>
- Michael Bauer <m@sylabs.io>, <bauerm@umich.edu>
- Michael Herzberg <michael@mherzberg.de>
- Michael Milton <ttmigueltt@gmail.com>
- Michael Moore <michael.moore@nuance.com>
- Mike Frisch <michael.frisch@sylabs.io>
- Mike Gray <mike@sylabs.io>
- Nathan Chou <nathan.chou@sylabs.io>, <choun@berkeley.edu>
- Nathan Lin <nathan.lin@yale.edu>
- Oleksandr Moskalenko <om@rc.ufl.edu>
- Oliver Breitwieser <obreitwi@kip.uni-heidelberg.de>, <oliver@breitwieser.eu>
- Oliver Freyermuth <freyermuth@physik.uni-bonn.de>
- Olivier Sallou <olivier.sallou@irisa.fr>
- Peter Steinbach <steinbach@scionics.de>
- Petr Votava <votava.petr@gene.com>
- Rafal Gumienny <rafal.gumienny@gmail.com>
- Ralph Castain <rhc@open-mpi.org>
- Rémy Dernat <remy.dernat@umontpellier.fr>
- Richard Hattersley <richard.hattersley@metoffice.gov.uk>
- Richard Neuboeck <hawk@tbi.univie.ac.at>
- Sasha Yakovtseva <sasha@sylabs.io>, <sashayakovtseva@gmail.com>
- Satish Chebrolu  <satish@sylabs.io>
- Shane Loretz <sloretz@openrobotics.org>, <shane.loretz@gmail.com>
- Shengjing Zhu <i@zhsj.me>
- Tarcisio Fedrizzi <tarcisio.fedrizzi@gmail.com>
- Thomas Hamel <hmlth@t-hamel.fr>
- Tim Wright <7im.Wright@protonmail.com>
- Tru Huynh <tru@pasteur.fr>
- Tyson Whitehead <twhitehead@gmail.com>
- Vanessa Sochat <vsoch@users.noreply.github.com>
- Westley Kurtzer <westley@sylabs.io>, <westleyk@nym.hush.com>
- Yannick Cote <y@sylabs.io>, <yhcote@gmail.com>
- Yaroslav Halchenko <debian@onerussian.com>
- Onur Yılmaz <csonuryilmaz@gmail.com>
- Pranathi Locula <locula@deshaw.com>
```
>>>>>>> c50cee4e
<|MERGE_RESOLUTION|>--- conflicted
+++ resolved
@@ -5,102 +5,14 @@
 The SingularityCE maintainers are responsible for stewardship of the project,
 and maintaining the repository and infrastructure.
 
-<<<<<<< HEAD
-    - Adam Hughes <adam@sylabs.io>, <stickmanica@gmail.com>
-    - Cedric Clerget <cedric@sylabs.io>, <cedric.clerget@univ-fcomte.fr>
-    - David Trudgian <david.trudgian@sylabs.io>, <dave@trudgian.net>
-=======
 ```text
 - Adam Hughes <adam@sylabs.io>, <stickmanica@gmail.com>
 - David Trudgian <david.trudgian@sylabs.io>, <dave@trudgian.net>
 - Mike Frisch <michael.frisch@sylabs.io>
 ```
->>>>>>> c50cee4e
 
 ## Contributors
 
-<<<<<<< HEAD
-    - Adam Hughes <adam@sylabs.io>, <stickmanica@gmail.com>
-    - Adam Simpson <asimpson@nvidia.com>, <adambsimpson@gmail.com>
-    - Afif Elghraoui <afif.elghraoui@nih.gov>
-    - Amanda Duffy <aduffy@lenovo.com>
-    - Ana Guerrero Lopez <aguerrero@suse.com>
-    - Ángel Bejarano <abejarano@ontropos.com>
-    - Aron Öfjörð Jóhannesson <aron1991@gmail.com>
-    - Bernard Li <bernardli@lbl.gov>
-    - Brian Bockelman <bbockelm@cse.unl.edu>
-    - Carl Madison <carl@sylabs.io>
-    - Cedric Clerget <cedric@sylabs.io>, <cedric.clerget@univ-fcomte.fr>
-    - Chris Hollowell <hollowec@bnl.gov>
-    - Christian Neyers <foss@neyers.org>
-    - Daniele Tamino <daniele.tamino@gmail.com>
-    - Dave Dykstra <dwd@fnal.gov>
-    - Dave Godlove <d@sylabs.io>, <davidgodlove@gmail.com>
-    - Dave Love <d.love@liverpool.ac.uk>
-    - David Trudgian <david.trudgian@utsouthwestern.edu>, <david.trudgian@sylabs.io>, <dave@trudgian.net>
-    - Diana Langenbach <dcl@dcl.sh>
-    - Divya Cote <divya.cote@gmail.com>
-    - Eduardo Arango <eduardo@sylabs.io>, <arangogutierrez@gmail.com>
-    - Egbert Eich <eich@suse.com>
-    - Eric Müller <mueller@kip.uni-heidelberg.de>
-    - Felix Abecassis <fabecassis@nvidia.com>
-    - Geoffroy Vallee <geoffroy@sylabs.io>, <geoffroy.vallee@gmail.com>
-    - George Hartzell <hartzell@alerce.com>
-    - Gert Hulselmans <gert.hulselmans@kuleuven.vib.be>
-    - Götz Waschk <goetz.waschk@desy.de>
-    - Hakon Enger <hakonenger@github.com>
-    - Hugo Meiland <hugo.meiland@microsoft.com>
-    - Ian Kaneshiro <ian@sylabs.io>, <iankane@umich.edu>
-    - Jack Morrison <morrisonjc@ornl.gov>, <jack@rescale.com>
-    - Jacob Chappell <chappellind@gmail.com>, <jacob.chappell@uky.edu>
-    - Jarrod Johnson <jjohnson2@lenovo.com>
-    - Jason Stover <jms@sylabs.io>, <jason.stover@gmail.com>
-    - Jeff Kriske <jekriske@gmail.com>
-    - Jia Li <jiali@sylabs.io>
-    - Joana Chavez <joana@sylabs.io>, <j.chavezlavalle@gmail.com>
-    - Josef Hrabal <josef.hrabal@vsb.cz>
-    - Justin Cook <justin@sylabs.io>
-    - Justin Riley <justin_riley@harvard.edu>
-    - Krishna Muriki <kmuriki@lbl.gov>
-    - Kumar Sukhani <kumarsukhani@gmail.com>
-    - Kundan Kumar <iamkundankumar28@gmail.com>
-    - Maciej Sieczka <msieczka@sieczka.org>
-    - Marcelo Magallon <marcelo@sylabs.io>
-    - Mark Egan-Fuller <markeganfuller@googlemail.com>
-    - Matt Wiens <mwiens91@gmail.com>
-    - Michael Bauer <m@sylabs.io>, <bauerm@umich.edu>
-    - Michael Herzberg <michael@mherzberg.de>
-    - Michael Milton <ttmigueltt@gmail.com>
-    - Michael Moore <michael.moore@nuance.com>
-    - Mike Frisch <michael.frisch@sylabs.io>
-    - Mike Gray <mike@sylabs.io>
-    - Nathan Chou <nathan.chou@sylabs.io>, <choun@berkeley.edu>
-    - Nathan Lin <nathan.lin@yale.edu>
-    - Oleksandr Moskalenko <om@rc.ufl.edu>
-    - Oliver Breitwieser <obreitwi@kip.uni-heidelberg.de>, <oliver@breitwieser.eu>
-    - Oliver Freyermuth <freyermuth@physik.uni-bonn.de>
-    - Olivier Sallou <olivier.sallou@irisa.fr>
-    - Peter Steinbach <steinbach@scionics.de>
-    - Petr Votava <votava.petr@gene.com>
-    - Rafal Gumienny <rafal.gumienny@gmail.com>
-    - Ralph Castain <rhc@open-mpi.org>
-    - Rémy Dernat <remy.dernat@umontpellier.fr>
-    - Richard Neuboeck <hawk@tbi.univie.ac.at>
-    - Sasha Yakovtseva <sasha@sylabs.io>, <sashayakovtseva@gmail.com>
-    - Satish Chebrolu  <satish@sylabs.io>
-    - Shane Loretz <sloretz@openrobotics.org>, <shane.loretz@gmail.com>
-    - Shengjing Zhu <i@zhsj.me>
-    - Tarcisio Fedrizzi <tarcisio.fedrizzi@gmail.com>
-    - Thomas Hamel <hmlth@t-hamel.fr>
-    - Tim Wright <7im.Wright@protonmail.com>
-    - Tru Huynh <tru@pasteur.fr>
-    - Vanessa Sochat <vsochat@stanford.edu>
-    - Westley Kurtzer <westley@sylabs.io>, <westleyk@nym.hush.com>
-    - Yannick Cote <y@sylabs.io>, <yhcote@gmail.com>
-    - Yaroslav Halchenko <debian@onerussian.com>
-    - Onur Yılmaz <csonuryilmaz@gmail.com>
-    - Pranathi Locula <locula@deshaw.com>
-=======
 The following have contributed code and/or documentation to this repository.
 
 ```text
@@ -190,5 +102,4 @@
 - Yaroslav Halchenko <debian@onerussian.com>
 - Onur Yılmaz <csonuryilmaz@gmail.com>
 - Pranathi Locula <locula@deshaw.com>
-```
->>>>>>> c50cee4e
+```