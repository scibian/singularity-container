# This file contains all of the rules for building the singularity CLI binary

# singularity build config
singularity_build_config := $(SOURCEDIR)/internal/pkg/buildcfg/config.go
$(singularity_build_config): $(BUILDDIR)/config.h $(SOURCEDIR)/scripts/go-generate
	$(V)rm -f $(singularity_build_config)
	$(V) cd $(SOURCEDIR)/internal/pkg/buildcfg && $(SOURCEDIR)/scripts/go-generate

CLEANFILES += $(singularity_build_config)

# contain singularity_SOURCE variable list
singularity_deps := $(BUILDDIR_ABSPATH)/singularity.d

-include $(singularity_deps)

$(singularity_deps): $(GO_MODFILES)
	@echo " GEN GO DEP" $@
	$(V)$(SOURCEDIR)/makeit/gengodep -v3 "$(GO)" "singularity_SOURCE" "$(GO_TAGS)" "$@" "$(SOURCEDIR)/cmd/singularity"

# Look at dependencies file changes via singularity_deps
# because it means that a module was updated.
singularity := $(BUILDDIR)/singularity
$(singularity): $(singularity_build_config) $(singularity_deps) $(singularity_SOURCE)
	@echo " GO" $@; echo "    [+] GO_TAGS" \"$(GO_TAGS)\"
	$(V)$(GO) build $(GO_MODFLAGS) $(GO_BUILDMODE) -tags "$(GO_TAGS)" $(GO_LDFLAGS) $(GO_GCFLAGS) $(GO_ASMFLAGS) \
		-o $(BUILDDIR)/singularity $(SOURCEDIR)/cmd/singularity

singularity_INSTALL := $(DESTDIR)$(BINDIR)/singularity
$(singularity_INSTALL): $(singularity)
	@echo " INSTALL" $@
	$(V)umask 0022 && mkdir -p $(@D)
	$(V)install -m 0755 $(singularity) $(singularity_INSTALL) # set cp to install

CLEANFILES += $(singularity)
INSTALLFILES += $(singularity_INSTALL)
ALL += $(singularity)


# bash_completion file
bash_completion :=  $(BUILDDIR)/etc/bash_completion.d/singularity
$(bash_completion): $(singularity_build_config)
	@echo " GEN" $@
	$(V)rm -f $@
	$(V)mkdir -p $(@D)
	$(V)$(GO) run $(GO_MODFLAGS) -tags "$(GO_TAGS)" $(GO_GCFLAGS) $(GO_ASMFLAGS) \
		$(SOURCEDIR)/cmd/bash_completion/bash_completion.go $@

bash_completion_INSTALL := $(DESTDIR)$(SYSCONFDIR)/bash_completion.d/singularity
$(bash_completion_INSTALL): $(bash_completion)
	@echo " INSTALL" $@
	$(V)umask 0022 && mkdir -p $(@D)
	$(V)install -m 0644 $< $@

CLEANFILES += $(bash_completion)
INSTALLFILES += $(bash_completion_INSTALL)
ALL += $(bash_completion)


# singularity.conf file
config := $(BUILDDIR)/singularity.conf
config_INSTALL := $(DESTDIR)$(SYSCONFDIR)/singularity/singularity.conf
# override this to empty to avoid merging old configuration settings
old_config := $(config_INSTALL)

$(config): $(singularity_build_config) $(SOURCEDIR)/etc/conf/gen.go $(SOURCEDIR)/pkg/runtime/engine/singularity/config/config.go
	@echo " GEN $@`if [ -n "$(old_config)" ]; then echo " from $(old_config)"; fi`"
	$(V)$(GO) run $(GO_MODFLAGS) $(GO_GCFLAGS) $(GO_ASMFLAGS) $(SOURCEDIR)/etc/conf/gen.go \
		$(old_config) $(config)

$(config_INSTALL): $(config)
	@echo " INSTALL" $@
	$(V)umask 0022 && mkdir -p $(@D)
	$(V)install -m 0644 $< $@

INSTALLFILES += $(config_INSTALL)
ALL += $(config)

# remote config file
remote_config := $(SOURCEDIR)/etc/remote.yaml

remote_config_INSTALL := $(DESTDIR)$(SYSCONFDIR)/singularity/remote.yaml
$(remote_config_INSTALL): $(remote_config)
	@echo " INSTALL" $@
	$(V)umask 0022 && mkdir -p $(@D)
	$(V)install -m 0644 $< $@

<<<<<<< HEAD
INSTALLFILES += $(remote_config_INSTALL)
=======
INSTALLFILES += $(remote_config_INSTALL)

man_pages := $(BUILDDIR)$(MANDIR)/man1
$(man_pages): singularity
	@echo " MAN" $@
	mkdir -p $@
	$(V)$(GO) run $(GO_MODFLAGS) -tags "$(GO_TAGS)" $(GO_GCFLAGS) $(GO_ASMFLAGS) \
		$(SOURCEDIR)/cmd/docs/docs.go man --dir $@

man_pages_INSTALL := $(DESTDIR)$(MANDIR)/man1
$(man_pages_INSTALL): $(man_pages)
	@echo " INSTALL" $@
	$(V)umask 0022 && mkdir -p $@
	$(V)install -m 0644 -t $@ $(man_pages)/*

INSTALLFILES += $(man_pages_INSTALL)
ALL += $(man_pages)
>>>>>>> c50cee4e
<|MERGE_RESOLUTION|>--- conflicted
+++ resolved
@@ -84,9 +84,6 @@
 	$(V)umask 0022 && mkdir -p $(@D)
 	$(V)install -m 0644 $< $@
 
-<<<<<<< HEAD
-INSTALLFILES += $(remote_config_INSTALL)
-=======
 INSTALLFILES += $(remote_config_INSTALL)
 
 man_pages := $(BUILDDIR)$(MANDIR)/man1
@@ -103,5 +100,4 @@
 	$(V)install -m 0644 -t $@ $(man_pages)/*
 
 INSTALLFILES += $(man_pages_INSTALL)
-ALL += $(man_pages)
->>>>>>> c50cee4e
+ALL += $(man_pages)