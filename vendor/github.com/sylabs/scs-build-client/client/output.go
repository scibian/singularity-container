// Copyright (c) 2018-2022, Sylabs Inc. All rights reserved.
// This software is licensed under a 3-clause BSD license. Please consult the
// LICENSE.md file distributed with the sources of this project regarding your
// rights to use or distribute this software.

package client

import (
	"context"
	"crypto/tls"
	"fmt"
	"io"
	"net/http"
	"net/url"
	"time"

	"github.com/gorilla/websocket"
)

// GetOutput streams build output for the provided buildID to w. The context controls the lifetime
// of the request.
func (c *Client) GetOutput(ctx context.Context, buildID string, w io.Writer) error {
	u := c.baseURL.ResolveReference(&url.URL{
		Path: "v1/build-ws/" + buildID,
	})

<<<<<<< HEAD
// GetOutput reads the build output log for the provided buildID - streaming to
// OutputReader. The context controls the lifetime of the request.
func (c *Client) GetOutput(ctx context.Context, buildID string, or OutputReader) error {
	u := c.BaseURL.ResolveReference(&url.URL{
		Path: "v1/build-ws/" + buildID,
	})

=======
>>>>>>> c50cee4e
	wsScheme := "ws"
	if c.baseURL.Scheme == "https" {
		wsScheme = "wss"
	}
	u.Scheme = wsScheme

	h := http.Header{}
	c.setRequestHeaders(h)

	dialer := websocket.DefaultDialer

	// Due to this issue (https://github.com/gorilla/websocket/issues/601), it is not possible
	// clone the 'c.HTTPClient' transport, so we take only the InsecureSkipVerify and RootCAs
	// parameters.
	if tr, ok := c.httpClient.Transport.(*http.Transport); ok {
		dialer.TLSClientConfig = &tls.Config{
			InsecureSkipVerify: tr.TLSClientConfig.InsecureSkipVerify,
			RootCAs:            tr.TLSClientConfig.RootCAs,
		}
	}

	ws, resp, err := dialer.DialContext(ctx, u.String(), h)
	if err != nil {
		return fmt.Errorf("failed to dial: %w", err)
	}
	defer resp.Body.Close()
	defer ws.Close()

	errChan := make(chan error)

	go func() {
		defer close(errChan)
		errChan <- func() error {
			for {
				// Read from websocket
				mt, r, err := ws.NextReader()
				if websocket.IsCloseError(err, websocket.CloseNormalClosure) {
					return nil
				} else if err != nil {
					return fmt.Errorf("failed to read output: %w", err)
				}

				if mt != websocket.TextMessage {
					continue
				}

				if _, err := io.Copy(w, r); err != nil {
					return fmt.Errorf("failed to copy output: %w", err)
				}
			}
		}()
	}()

	select {
	case <-ctx.Done():
		ctx, cancel := context.WithTimeout(context.Background(), 5*time.Second)
		defer cancel()

		_ = c.Cancel(ctx, buildID) //nolint:contextcheck

		ws.Close()

		<-errChan
		return nil
	case err := <-errChan:
		return err
	}
}<|MERGE_RESOLUTION|>--- conflicted
+++ resolved
@@ -24,16 +24,6 @@
 		Path: "v1/build-ws/" + buildID,
 	})
 
-<<<<<<< HEAD
-// GetOutput reads the build output log for the provided buildID - streaming to
-// OutputReader. The context controls the lifetime of the request.
-func (c *Client) GetOutput(ctx context.Context, buildID string, or OutputReader) error {
-	u := c.BaseURL.ResolveReference(&url.URL{
-		Path: "v1/build-ws/" + buildID,
-	})
-
-=======
->>>>>>> c50cee4e
 	wsScheme := "ws"
 	if c.baseURL.Scheme == "https" {
 		wsScheme = "wss"
