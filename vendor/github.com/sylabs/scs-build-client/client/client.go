--- conflicted
+++ resolved
@@ -13,11 +13,6 @@
 	"net/http"
 	"net/url"
 	"strings"
-<<<<<<< HEAD
-
-	"github.com/go-log/log"
-=======
->>>>>>> c50cee4e
 )
 
 // errUnsupportedProtocolScheme is returned when an unsupported protocol scheme is encountered.
@@ -86,19 +81,6 @@
 	}
 }
 
-<<<<<<< HEAD
-	// If baseURL has a path component, ensure it is terminated with a separator, to prevent
-	// url.ResolveReference from stripping the final component of the path when constructing
-	// request URL.
-	if p := baseURL.Path; p != "" && !strings.HasSuffix(p, "/") {
-		baseURL.Path += "/"
-	}
-
-	c = &Client{
-		BaseURL:   baseURL,
-		AuthToken: cfg.AuthToken,
-		UserAgent: cfg.UserAgent,
-=======
 // Client describes the client details.
 type Client struct {
 	baseURL     *url.URL     // Parsed base URL.
@@ -118,7 +100,6 @@
 	co := clientOptions{
 		baseURL:    defaultBaseURL,
 		httpClient: http.DefaultClient,
->>>>>>> c50cee4e
 	}
 
 	// Apply options.
@@ -144,20 +125,12 @@
 	return &c, nil
 }
 
-<<<<<<< HEAD
-// newRequest returns a new Request given a method, relative path, query, and optional body.
-func (c *Client) newRequest(method, path string, body io.Reader) (r *http.Request, err error) {
-	u := c.BaseURL.ResolveReference(&url.URL{
-		Path: strings.TrimPrefix(path, "/"), // trim leading separator as path is relative.
-	})
-=======
 // newRequest returns a new Request given a method, ref, and optional body.
 //
 // The context controls the entire lifetime of a request and its response: obtaining a connection,
 // sending the request, and reading the response headers and body.
 func (c *Client) newRequest(ctx context.Context, method string, ref *url.URL, body io.Reader) (*http.Request, error) {
 	u := c.baseURL.ResolveReference(ref)
->>>>>>> c50cee4e
 
 	r, err := http.NewRequestWithContext(ctx, method, u.String(), body)
 	if err != nil {
