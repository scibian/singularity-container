--- conflicted
+++ resolved
@@ -43,21 +43,11 @@
 	TotalSize int    `json:"totalSize,omitempty"`
 }
 
-<<<<<<< HEAD
-var (
-	// JSONErrorUnauthorized is a generic 401 unauthorized response
-	JSONErrorUnauthorized = &Error{
-		Code:    http.StatusUnauthorized,
-		Message: "Unauthorized",
-	}
-)
-=======
 // JSONErrorUnauthorized is a generic 401 unauthorized response
 var JSONErrorUnauthorized = &Error{
 	Code:    http.StatusUnauthorized,
 	Message: "Unauthorized",
 }
->>>>>>> c50cee4e
 
 // Response is the top level container of all of our REST API responses.
 type Response struct {
