--- conflicted
+++ resolved
@@ -86,8 +86,6 @@
 
 ## Log
 
-<<<<<<< HEAD
-=======
 ### 2021-02-02
 
 Mituo Heijo has fuzzed xz and found a bug in the function readIndexBody. The
@@ -96,7 +94,6 @@
 did panic. The fix is to check the number against the expected number of records
 before allocating the records.
 
->>>>>>> c50cee4e
 ### 2020-12-17
 
 Release v0.5.9 fixes warnings, a typo and adds SECURITY.md.
