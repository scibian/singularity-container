--- conflicted
+++ resolved
@@ -31,11 +31,7 @@
 	Sizes []float64
 }
 
-<<<<<<< HEAD
-// NewBuddyInfo reads the buddyinfo statistics from the specified `proc` filesystem.
-=======
 // BuddyInfo reads the buddyinfo statistics from the specified `proc` filesystem.
->>>>>>> c50cee4e
 func (fs FS) BuddyInfo() ([]BuddyInfo, error) {
 	file, err := os.Open(fs.proc.Path("buddyinfo"))
 	if err != nil {
