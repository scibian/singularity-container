// Copyright 2017 Prometheus Team
// Licensed under the Apache License, Version 2.0 (the "License");
// you may not use this file except in compliance with the License.
// You may obtain a copy of the License at
//
// http://www.apache.org/licenses/LICENSE-2.0
//
// Unless required by applicable law or agreed to in writing, software
// distributed under the License is distributed on an "AS IS" BASIS,
// WITHOUT WARRANTIES OR CONDITIONS OF ANY KIND, either express or implied.
// See the License for the specific language governing permissions and
// limitations under the License.

package procfs

import (
	"bufio"
	"fmt"
	"os"
	"strconv"
	"strings"
)

// XfrmStat models the contents of /proc/net/xfrm_stat.
type XfrmStat struct {
	// All errors which are not matched by other
	XfrmInError int
	// No buffer is left
	XfrmInBufferError int
	// Header Error
	XfrmInHdrError int
	// No state found
	// i.e. either inbound SPI, address, or IPSEC protocol at SA is wrong
	XfrmInNoStates int
	// Transformation protocol specific error
	// e.g. SA Key is wrong
	XfrmInStateProtoError int
	// Transformation mode specific error
	XfrmInStateModeError int
	// Sequence error
	// e.g. sequence number is out of window
	XfrmInStateSeqError int
	// State is expired
	XfrmInStateExpired int
	// State has mismatch option
	// e.g. UDP encapsulation type is mismatched
	XfrmInStateMismatch int
	// State is invalid
	XfrmInStateInvalid int
	// No matching template for states
	// e.g. Inbound SAs are correct but SP rule is wrong
	XfrmInTmplMismatch int
	// No policy is found for states
	// e.g. Inbound SAs are correct but no SP is found
	XfrmInNoPols int
	// Policy discards
	XfrmInPolBlock int
	// Policy error
	XfrmInPolError int
	// All errors which are not matched by others
	XfrmOutError int
	// Bundle generation error
	XfrmOutBundleGenError int
	// Bundle check error
	XfrmOutBundleCheckError int
	// No state was found
	XfrmOutNoStates int
	// Transformation protocol specific error
	XfrmOutStateProtoError int
	// Transportation mode specific error
	XfrmOutStateModeError int
	// Sequence error
	// i.e sequence number overflow
	XfrmOutStateSeqError int
	// State is expired
	XfrmOutStateExpired int
	// Policy discads
	XfrmOutPolBlock int
	// Policy is dead
	XfrmOutPolDead int
	// Policy Error
	XfrmOutPolError     int
	XfrmFwdHdrError     int
	XfrmOutStateInvalid int
	XfrmAcquireError    int
}

// NewXfrmStat reads the xfrm_stat statistics.
func NewXfrmStat() (XfrmStat, error) {
	fs, err := NewFS(DefaultMountPoint)
	if err != nil {
		return XfrmStat{}, err
	}

	return fs.NewXfrmStat()
}

// NewXfrmStat reads the xfrm_stat statistics from the 'proc' filesystem.
func (fs FS) NewXfrmStat() (XfrmStat, error) {
	file, err := os.Open(fs.proc.Path("net/xfrm_stat"))
	if err != nil {
		return XfrmStat{}, err
	}
	defer file.Close()

	var (
		x = XfrmStat{}
		s = bufio.NewScanner(file)
	)

	for s.Scan() {
		fields := strings.Fields(s.Text())

		if len(fields) != 2 {
<<<<<<< HEAD
			return XfrmStat{}, fmt.Errorf(
				"couldn't parse %s line %s", file.Name(), s.Text())
=======
			return XfrmStat{}, fmt.Errorf("couldn't parse %q line %q", file.Name(), s.Text())
>>>>>>> c50cee4e
		}

		name := fields[0]
		value, err := strconv.Atoi(fields[1])
		if err != nil {
			return XfrmStat{}, err
		}

		switch name {
		case "XfrmInError":
			x.XfrmInError = value
		case "XfrmInBufferError":
			x.XfrmInBufferError = value
		case "XfrmInHdrError":
			x.XfrmInHdrError = value
		case "XfrmInNoStates":
			x.XfrmInNoStates = value
		case "XfrmInStateProtoError":
			x.XfrmInStateProtoError = value
		case "XfrmInStateModeError":
			x.XfrmInStateModeError = value
		case "XfrmInStateSeqError":
			x.XfrmInStateSeqError = value
		case "XfrmInStateExpired":
			x.XfrmInStateExpired = value
		case "XfrmInStateInvalid":
			x.XfrmInStateInvalid = value
		case "XfrmInTmplMismatch":
			x.XfrmInTmplMismatch = value
		case "XfrmInNoPols":
			x.XfrmInNoPols = value
		case "XfrmInPolBlock":
			x.XfrmInPolBlock = value
		case "XfrmInPolError":
			x.XfrmInPolError = value
		case "XfrmOutError":
			x.XfrmOutError = value
		case "XfrmInStateMismatch":
			x.XfrmInStateMismatch = value
		case "XfrmOutBundleGenError":
			x.XfrmOutBundleGenError = value
		case "XfrmOutBundleCheckError":
			x.XfrmOutBundleCheckError = value
		case "XfrmOutNoStates":
			x.XfrmOutNoStates = value
		case "XfrmOutStateProtoError":
			x.XfrmOutStateProtoError = value
		case "XfrmOutStateModeError":
			x.XfrmOutStateModeError = value
		case "XfrmOutStateSeqError":
			x.XfrmOutStateSeqError = value
		case "XfrmOutStateExpired":
			x.XfrmOutStateExpired = value
		case "XfrmOutPolBlock":
			x.XfrmOutPolBlock = value
		case "XfrmOutPolDead":
			x.XfrmOutPolDead = value
		case "XfrmOutPolError":
			x.XfrmOutPolError = value
		case "XfrmFwdHdrError":
			x.XfrmFwdHdrError = value
		case "XfrmOutStateInvalid":
			x.XfrmOutStateInvalid = value
		case "XfrmAcquireError":
			x.XfrmAcquireError = value
		}

	}

	return x, s.Err()
}<|MERGE_RESOLUTION|>--- conflicted
+++ resolved
@@ -112,12 +112,7 @@
 		fields := strings.Fields(s.Text())
 
 		if len(fields) != 2 {
-<<<<<<< HEAD
-			return XfrmStat{}, fmt.Errorf(
-				"couldn't parse %s line %s", file.Name(), s.Text())
-=======
 			return XfrmStat{}, fmt.Errorf("couldn't parse %q line %q", file.Name(), s.Text())
->>>>>>> c50cee4e
 		}
 
 		name := fields[0]
