--- conflicted
+++ resolved
@@ -67,22 +67,12 @@
 
 // IPVSStats reads the IPVS statistics from the specified `proc` filesystem.
 func (fs FS) IPVSStats() (IPVSStats, error) {
-<<<<<<< HEAD
-	file, err := os.Open(fs.proc.Path("net/ip_vs_stats"))
-	if err != nil {
-		return IPVSStats{}, err
-	}
-	defer file.Close()
-
-	return parseIPVSStats(file)
-=======
 	data, err := util.ReadFileNoStat(fs.proc.Path("net/ip_vs_stats"))
 	if err != nil {
 		return IPVSStats{}, err
 	}
 
 	return parseIPVSStats(bytes.NewReader(data))
->>>>>>> c50cee4e
 }
 
 // parseIPVSStats performs the actual parsing of `ip_vs_stats`.
