// Copyright 2018 The Prometheus Authors
// Licensed under the Apache License, Version 2.0 (the "License");
// you may not use this file except in compliance with the License.
// You may obtain a copy of the License at
//
// http://www.apache.org/licenses/LICENSE-2.0
//
// Unless required by applicable law or agreed to in writing, software
// distributed under the License is distributed on an "AS IS" BASIS,
// WITHOUT WARRANTIES OR CONDITIONS OF ANY KIND, either express or implied.
// See the License for the specific language governing permissions and
// limitations under the License.

package procfs

import (
	"bytes"
	"fmt"
	"os"

	"github.com/prometheus/procfs/internal/fs"
<<<<<<< HEAD
=======
	"github.com/prometheus/procfs/internal/util"
>>>>>>> c50cee4e
)

// Originally, this USER_HZ value was dynamically retrieved via a sysconf call
// which required cgo. However, that caused a lot of problems regarding
// cross-compilation. Alternatives such as running a binary to determine the
// value, or trying to derive it in some other way were all problematic.  After
// much research it was determined that USER_HZ is actually hardcoded to 100 on
// all Go-supported platforms as of the time of this writing. This is why we
// decided to hardcode it here as well. It is not impossible that there could
// be systems with exceptions, but they should be very exotic edge cases, and
// in that case, the worst outcome will be two misreported metrics.
//
// See also the following discussions:
//
// - https://github.com/prometheus/node_exporter/issues/52
// - https://github.com/prometheus/procfs/pull/2
// - http://stackoverflow.com/questions/17410841/how-does-user-hz-solve-the-jiffy-scaling-issue
const userHZ = 100

// ProcStat provides status information about the process,
// read from /proc/[pid]/stat.
type ProcStat struct {
	// The process ID.
	PID int
	// The filename of the executable.
	Comm string
	// The process state.
	State string
	// The PID of the parent of this process.
	PPID int
	// The process group ID of the process.
	PGRP int
	// The session ID of the process.
	Session int
	// The controlling terminal of the process.
	TTY int
	// The ID of the foreground process group of the controlling terminal of
	// the process.
	TPGID int
	// The kernel flags word of the process.
	Flags uint
	// The number of minor faults the process has made which have not required
	// loading a memory page from disk.
	MinFlt uint
	// The number of minor faults that the process's waited-for children have
	// made.
	CMinFlt uint
	// The number of major faults the process has made which have required
	// loading a memory page from disk.
	MajFlt uint
	// The number of major faults that the process's waited-for children have
	// made.
	CMajFlt uint
	// Amount of time that this process has been scheduled in user mode,
	// measured in clock ticks.
	UTime uint
	// Amount of time that this process has been scheduled in kernel mode,
	// measured in clock ticks.
	STime uint
	// Amount of time that this process's waited-for children have been
	// scheduled in user mode, measured in clock ticks.
	CUTime uint
	// Amount of time that this process's waited-for children have been
	// scheduled in kernel mode, measured in clock ticks.
	CSTime uint
	// For processes running a real-time scheduling policy, this is the negated
	// scheduling priority, minus one.
	Priority int
	// The nice value, a value in the range 19 (low priority) to -20 (high
	// priority).
	Nice int
	// Number of threads in this process.
	NumThreads int
	// The time the process started after system boot, the value is expressed
	// in clock ticks.
	Starttime uint64
	// Virtual memory size in bytes.
	VSize uint
	// Resident set size in pages.
	RSS int
<<<<<<< HEAD
=======
	// Soft limit in bytes on the rss of the process.
	RSSLimit uint64
	// Real-time scheduling priority, a number in the range 1 to 99 for processes
	// scheduled under a real-time policy, or 0, for non-real-time processes.
	RTPriority uint
	// Scheduling policy.
	Policy uint
	// Aggregated block I/O delays, measured in clock ticks (centiseconds).
	DelayAcctBlkIOTicks uint64
>>>>>>> c50cee4e

	proc fs.FS
}

// NewStat returns the current status information of the process.
//
// Deprecated: use p.Stat() instead
func (p Proc) NewStat() (ProcStat, error) {
	return p.Stat()
}
<<<<<<< HEAD

// Stat returns the current status information of the process.
func (p Proc) Stat() (ProcStat, error) {
	f, err := os.Open(p.path("stat"))
	if err != nil {
		return ProcStat{}, err
	}
	defer f.Close()
=======
>>>>>>> c50cee4e

// Stat returns the current status information of the process.
func (p Proc) Stat() (ProcStat, error) {
	data, err := util.ReadFileNoStat(p.path("stat"))
	if err != nil {
		return ProcStat{}, err
	}

	var (
		ignoreInt64  int64
		ignoreUint64 uint64

		s = ProcStat{PID: p.PID, proc: p.fs}
		l = bytes.Index(data, []byte("("))
		r = bytes.LastIndex(data, []byte(")"))
	)

	if l < 0 || r < 0 {
		return ProcStat{}, fmt.Errorf("unexpected format, couldn't extract comm %q", data)
	}

	s.Comm = string(data[l+1 : r])
	_, err = fmt.Fscan(
		bytes.NewBuffer(data[r+2:]),
		&s.State,
		&s.PPID,
		&s.PGRP,
		&s.Session,
		&s.TTY,
		&s.TPGID,
		&s.Flags,
		&s.MinFlt,
		&s.CMinFlt,
		&s.MajFlt,
		&s.CMajFlt,
		&s.UTime,
		&s.STime,
		&s.CUTime,
		&s.CSTime,
		&s.Priority,
		&s.Nice,
		&s.NumThreads,
		&ignoreInt64,
		&s.Starttime,
		&s.VSize,
		&s.RSS,
		&s.RSSLimit,
		&ignoreUint64,
		&ignoreUint64,
		&ignoreUint64,
		&ignoreUint64,
		&ignoreUint64,
		&ignoreUint64,
		&ignoreUint64,
		&ignoreUint64,
		&ignoreUint64,
		&ignoreUint64,
		&ignoreUint64,
		&ignoreUint64,
		&ignoreInt64,
		&ignoreInt64,
		&s.RTPriority,
		&s.Policy,
		&s.DelayAcctBlkIOTicks,
	)
	if err != nil {
		return ProcStat{}, err
	}

	return s, nil
}

// VirtualMemory returns the virtual memory size in bytes.
func (s ProcStat) VirtualMemory() uint {
	return s.VSize
}

// ResidentMemory returns the resident memory size in bytes.
func (s ProcStat) ResidentMemory() int {
	return s.RSS * os.Getpagesize()
}

// StartTime returns the unix timestamp of the process in seconds.
func (s ProcStat) StartTime() (float64, error) {
	fs := FS{proc: s.proc}
	stat, err := fs.Stat()
	if err != nil {
		return 0, err
	}
	return float64(stat.BootTime) + (float64(s.Starttime) / userHZ), nil
}

// CPUTime returns the total CPU user and system time in seconds.
func (s ProcStat) CPUTime() float64 {
	return float64(s.UTime+s.STime) / userHZ
}<|MERGE_RESOLUTION|>--- conflicted
+++ resolved
@@ -19,10 +19,7 @@
 	"os"
 
 	"github.com/prometheus/procfs/internal/fs"
-<<<<<<< HEAD
-=======
 	"github.com/prometheus/procfs/internal/util"
->>>>>>> c50cee4e
 )
 
 // Originally, this USER_HZ value was dynamically retrieved via a sysconf call
@@ -103,8 +100,6 @@
 	VSize uint
 	// Resident set size in pages.
 	RSS int
-<<<<<<< HEAD
-=======
 	// Soft limit in bytes on the rss of the process.
 	RSSLimit uint64
 	// Real-time scheduling priority, a number in the range 1 to 99 for processes
@@ -114,7 +109,6 @@
 	Policy uint
 	// Aggregated block I/O delays, measured in clock ticks (centiseconds).
 	DelayAcctBlkIOTicks uint64
->>>>>>> c50cee4e
 
 	proc fs.FS
 }
@@ -125,17 +119,6 @@
 func (p Proc) NewStat() (ProcStat, error) {
 	return p.Stat()
 }
-<<<<<<< HEAD
-
-// Stat returns the current status information of the process.
-func (p Proc) Stat() (ProcStat, error) {
-	f, err := os.Open(p.path("stat"))
-	if err != nil {
-		return ProcStat{}, err
-	}
-	defer f.Close()
-=======
->>>>>>> c50cee4e
 
 // Stat returns the current status information of the process.
 func (p Proc) Stat() (ProcStat, error) {
