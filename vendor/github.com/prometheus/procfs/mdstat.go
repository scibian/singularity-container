// Copyright 2018 The Prometheus Authors
// Licensed under the Apache License, Version 2.0 (the "License");
// you may not use this file except in compliance with the License.
// You may obtain a copy of the License at
//
// http://www.apache.org/licenses/LICENSE-2.0
//
// Unless required by applicable law or agreed to in writing, software
// distributed under the License is distributed on an "AS IS" BASIS,
// WITHOUT WARRANTIES OR CONDITIONS OF ANY KIND, either express or implied.
// See the License for the specific language governing permissions and
// limitations under the License.

package procfs

import (
	"fmt"
	"io/ioutil"
	"regexp"
	"strconv"
	"strings"
)

var (
<<<<<<< HEAD
	statusLineRE   = regexp.MustCompile(`(\d+) blocks .*\[(\d+)/(\d+)\] \[[U_]+\]`)
	recoveryLineRE = regexp.MustCompile(`\((\d+)/\d+\)`)
=======
	statusLineRE         = regexp.MustCompile(`(\d+) blocks .*\[(\d+)/(\d+)\] \[([U_]+)\]`)
	recoveryLineBlocksRE = regexp.MustCompile(`\((\d+)/\d+\)`)
	recoveryLinePctRE    = regexp.MustCompile(`= (.+)%`)
	recoveryLineFinishRE = regexp.MustCompile(`finish=(.+)min`)
	recoveryLineSpeedRE  = regexp.MustCompile(`speed=(.+)[A-Z]`)
	componentDeviceRE    = regexp.MustCompile(`(.*)\[\d+\]`)
>>>>>>> c50cee4e
)

// MDStat holds info parsed from /proc/mdstat.
type MDStat struct {
	// Name of the device.
	Name string
	// activity-state of the device.
	ActivityState string
	// Number of active disks.
	DisksActive int64
	// Total number of disks the device requires.
	DisksTotal int64
	// Number of failed disks.
	DisksFailed int64
<<<<<<< HEAD
=======
	// Number of "down" disks. (the _ indicator in the status line)
	DisksDown int64
>>>>>>> c50cee4e
	// Spare disks in the device.
	DisksSpare int64
	// Number of blocks the device holds.
	BlocksTotal int64
	// Number of blocks on the device that are in sync.
	BlocksSynced int64
	// progress percentage of current sync
	BlocksSyncedPct float64
	// estimated finishing time for current sync (in minutes)
	BlocksSyncedFinishTime float64
	// current sync speed (in Kilobytes/sec)
	BlocksSyncedSpeed float64
	// Name of md component devices
	Devices []string
}

// MDStat parses an mdstat-file (/proc/mdstat) and returns a slice of
// structs containing the relevant info.  More information available here:
// https://raid.wiki.kernel.org/index.php/Mdstat
func (fs FS) MDStat() ([]MDStat, error) {
	data, err := ioutil.ReadFile(fs.proc.Path("mdstat"))
	if err != nil {
<<<<<<< HEAD
		return nil, fmt.Errorf("error parsing mdstat %s: %s", fs.proc.Path("mdstat"), err)
	}
	mdstat, err := parseMDStat(data)
	if err != nil {
		return nil, fmt.Errorf("error parsing mdstat %s: %s", fs.proc.Path("mdstat"), err)
=======
		return nil, err
	}
	mdstat, err := parseMDStat(data)
	if err != nil {
		return nil, fmt.Errorf("error parsing mdstat %q: %w", fs.proc.Path("mdstat"), err)
>>>>>>> c50cee4e
	}
	return mdstat, nil
}

// parseMDStat parses data from mdstat file (/proc/mdstat) and returns a slice of
// structs containing the relevant info.
func parseMDStat(mdStatData []byte) ([]MDStat, error) {
	mdStats := []MDStat{}
	lines := strings.Split(string(mdStatData), "\n")

	for i, line := range lines {
		if strings.TrimSpace(line) == "" || line[0] == ' ' ||
			strings.HasPrefix(line, "Personalities") ||
			strings.HasPrefix(line, "unused") {
			continue
		}

		deviceFields := strings.Fields(line)
		if len(deviceFields) < 3 {
			return nil, fmt.Errorf("not enough fields in mdline (expected at least 3): %s", line)
		}
		mdName := deviceFields[0] // mdx
		state := deviceFields[2]  // active or inactive

		if len(lines) <= i+3 {
<<<<<<< HEAD
			return nil, fmt.Errorf(
				"error parsing %s: too few lines for md device",
				mdName,
			)
=======
			return nil, fmt.Errorf("error parsing %q: too few lines for md device", mdName)
>>>>>>> c50cee4e
		}

		// Failed disks have the suffix (F) & Spare disks have the suffix (S).
		fail := int64(strings.Count(line, "(F)"))
		spare := int64(strings.Count(line, "(S)"))
<<<<<<< HEAD
		active, total, size, err := evalStatusLine(lines[i], lines[i+1])

		if err != nil {
			return nil, fmt.Errorf("error parsing md device lines: %s", err)
=======
		active, total, down, size, err := evalStatusLine(lines[i], lines[i+1])

		if err != nil {
			return nil, fmt.Errorf("error parsing md device lines: %w", err)
>>>>>>> c50cee4e
		}

		syncLineIdx := i + 2
		if strings.Contains(lines[i+2], "bitmap") { // skip bitmap line
			syncLineIdx++
		}

		// If device is syncing at the moment, get the number of currently
		// synced bytes, otherwise that number equals the size of the device.
		syncedBlocks := size
<<<<<<< HEAD
		recovering := strings.Contains(lines[syncLineIdx], "recovery")
		resyncing := strings.Contains(lines[syncLineIdx], "resync")

		// Append recovery and resyncing state info.
		if recovering || resyncing {
			if recovering {
				state = "recovering"
=======
		speed := float64(0)
		finish := float64(0)
		pct := float64(0)
		recovering := strings.Contains(lines[syncLineIdx], "recovery")
		resyncing := strings.Contains(lines[syncLineIdx], "resync")
		checking := strings.Contains(lines[syncLineIdx], "check")

		// Append recovery and resyncing state info.
		if recovering || resyncing || checking {
			if recovering {
				state = "recovering"
			} else if checking {
				state = "checking"
>>>>>>> c50cee4e
			} else {
				state = "resyncing"
			}

			// Handle case when resync=PENDING or resync=DELAYED.
			if strings.Contains(lines[syncLineIdx], "PENDING") ||
				strings.Contains(lines[syncLineIdx], "DELAYED") {
				syncedBlocks = 0
			} else {
<<<<<<< HEAD
				syncedBlocks, err = evalRecoveryLine(lines[syncLineIdx])
				if err != nil {
					return nil, fmt.Errorf("error parsing sync line in md device %s: %s", mdName, err)
=======
				syncedBlocks, pct, finish, speed, err = evalRecoveryLine(lines[syncLineIdx])
				if err != nil {
					return nil, fmt.Errorf("error parsing sync line in md device %q: %w", mdName, err)
>>>>>>> c50cee4e
				}
			}
		}

		mdStats = append(mdStats, MDStat{
<<<<<<< HEAD
			Name:          mdName,
			ActivityState: state,
			DisksActive:   active,
			DisksFailed:   fail,
			DisksSpare:    spare,
			DisksTotal:    total,
			BlocksTotal:   size,
			BlocksSynced:  syncedBlocks,
=======
			Name:                   mdName,
			ActivityState:          state,
			DisksActive:            active,
			DisksFailed:            fail,
			DisksDown:              down,
			DisksSpare:             spare,
			DisksTotal:             total,
			BlocksTotal:            size,
			BlocksSynced:           syncedBlocks,
			BlocksSyncedPct:        pct,
			BlocksSyncedFinishTime: finish,
			BlocksSyncedSpeed:      speed,
			Devices:                evalComponentDevices(deviceFields),
>>>>>>> c50cee4e
		})
	}

	return mdStats, nil
}

<<<<<<< HEAD
func evalStatusLine(deviceLine, statusLine string) (active, total, size int64, err error) {
=======
func evalStatusLine(deviceLine, statusLine string) (active, total, down, size int64, err error) {
>>>>>>> c50cee4e

	sizeStr := strings.Fields(statusLine)[0]
	size, err = strconv.ParseInt(sizeStr, 10, 64)
	if err != nil {
<<<<<<< HEAD
		return 0, 0, 0, fmt.Errorf("unexpected statusLine %s: %s", statusLine, err)
=======
		return 0, 0, 0, 0, fmt.Errorf("unexpected statusLine %q: %w", statusLine, err)
>>>>>>> c50cee4e
	}

	if strings.Contains(deviceLine, "raid0") || strings.Contains(deviceLine, "linear") {
		// In the device deviceLine, only disks have a number associated with them in [].
		total = int64(strings.Count(deviceLine, "["))
<<<<<<< HEAD
		return total, total, size, nil
	}

	if strings.Contains(deviceLine, "inactive") {
		return 0, 0, size, nil
	}

	matches := statusLineRE.FindStringSubmatch(statusLine)
	if len(matches) != 4 {
		return 0, 0, 0, fmt.Errorf("couldn't find all the substring matches: %s", statusLine)
=======
		return total, total, 0, size, nil
	}

	if strings.Contains(deviceLine, "inactive") {
		return 0, 0, 0, size, nil
	}

	matches := statusLineRE.FindStringSubmatch(statusLine)
	if len(matches) != 5 {
		return 0, 0, 0, 0, fmt.Errorf("couldn't find all the substring matches: %s", statusLine)
>>>>>>> c50cee4e
	}

	total, err = strconv.ParseInt(matches[2], 10, 64)
	if err != nil {
<<<<<<< HEAD
		return 0, 0, 0, fmt.Errorf("unexpected statusLine %s: %s", statusLine, err)
=======
		return 0, 0, 0, 0, fmt.Errorf("unexpected statusLine %q: %w", statusLine, err)
>>>>>>> c50cee4e
	}

	active, err = strconv.ParseInt(matches[3], 10, 64)
	if err != nil {
<<<<<<< HEAD
		return 0, 0, 0, fmt.Errorf("unexpected statusLine %s: %s", statusLine, err)
=======
		return 0, 0, 0, 0, fmt.Errorf("unexpected statusLine %q: %w", statusLine, err)
>>>>>>> c50cee4e
	}
	down = int64(strings.Count(matches[4], "_"))

	return active, total, down, size, nil
}

<<<<<<< HEAD
func evalRecoveryLine(recoveryLine string) (syncedBlocks int64, err error) {
	matches := recoveryLineRE.FindStringSubmatch(recoveryLine)
	if len(matches) != 2 {
		return 0, fmt.Errorf("unexpected recoveryLine: %s", recoveryLine)
=======
func evalRecoveryLine(recoveryLine string) (syncedBlocks int64, pct float64, finish float64, speed float64, err error) {
	matches := recoveryLineBlocksRE.FindStringSubmatch(recoveryLine)
	if len(matches) != 2 {
		return 0, 0, 0, 0, fmt.Errorf("unexpected recoveryLine: %s", recoveryLine)
>>>>>>> c50cee4e
	}

	syncedBlocks, err = strconv.ParseInt(matches[1], 10, 64)
	if err != nil {
<<<<<<< HEAD
		return 0, fmt.Errorf("%s in recoveryLine: %s", err, recoveryLine)
=======
		return 0, 0, 0, 0, fmt.Errorf("error parsing int from recoveryLine %q: %w", recoveryLine, err)
	}

	// Get percentage complete
	matches = recoveryLinePctRE.FindStringSubmatch(recoveryLine)
	if len(matches) != 2 {
		return syncedBlocks, 0, 0, 0, fmt.Errorf("unexpected recoveryLine matching percentage: %s", recoveryLine)
	}
	pct, err = strconv.ParseFloat(strings.TrimSpace(matches[1]), 64)
	if err != nil {
		return syncedBlocks, 0, 0, 0, fmt.Errorf("error parsing float from recoveryLine %q: %w", recoveryLine, err)
	}

	// Get time expected left to complete
	matches = recoveryLineFinishRE.FindStringSubmatch(recoveryLine)
	if len(matches) != 2 {
		return syncedBlocks, pct, 0, 0, fmt.Errorf("unexpected recoveryLine matching est. finish time: %s", recoveryLine)
	}
	finish, err = strconv.ParseFloat(matches[1], 64)
	if err != nil {
		return syncedBlocks, pct, 0, 0, fmt.Errorf("error parsing float from recoveryLine %q: %w", recoveryLine, err)
	}

	// Get recovery speed
	matches = recoveryLineSpeedRE.FindStringSubmatch(recoveryLine)
	if len(matches) != 2 {
		return syncedBlocks, pct, finish, 0, fmt.Errorf("unexpected recoveryLine matching speed: %s", recoveryLine)
	}
	speed, err = strconv.ParseFloat(matches[1], 64)
	if err != nil {
		return syncedBlocks, pct, finish, 0, fmt.Errorf("error parsing float from recoveryLine %q: %w", recoveryLine, err)
	}

	return syncedBlocks, pct, finish, speed, nil
}

func evalComponentDevices(deviceFields []string) []string {
	mdComponentDevices := make([]string, 0)
	if len(deviceFields) > 3 {
		for _, field := range deviceFields[4:] {
			match := componentDeviceRE.FindStringSubmatch(field)
			if match == nil {
				continue
			}
			mdComponentDevices = append(mdComponentDevices, match[1])
		}
>>>>>>> c50cee4e
	}

	return mdComponentDevices
}<|MERGE_RESOLUTION|>--- conflicted
+++ resolved
@@ -22,17 +22,12 @@
 )
 
 var (
-<<<<<<< HEAD
-	statusLineRE   = regexp.MustCompile(`(\d+) blocks .*\[(\d+)/(\d+)\] \[[U_]+\]`)
-	recoveryLineRE = regexp.MustCompile(`\((\d+)/\d+\)`)
-=======
 	statusLineRE         = regexp.MustCompile(`(\d+) blocks .*\[(\d+)/(\d+)\] \[([U_]+)\]`)
 	recoveryLineBlocksRE = regexp.MustCompile(`\((\d+)/\d+\)`)
 	recoveryLinePctRE    = regexp.MustCompile(`= (.+)%`)
 	recoveryLineFinishRE = regexp.MustCompile(`finish=(.+)min`)
 	recoveryLineSpeedRE  = regexp.MustCompile(`speed=(.+)[A-Z]`)
 	componentDeviceRE    = regexp.MustCompile(`(.*)\[\d+\]`)
->>>>>>> c50cee4e
 )
 
 // MDStat holds info parsed from /proc/mdstat.
@@ -47,11 +42,8 @@
 	DisksTotal int64
 	// Number of failed disks.
 	DisksFailed int64
-<<<<<<< HEAD
-=======
 	// Number of "down" disks. (the _ indicator in the status line)
 	DisksDown int64
->>>>>>> c50cee4e
 	// Spare disks in the device.
 	DisksSpare int64
 	// Number of blocks the device holds.
@@ -74,19 +66,11 @@
 func (fs FS) MDStat() ([]MDStat, error) {
 	data, err := ioutil.ReadFile(fs.proc.Path("mdstat"))
 	if err != nil {
-<<<<<<< HEAD
-		return nil, fmt.Errorf("error parsing mdstat %s: %s", fs.proc.Path("mdstat"), err)
+		return nil, err
 	}
 	mdstat, err := parseMDStat(data)
 	if err != nil {
-		return nil, fmt.Errorf("error parsing mdstat %s: %s", fs.proc.Path("mdstat"), err)
-=======
-		return nil, err
-	}
-	mdstat, err := parseMDStat(data)
-	if err != nil {
 		return nil, fmt.Errorf("error parsing mdstat %q: %w", fs.proc.Path("mdstat"), err)
->>>>>>> c50cee4e
 	}
 	return mdstat, nil
 }
@@ -112,30 +96,16 @@
 		state := deviceFields[2]  // active or inactive
 
 		if len(lines) <= i+3 {
-<<<<<<< HEAD
-			return nil, fmt.Errorf(
-				"error parsing %s: too few lines for md device",
-				mdName,
-			)
-=======
 			return nil, fmt.Errorf("error parsing %q: too few lines for md device", mdName)
->>>>>>> c50cee4e
 		}
 
 		// Failed disks have the suffix (F) & Spare disks have the suffix (S).
 		fail := int64(strings.Count(line, "(F)"))
 		spare := int64(strings.Count(line, "(S)"))
-<<<<<<< HEAD
-		active, total, size, err := evalStatusLine(lines[i], lines[i+1])
-
-		if err != nil {
-			return nil, fmt.Errorf("error parsing md device lines: %s", err)
-=======
 		active, total, down, size, err := evalStatusLine(lines[i], lines[i+1])
 
 		if err != nil {
 			return nil, fmt.Errorf("error parsing md device lines: %w", err)
->>>>>>> c50cee4e
 		}
 
 		syncLineIdx := i + 2
@@ -146,15 +116,6 @@
 		// If device is syncing at the moment, get the number of currently
 		// synced bytes, otherwise that number equals the size of the device.
 		syncedBlocks := size
-<<<<<<< HEAD
-		recovering := strings.Contains(lines[syncLineIdx], "recovery")
-		resyncing := strings.Contains(lines[syncLineIdx], "resync")
-
-		// Append recovery and resyncing state info.
-		if recovering || resyncing {
-			if recovering {
-				state = "recovering"
-=======
 		speed := float64(0)
 		finish := float64(0)
 		pct := float64(0)
@@ -168,7 +129,6 @@
 				state = "recovering"
 			} else if checking {
 				state = "checking"
->>>>>>> c50cee4e
 			} else {
 				state = "resyncing"
 			}
@@ -178,30 +138,14 @@
 				strings.Contains(lines[syncLineIdx], "DELAYED") {
 				syncedBlocks = 0
 			} else {
-<<<<<<< HEAD
-				syncedBlocks, err = evalRecoveryLine(lines[syncLineIdx])
-				if err != nil {
-					return nil, fmt.Errorf("error parsing sync line in md device %s: %s", mdName, err)
-=======
 				syncedBlocks, pct, finish, speed, err = evalRecoveryLine(lines[syncLineIdx])
 				if err != nil {
 					return nil, fmt.Errorf("error parsing sync line in md device %q: %w", mdName, err)
->>>>>>> c50cee4e
 				}
 			}
 		}
 
 		mdStats = append(mdStats, MDStat{
-<<<<<<< HEAD
-			Name:          mdName,
-			ActivityState: state,
-			DisksActive:   active,
-			DisksFailed:   fail,
-			DisksSpare:    spare,
-			DisksTotal:    total,
-			BlocksTotal:   size,
-			BlocksSynced:  syncedBlocks,
-=======
 			Name:                   mdName,
 			ActivityState:          state,
 			DisksActive:            active,
@@ -215,44 +159,23 @@
 			BlocksSyncedFinishTime: finish,
 			BlocksSyncedSpeed:      speed,
 			Devices:                evalComponentDevices(deviceFields),
->>>>>>> c50cee4e
 		})
 	}
 
 	return mdStats, nil
 }
 
-<<<<<<< HEAD
-func evalStatusLine(deviceLine, statusLine string) (active, total, size int64, err error) {
-=======
 func evalStatusLine(deviceLine, statusLine string) (active, total, down, size int64, err error) {
->>>>>>> c50cee4e
 
 	sizeStr := strings.Fields(statusLine)[0]
 	size, err = strconv.ParseInt(sizeStr, 10, 64)
 	if err != nil {
-<<<<<<< HEAD
-		return 0, 0, 0, fmt.Errorf("unexpected statusLine %s: %s", statusLine, err)
-=======
 		return 0, 0, 0, 0, fmt.Errorf("unexpected statusLine %q: %w", statusLine, err)
->>>>>>> c50cee4e
 	}
 
 	if strings.Contains(deviceLine, "raid0") || strings.Contains(deviceLine, "linear") {
 		// In the device deviceLine, only disks have a number associated with them in [].
 		total = int64(strings.Count(deviceLine, "["))
-<<<<<<< HEAD
-		return total, total, size, nil
-	}
-
-	if strings.Contains(deviceLine, "inactive") {
-		return 0, 0, size, nil
-	}
-
-	matches := statusLineRE.FindStringSubmatch(statusLine)
-	if len(matches) != 4 {
-		return 0, 0, 0, fmt.Errorf("couldn't find all the substring matches: %s", statusLine)
-=======
 		return total, total, 0, size, nil
 	}
 
@@ -263,49 +186,30 @@
 	matches := statusLineRE.FindStringSubmatch(statusLine)
 	if len(matches) != 5 {
 		return 0, 0, 0, 0, fmt.Errorf("couldn't find all the substring matches: %s", statusLine)
->>>>>>> c50cee4e
 	}
 
 	total, err = strconv.ParseInt(matches[2], 10, 64)
 	if err != nil {
-<<<<<<< HEAD
-		return 0, 0, 0, fmt.Errorf("unexpected statusLine %s: %s", statusLine, err)
-=======
 		return 0, 0, 0, 0, fmt.Errorf("unexpected statusLine %q: %w", statusLine, err)
->>>>>>> c50cee4e
 	}
 
 	active, err = strconv.ParseInt(matches[3], 10, 64)
 	if err != nil {
-<<<<<<< HEAD
-		return 0, 0, 0, fmt.Errorf("unexpected statusLine %s: %s", statusLine, err)
-=======
 		return 0, 0, 0, 0, fmt.Errorf("unexpected statusLine %q: %w", statusLine, err)
->>>>>>> c50cee4e
 	}
 	down = int64(strings.Count(matches[4], "_"))
 
 	return active, total, down, size, nil
 }
 
-<<<<<<< HEAD
-func evalRecoveryLine(recoveryLine string) (syncedBlocks int64, err error) {
-	matches := recoveryLineRE.FindStringSubmatch(recoveryLine)
-	if len(matches) != 2 {
-		return 0, fmt.Errorf("unexpected recoveryLine: %s", recoveryLine)
-=======
 func evalRecoveryLine(recoveryLine string) (syncedBlocks int64, pct float64, finish float64, speed float64, err error) {
 	matches := recoveryLineBlocksRE.FindStringSubmatch(recoveryLine)
 	if len(matches) != 2 {
 		return 0, 0, 0, 0, fmt.Errorf("unexpected recoveryLine: %s", recoveryLine)
->>>>>>> c50cee4e
 	}
 
 	syncedBlocks, err = strconv.ParseInt(matches[1], 10, 64)
 	if err != nil {
-<<<<<<< HEAD
-		return 0, fmt.Errorf("%s in recoveryLine: %s", err, recoveryLine)
-=======
 		return 0, 0, 0, 0, fmt.Errorf("error parsing int from recoveryLine %q: %w", recoveryLine, err)
 	}
 
@@ -352,7 +256,6 @@
 			}
 			mdComponentDevices = append(mdComponentDevices, match[1])
 		}
->>>>>>> c50cee4e
 	}
 
 	return mdComponentDevices
