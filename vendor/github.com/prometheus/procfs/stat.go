--- conflicted
+++ resolved
@@ -22,10 +22,7 @@
 	"strings"
 
 	"github.com/prometheus/procfs/internal/fs"
-<<<<<<< HEAD
-=======
 	"github.com/prometheus/procfs/internal/util"
->>>>>>> c50cee4e
 )
 
 // CPUStat shows how much time the cpu spend in various stages.
@@ -164,21 +161,12 @@
 func (fs FS) NewStat() (Stat, error) {
 	return fs.Stat()
 }
-<<<<<<< HEAD
-
-// Stat returns information about current cpu/process statistics.
-// See https://www.kernel.org/doc/Documentation/filesystems/proc.txt
-func (fs FS) Stat() (Stat, error) {
-
-	f, err := os.Open(fs.proc.Path("stat"))
-=======
 
 // Stat returns information about current cpu/process statistics.
 // See https://www.kernel.org/doc/Documentation/filesystems/proc.txt
 func (fs FS) Stat() (Stat, error) {
 	fileName := fs.proc.Path("stat")
 	data, err := util.ReadFileNoStat(fileName)
->>>>>>> c50cee4e
 	if err != nil {
 		return Stat{}, err
 	}
