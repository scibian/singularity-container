--- conflicted
+++ resolved
@@ -1,33 +1,20 @@
 # procfs
 
-<<<<<<< HEAD
-This procfs package provides functions to retrieve system, kernel and process
-=======
 This package provides functions to retrieve system, kernel, and process
->>>>>>> c50cee4e
 metrics from the pseudo-filesystems /proc and /sys.
 
 *WARNING*: This package is a work in progress. Its API may still break in
 backwards-incompatible ways without warnings. Use it at your own risk.
 
-<<<<<<< HEAD
-[![GoDoc](https://godoc.org/github.com/prometheus/procfs?status.png)](https://godoc.org/github.com/prometheus/procfs)
-[![Build Status](https://travis-ci.org/prometheus/procfs.svg?branch=master)](https://travis-ci.org/prometheus/procfs)
-=======
 [![Go Reference](https://pkg.go.dev/badge/github.com/prometheus/procfs.svg)](https://pkg.go.dev/github.com/prometheus/procfs)
 [![CircleCI](https://circleci.com/gh/prometheus/procfs/tree/master.svg?style=svg)](https://circleci.com/gh/prometheus/procfs/tree/master)
->>>>>>> c50cee4e
 [![Go Report Card](https://goreportcard.com/badge/github.com/prometheus/procfs)](https://goreportcard.com/report/github.com/prometheus/procfs)
 
 ## Usage
 
 The procfs library is organized by packages based on whether the gathered data is coming from
-<<<<<<< HEAD
-/proc, /sys, or both.  Each package contains an `FS` type which represents the path to either /proc, /sys, or both.  For example, current cpu statistics are gathered from
-=======
 /proc, /sys, or both.  Each package contains an `FS` type which represents the path to either /proc, 
 /sys, or both.  For example, cpu statistics are gathered from
->>>>>>> c50cee4e
 `/proc/stat` and are available via the root procfs package.  First, the proc filesystem mount
 point is initialized, and then the stat information is read.
 
@@ -43,12 +30,6 @@
     stats, err := fs.ProcDiskstats()
 ```
 
-<<<<<<< HEAD
-## Building and Testing
-
-The procfs library is normally built as part of another application.  However, when making
-changes to the library, the `make test` command can be used to run the API test suite.
-=======
 ## Package Organization
 
 The packages in this project are organized according to (1) whether the data comes from the `/proc` or
@@ -60,7 +41,6 @@
 
 The procfs library is intended to be built as part of another application, so there are no distributable binaries.  
 However, most of the API includes unit tests which can be run with `make test`.
->>>>>>> c50cee4e
 
 ### Updating Test Fixtures
 
