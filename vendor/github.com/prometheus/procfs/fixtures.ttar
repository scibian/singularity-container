# Archive created by ttar -c -f fixtures.ttar fixtures/
Directory: fixtures
Mode: 775
# ttar - - - - - - - - - - - - - - - - - - - - - - - - - - - - - - - - - - - -
Directory: fixtures/proc
Mode: 775
# ttar - - - - - - - - - - - - - - - - - - - - - - - - - - - - - - - - - - - -
Directory: fixtures/proc/26231
Mode: 755
# ttar - - - - - - - - - - - - - - - - - - - - - - - - - - - - - - - - - - - -
Path: fixtures/proc/26231/cmdline
Lines: 1
vimNULLBYTEtest.goNULLBYTE+10NULLBYTEEOF
Mode: 644
# ttar - - - - - - - - - - - - - - - - - - - - - - - - - - - - - - - - - - - -
Path: fixtures/proc/26231/comm
Lines: 1
vim
Mode: 644
# ttar - - - - - - - - - - - - - - - - - - - - - - - - - - - - - - - - - - - -
Path: fixtures/proc/26231/cwd
SymlinkTo: /usr/bin
# ttar - - - - - - - - - - - - - - - - - - - - - - - - - - - - - - - - - - - -
Path: fixtures/proc/26231/environ
Lines: 1
PATH=/go/bin:/usr/local/go/bin:/usr/local/sbin:/usr/local/bin:/usr/sbin:/usr/bin:/sbin:/binNULLBYTEHOSTNAME=cd24e11f73a5NULLBYTETERM=xtermNULLBYTEGOLANG_VERSION=1.12.5NULLBYTEGOPATH=/goNULLBYTEHOME=/rootNULLBYTEEOF
Mode: 644
# ttar - - - - - - - - - - - - - - - - - - - - - - - - - - - - - - - - - - - -
Path: fixtures/proc/26231/exe
SymlinkTo: /usr/bin/vim
# ttar - - - - - - - - - - - - - - - - - - - - - - - - - - - - - - - - - - - -
Directory: fixtures/proc/26231/fd
Mode: 755
# ttar - - - - - - - - - - - - - - - - - - - - - - - - - - - - - - - - - - - -
Path: fixtures/proc/26231/fd/0
SymlinkTo: ../../symlinktargets/abc
# ttar - - - - - - - - - - - - - - - - - - - - - - - - - - - - - - - - - - - -
Path: fixtures/proc/26231/fd/1
SymlinkTo: ../../symlinktargets/def
# ttar - - - - - - - - - - - - - - - - - - - - - - - - - - - - - - - - - - - -
Path: fixtures/proc/26231/fd/10
SymlinkTo: ../../symlinktargets/xyz
# ttar - - - - - - - - - - - - - - - - - - - - - - - - - - - - - - - - - - - -
Path: fixtures/proc/26231/fd/2
SymlinkTo: ../../symlinktargets/ghi
# ttar - - - - - - - - - - - - - - - - - - - - - - - - - - - - - - - - - - - -
Path: fixtures/proc/26231/fd/3
SymlinkTo: ../../symlinktargets/uvw
# ttar - - - - - - - - - - - - - - - - - - - - - - - - - - - - - - - - - - - -
<<<<<<< HEAD
=======
Directory: fixtures/proc/26231/fdinfo
Mode: 755
# ttar - - - - - - - - - - - - - - - - - - - - - - - - - - - - - - - - - - - -
Path: fixtures/proc/26231/fdinfo/0
Lines: 6
pos:	0
flags:	02004000
mnt_id:	13
inotify wd:3 ino:1 sdev:34 mask:fce ignored_mask:0 fhandle-bytes:c fhandle-type:81 f_handle:000000000100000000000000
inotify wd:2 ino:1300016 sdev:fd00002 mask:fce ignored_mask:0 fhandle-bytes:8 fhandle-type:1 f_handle:16003001ed3f022a
inotify wd:1 ino:2e0001 sdev:fd00000 mask:fce ignored_mask:0 fhandle-bytes:8 fhandle-type:1 f_handle:01002e00138e7c65
Mode: 644
# ttar - - - - - - - - - - - - - - - - - - - - - - - - - - - - - - - - - - - -
Path: fixtures/proc/26231/fdinfo/1
Lines: 4
pos:	0
flags:	02004002
mnt_id:	13
eventfd-count:                0
Mode: 644
# ttar - - - - - - - - - - - - - - - - - - - - - - - - - - - - - - - - - - - -
Path: fixtures/proc/26231/fdinfo/10
Lines: 3
pos:	0
flags:	02004002
mnt_id:	9
Mode: 400
# ttar - - - - - - - - - - - - - - - - - - - - - - - - - - - - - - - - - - - -
Path: fixtures/proc/26231/fdinfo/2
Lines: 3
pos:	0
flags:	02004002
mnt_id:	9
Mode: 400
# ttar - - - - - - - - - - - - - - - - - - - - - - - - - - - - - - - - - - - -
Path: fixtures/proc/26231/fdinfo/3
Lines: 3
pos:	0
flags:	02004002
mnt_id:	9
Mode: 400
# ttar - - - - - - - - - - - - - - - - - - - - - - - - - - - - - - - - - - - -
>>>>>>> c50cee4e
Path: fixtures/proc/26231/io
Lines: 7
rchar: 750339
wchar: 818609
syscr: 7405
syscw: 5245
read_bytes: 1024
write_bytes: 2048
cancelled_write_bytes: -1024
Mode: 644
# ttar - - - - - - - - - - - - - - - - - - - - - - - - - - - - - - - - - - - -
Path: fixtures/proc/26231/limits
Lines: 17
Limit                     Soft Limit           Hard Limit           Units
Max cpu time              unlimited            unlimited            seconds
Max file size             unlimited            unlimited            bytes
Max data size             unlimited            unlimited            bytes
Max stack size            8388608              unlimited            bytes
Max core file size        0                    unlimited            bytes
Max resident set          unlimited            unlimited            bytes
Max processes             62898                62898                processes
Max open files            2048                 4096                 files
Max locked memory         18446744073708503040 18446744073708503040 bytes
Max address space         8589934592           unlimited            bytes
Max file locks            unlimited            unlimited            locks
Max pending signals       62898                62898                signals
Max msgqueue size         819200               819200               bytes
Max nice priority         0                    0
Max realtime priority     0                    0
Max realtime timeout      unlimited            unlimited            us
Mode: 644
# ttar - - - - - - - - - - - - - - - - - - - - - - - - - - - - - - - - - - - -
Path: fixtures/proc/26231/mountstats
Lines: 20
device rootfs mounted on / with fstype rootfs
device sysfs mounted on /sys with fstype sysfs
device proc mounted on /proc with fstype proc
device /dev/sda1 mounted on / with fstype ext4
device 192.168.1.1:/srv/test mounted on /mnt/nfs/test with fstype nfs4 statvers=1.1
	opts:	rw,vers=4.0,rsize=1048576,wsize=1048576,namlen=255,acregmin=3,acregmax=60,acdirmin=30,acdirmax=60,hard,proto=tcp,port=0,timeo=600,retrans=2,sec=sys,mountaddr=192.168.1.1,clientaddr=192.168.1.5,local_lock=none
	age:	13968
	caps:	caps=0xfff7,wtmult=512,dtsize=32768,bsize=0,namlen=255
	nfsv4:	bm0=0xfdffafff,bm1=0xf9be3e,bm2=0x0,acl=0x0,pnfs=not configured
	sec:	flavor=1,pseudoflavor=1
	events:	52 226 0 0 1 13 398 0 0 331 0 47 0 0 77 0 0 77 0 0 0 0 0 0 0 0 0
	bytes:	1207640230 0 0 0 1210214218 0 295483 0
	RPC iostats version: 1.0  p/v: 100003/4 (nfs)
	xprt:	tcp 832 0 1 0 11 6428 6428 0 12154 0 24 26 5726
	per-op statistics
	        NULL: 0 0 0 0 0 0 0 0
	        READ: 1298 1298 0 207680 1210292152 6 79386 79407
	       WRITE: 0 0 0 0 0 0 0 0
	      ACCESS: 2927395007 2927394995 0 526931094212 362996810236 18446743919241604546 1667369447 1953587717

Mode: 644
# ttar - - - - - - - - - - - - - - - - - - - - - - - - - - - - - - - - - - - -
Directory: fixtures/proc/26231/net
Mode: 755
# ttar - - - - - - - - - - - - - - - - - - - - - - - - - - - - - - - - - - - -
Path: fixtures/proc/26231/net/dev
Lines: 4
Inter-|   Receive                                                |  Transmit
 face |bytes    packets errs drop fifo frame compressed multicast|bytes    packets errs drop fifo colls carrier compressed
    lo:       0       0    0    0    0     0          0         0        0       0    0    0    0     0       0          0
  eth0:     438       5    0    0    0     0          0         0      648       8    0    0    0     0       0          0
Mode: 644
# ttar - - - - - - - - - - - - - - - - - - - - - - - - - - - - - - - - - - - -
Directory: fixtures/proc/26231/ns
Mode: 755
# ttar - - - - - - - - - - - - - - - - - - - - - - - - - - - - - - - - - - - -
Path: fixtures/proc/26231/ns/mnt
SymlinkTo: mnt:[4026531840]
# ttar - - - - - - - - - - - - - - - - - - - - - - - - - - - - - - - - - - - -
Path: fixtures/proc/26231/ns/net
SymlinkTo: net:[4026531993]
# ttar - - - - - - - - - - - - - - - - - - - - - - - - - - - - - - - - - - - -
Path: fixtures/proc/26231/root
SymlinkTo: /
# ttar - - - - - - - - - - - - - - - - - - - - - - - - - - - - - - - - - - - -
<<<<<<< HEAD
=======
Path: fixtures/proc/26231/schedstat
Lines: 1
411605849 93680043 79
Mode: 644
# ttar - - - - - - - - - - - - - - - - - - - - - - - - - - - - - - - - - - - -
Path: fixtures/proc/26231/smaps
Lines: 252
00400000-00cb1000 r-xp 00000000 fd:01 952273                             /bin/alertmanager
Size:               8900 kB
KernelPageSize:        4 kB
MMUPageSize:           4 kB
Rss:                2952 kB
Pss:                2952 kB
Shared_Clean:          0 kB
Shared_Dirty:          0 kB
Private_Clean:      2952 kB
Private_Dirty:         0 kB
Referenced:         2864 kB
Anonymous:             0 kB
LazyFree:              0 kB
AnonHugePages:         0 kB
ShmemPmdMapped:        0 kB
Shared_Hugetlb:        0 kB
Private_Hugetlb:       0 kB
Swap:                  0 kB
SwapPss:               0 kB
Locked:                0 kB
VmFlags: rd ex mr mw me dw sd 
00cb1000-016b0000 r--p 008b1000 fd:01 952273                             /bin/alertmanager
Size:              10236 kB
KernelPageSize:        4 kB
MMUPageSize:           4 kB
Rss:                6152 kB
Pss:                6152 kB
Shared_Clean:          0 kB
Shared_Dirty:          0 kB
Private_Clean:      6152 kB
Private_Dirty:         0 kB
Referenced:         5308 kB
Anonymous:             0 kB
LazyFree:              0 kB
AnonHugePages:         0 kB
ShmemPmdMapped:        0 kB
Shared_Hugetlb:        0 kB
Private_Hugetlb:       0 kB
Swap:                  0 kB
SwapPss:               0 kB
Locked:                0 kB
VmFlags: rd mr mw me dw sd 
016b0000-0171a000 rw-p 012b0000 fd:01 952273                             /bin/alertmanager
Size:                424 kB
KernelPageSize:        4 kB
MMUPageSize:           4 kB
Rss:                 176 kB
Pss:                 176 kB
Shared_Clean:          0 kB
Shared_Dirty:          0 kB
Private_Clean:        84 kB
Private_Dirty:        92 kB
Referenced:          176 kB
Anonymous:            92 kB
LazyFree:              0 kB
AnonHugePages:         0 kB
ShmemPmdMapped:        0 kB
Shared_Hugetlb:        0 kB
Private_Hugetlb:       0 kB
Swap:                 12 kB
SwapPss:              12 kB
Locked:                0 kB
VmFlags: rd wr mr mw me dw ac sd 
0171a000-0173f000 rw-p 00000000 00:00 0 
Size:                148 kB
KernelPageSize:        4 kB
MMUPageSize:           4 kB
Rss:                  76 kB
Pss:                  76 kB
Shared_Clean:          0 kB
Shared_Dirty:          0 kB
Private_Clean:         0 kB
Private_Dirty:        76 kB
Referenced:           76 kB
Anonymous:            76 kB
LazyFree:              0 kB
AnonHugePages:         0 kB
ShmemPmdMapped:        0 kB
Shared_Hugetlb:        0 kB
Private_Hugetlb:       0 kB
Swap:                  0 kB
SwapPss:               0 kB
Locked:                0 kB
VmFlags: rd wr mr mw me ac sd 
c000000000-c000400000 rw-p 00000000 00:00 0 
Size:               4096 kB
KernelPageSize:        4 kB
MMUPageSize:           4 kB
Rss:                2564 kB
Pss:                2564 kB
Shared_Clean:          0 kB
Shared_Dirty:          0 kB
Private_Clean:        20 kB
Private_Dirty:      2544 kB
Referenced:         2544 kB
Anonymous:          2564 kB
LazyFree:              0 kB
AnonHugePages:         0 kB
ShmemPmdMapped:        0 kB
Shared_Hugetlb:        0 kB
Private_Hugetlb:       0 kB
Swap:               1100 kB
SwapPss:            1100 kB
Locked:                0 kB
VmFlags: rd wr mr mw me ac sd 
c000400000-c001600000 rw-p 00000000 00:00 0 
Size:              18432 kB
KernelPageSize:        4 kB
MMUPageSize:           4 kB
Rss:               16024 kB
Pss:               16024 kB
Shared_Clean:          0 kB
Shared_Dirty:          0 kB
Private_Clean:      5864 kB
Private_Dirty:     10160 kB
Referenced:        11944 kB
Anonymous:         16024 kB
LazyFree:           5848 kB
AnonHugePages:         0 kB
ShmemPmdMapped:        0 kB
Shared_Hugetlb:        0 kB
Private_Hugetlb:       0 kB
Swap:                440 kB
SwapPss:             440 kB
Locked:                0 kB
VmFlags: rd wr mr mw me ac sd nh 
c001600000-c004000000 rw-p 00000000 00:00 0 
Size:              43008 kB
KernelPageSize:        4 kB
MMUPageSize:           4 kB
Rss:                   0 kB
Pss:                   0 kB
Shared_Clean:          0 kB
Shared_Dirty:          0 kB
Private_Clean:         0 kB
Private_Dirty:         0 kB
Referenced:            0 kB
Anonymous:             0 kB
LazyFree:              0 kB
AnonHugePages:         0 kB
ShmemPmdMapped:        0 kB
Shared_Hugetlb:        0 kB
Private_Hugetlb:       0 kB
Swap:                  0 kB
SwapPss:               0 kB
Locked:                0 kB
VmFlags: rd wr mr mw me ac sd 
7f0ab95ca000-7f0abbb7b000 rw-p 00000000 00:00 0 
Size:              38596 kB
KernelPageSize:        4 kB
MMUPageSize:           4 kB
Rss:                1992 kB
Pss:                1992 kB
Shared_Clean:          0 kB
Shared_Dirty:          0 kB
Private_Clean:       476 kB
Private_Dirty:      1516 kB
Referenced:         1828 kB
Anonymous:          1992 kB
LazyFree:              0 kB
AnonHugePages:         0 kB
ShmemPmdMapped:        0 kB
Shared_Hugetlb:        0 kB
Private_Hugetlb:       0 kB
Swap:                384 kB
SwapPss:             384 kB
Locked:                0 kB
VmFlags: rd wr mr mw me ac sd 
7ffc07ecf000-7ffc07ef0000 rw-p 00000000 00:00 0                          [stack]
Size:                132 kB
KernelPageSize:        4 kB
MMUPageSize:           4 kB
Rss:                   8 kB
Pss:                   8 kB
Shared_Clean:          0 kB
Shared_Dirty:          0 kB
Private_Clean:         0 kB
Private_Dirty:         8 kB
Referenced:            8 kB
Anonymous:             8 kB
LazyFree:              0 kB
AnonHugePages:         0 kB
ShmemPmdMapped:        0 kB
Shared_Hugetlb:        0 kB
Private_Hugetlb:       0 kB
Swap:                  4 kB
SwapPss:               4 kB
Locked:                0 kB
VmFlags: rd wr mr mw me gd ac 
7ffc07f9e000-7ffc07fa1000 r--p 00000000 00:00 0                          [vvar]
Size:                 12 kB
KernelPageSize:        4 kB
MMUPageSize:           4 kB
Rss:                   0 kB
Pss:                   0 kB
Shared_Clean:          0 kB
Shared_Dirty:          0 kB
Private_Clean:         0 kB
Private_Dirty:         0 kB
Referenced:            0 kB
Anonymous:             0 kB
LazyFree:              0 kB
AnonHugePages:         0 kB
ShmemPmdMapped:        0 kB
Shared_Hugetlb:        0 kB
Private_Hugetlb:       0 kB
Swap:                  0 kB
SwapPss:               0 kB
Locked:                0 kB
VmFlags: rd mr pf io de dd sd 
7ffc07fa1000-7ffc07fa3000 r-xp 00000000 00:00 0                          [vdso]
Size:                  8 kB
KernelPageSize:        4 kB
MMUPageSize:           4 kB
Rss:                   4 kB
Pss:                   0 kB
Shared_Clean:          4 kB
Shared_Dirty:          0 kB
Private_Clean:         0 kB
Private_Dirty:         0 kB
Referenced:            4 kB
Anonymous:             0 kB
LazyFree:              0 kB
AnonHugePages:         0 kB
ShmemPmdMapped:        0 kB
Shared_Hugetlb:        0 kB
Private_Hugetlb:       0 kB
Swap:                  0 kB
SwapPss:               0 kB
Locked:                0 kB
VmFlags: rd ex mr mw me de sd 
ffffffffff600000-ffffffffff601000 r-xp 00000000 00:00 0                  [vsyscall]
Size:                  4 kB
KernelPageSize:        4 kB
MMUPageSize:           4 kB
Rss:                   0 kB
Pss:                   0 kB
Shared_Clean:          0 kB
Shared_Dirty:          0 kB
Private_Clean:         0 kB
Private_Dirty:         0 kB
Referenced:            0 kB
Anonymous:             0 kB
LazyFree:              0 kB
AnonHugePages:         0 kB
ShmemPmdMapped:        0 kB
Shared_Hugetlb:        0 kB
Private_Hugetlb:       0 kB
Swap:                  0 kB
SwapPss:               0 kB
Locked:                0 kB
VmFlags: rd ex 
Mode: 644
# ttar - - - - - - - - - - - - - - - - - - - - - - - - - - - - - - - - - - - -
Path: fixtures/proc/26231/smaps_rollup
Lines: 17
00400000-ffffffffff601000 ---p 00000000 00:00 0                          [rollup]
Rss:               29948 kB
Pss:               29944 kB
Shared_Clean:          4 kB
Shared_Dirty:          0 kB
Private_Clean:     15548 kB
Private_Dirty:     14396 kB
Referenced:        24752 kB
Anonymous:         20756 kB
LazyFree:           5848 kB
AnonHugePages:         0 kB
ShmemPmdMapped:        0 kB
Shared_Hugetlb:        0 kB
Private_Hugetlb:       0 kB
Swap:               1940 kB
SwapPss:            1940 kB
Locked:                0 kB
Mode: 644
# ttar - - - - - - - - - - - - - - - - - - - - - - - - - - - - - - - - - - - -
>>>>>>> c50cee4e
Path: fixtures/proc/26231/stat
Lines: 1
26231 (vim) R 5392 7446 5392 34835 7446 4218880 32533 309516 26 82 1677 44 158 99 20 0 1 0 82375 56274944 1981 18446744073709551615 4194304 6294284 140736914091744 140736914087944 139965136429984 0 0 12288 1870679807 0 0 0 17 0 0 0 31 0 0 8391624 8481048 16420864 140736914093252 140736914093279 140736914093279 140736914096107 0
Mode: 644
# ttar - - - - - - - - - - - - - - - - - - - - - - - - - - - - - - - - - - - -
Path: fixtures/proc/26231/status
Lines: 53

Name:	prometheus
Umask:	0022
State:	S (sleeping)
<<<<<<< HEAD
Tgid:	1
Ngid:	0
Pid:	1
PPid:	0
TracerPid:	0
Uid:	0	0	0	0
Gid:	0	0	0	0
=======
Tgid:	26231
Ngid:	0
Pid:	26231
PPid:	1
TracerPid:	0
Uid:	1000	1000	1000	0
Gid:	1001	1001	1001	0
>>>>>>> c50cee4e
FDSize:	128
Groups:
NStgid:	1
NSpid:	1
NSpgid:	1
NSsid:	1
VmPeak:	   58472 kB
VmSize:	   58440 kB
VmLck:	       0 kB
VmPin:	       0 kB
VmHWM:	    8028 kB
VmRSS:	    6716 kB
RssAnon:	    2092 kB
RssFile:	    4624 kB
RssShmem:	       0 kB
VmData:	    2580 kB
VmStk:	     136 kB
VmExe:	     948 kB
VmLib:	    6816 kB
VmPTE:	     128 kB
VmPMD:	      12 kB
VmSwap:	     660 kB
HugetlbPages:	       0 kB
Threads:	1
SigQ:	8/63965
SigPnd:	0000000000000000
ShdPnd:	0000000000000000
SigBlk:	7be3c0fe28014a03
SigIgn:	0000000000001000
SigCgt:	00000001800004ec
CapInh:	0000000000000000
CapPrm:	0000003fffffffff
CapEff:	0000003fffffffff
CapBnd:	0000003fffffffff
CapAmb:	0000000000000000
Seccomp:	0
Cpus_allowed:	ff
Cpus_allowed_list:	0-7
Mems_allowed:	00000000,00000001
Mems_allowed_list:	0
voluntary_ctxt_switches:	4742839
nonvoluntary_ctxt_switches:	1727500
Mode: 644
# ttar - - - - - - - - - - - - - - - - - - - - - - - - - - - - - - - - - - - -
<<<<<<< HEAD
=======
Path: fixtures/proc/26231/wchan
Lines: 1
poll_schedule_timeoutEOF
Mode: 664
# ttar - - - - - - - - - - - - - - - - - - - - - - - - - - - - - - - - - - - -
>>>>>>> c50cee4e
Directory: fixtures/proc/26232
Mode: 755
# ttar - - - - - - - - - - - - - - - - - - - - - - - - - - - - - - - - - - - -
Path: fixtures/proc/26232/cmdline
Lines: 0
Mode: 644
# ttar - - - - - - - - - - - - - - - - - - - - - - - - - - - - - - - - - - - -
Path: fixtures/proc/26232/comm
Lines: 1
ata_sff
Mode: 644
# ttar - - - - - - - - - - - - - - - - - - - - - - - - - - - - - - - - - - - -
Path: fixtures/proc/26232/cwd
SymlinkTo: /does/not/exist
# ttar - - - - - - - - - - - - - - - - - - - - - - - - - - - - - - - - - - - -
Directory: fixtures/proc/26232/fd
Mode: 755
# ttar - - - - - - - - - - - - - - - - - - - - - - - - - - - - - - - - - - - -
Path: fixtures/proc/26232/fd/0
SymlinkTo: ../../symlinktargets/abc
# ttar - - - - - - - - - - - - - - - - - - - - - - - - - - - - - - - - - - - -
Path: fixtures/proc/26232/fd/1
SymlinkTo: ../../symlinktargets/def
# ttar - - - - - - - - - - - - - - - - - - - - - - - - - - - - - - - - - - - -
Path: fixtures/proc/26232/fd/2
SymlinkTo: ../../symlinktargets/ghi
# ttar - - - - - - - - - - - - - - - - - - - - - - - - - - - - - - - - - - - -
Path: fixtures/proc/26232/fd/3
SymlinkTo: ../../symlinktargets/uvw
# ttar - - - - - - - - - - - - - - - - - - - - - - - - - - - - - - - - - - - -
Path: fixtures/proc/26232/fd/4
SymlinkTo: ../../symlinktargets/xyz
# ttar - - - - - - - - - - - - - - - - - - - - - - - - - - - - - - - - - - - -
Path: fixtures/proc/26232/limits
Lines: 17
Limit                     Soft Limit           Hard Limit           Units
Max cpu time              unlimited            unlimited            seconds
Max file size             unlimited            unlimited            bytes
Max data size             unlimited            unlimited            bytes
Max stack size            8388608              unlimited            bytes
Max core file size        0                    unlimited            bytes
Max resident set          unlimited            unlimited            bytes
Max processes             29436                29436                processes
Max open files            1024                 4096                 files
Max locked memory         65536                65536                bytes
Max address space         unlimited            unlimited            bytes
Max file locks            unlimited            unlimited            locks
Max pending signals       29436                29436                signals
Max msgqueue size         819200               819200               bytes
Max nice priority         0                    0
Max realtime priority     0                    0
Max realtime timeout      unlimited            unlimited            us
Mode: 644
# ttar - - - - - - - - - - - - - - - - - - - - - - - - - - - - - - - - - - - -
<<<<<<< HEAD
=======
Path: fixtures/proc/26232/maps
Lines: 9
55680ae1e000-55680ae20000 r--p 00000000 fd:01 47316994                   /bin/cat
55680ae29000-55680ae2a000 rwxs 0000a000 fd:01 47316994                   /bin/cat
55680bed6000-55680bef7000 rw-p 00000000 00:00 0                          [heap]
7fdf964fc000-7fdf973f2000 r--p 00000000 fd:01 17432624                   /usr/lib/locale/locale-archive
7fdf973f2000-7fdf97417000 r--p 00000000 fd:01 60571062                   /lib/x86_64-linux-gnu/libc-2.29.so
7ffe9215c000-7ffe9217f000 rw-p 00000000 00:00 0                          [stack]
7ffe921da000-7ffe921dd000 r--p 00000000 00:00 0                          [vvar]
7ffe921dd000-7ffe921de000 r-xp 00000000 00:00 0                          [vdso]
ffffffffff600000-ffffffffff601000 --xp 00000000 00:00 0                  [vsyscall]
Mode: 644
# ttar - - - - - - - - - - - - - - - - - - - - - - - - - - - - - - - - - - - -
>>>>>>> c50cee4e
Path: fixtures/proc/26232/root
SymlinkTo: /does/not/exist
# ttar - - - - - - - - - - - - - - - - - - - - - - - - - - - - - - - - - - - -
Path: fixtures/proc/26232/stat
Lines: 1
33 (ata_sff) S 2 0 0 0 -1 69238880 0 0 0 0 0 0 0 0 0 -20 1 0 5 0 0 18446744073709551615 0 0 0 0 0 0 0 2147483647 0 18446744073709551615 0 0 17 1 0 0 0 0 0 0 0 0 0 0 0 0 0
Mode: 644
# ttar - - - - - - - - - - - - - - - - - - - - - - - - - - - - - - - - - - - -
<<<<<<< HEAD
=======
Path: fixtures/proc/26232/wchan
Lines: 1
0EOF
Mode: 664
# ttar - - - - - - - - - - - - - - - - - - - - - - - - - - - - - - - - - - - -
>>>>>>> c50cee4e
Directory: fixtures/proc/26233
Mode: 755
# ttar - - - - - - - - - - - - - - - - - - - - - - - - - - - - - - - - - - - -
Path: fixtures/proc/26233/cmdline
Lines: 1
com.github.uiautomatorNULLBYTENULLBYTENULLBYTENULLBYTENULLBYTENULLBYTENULLBYTENULLBYTENULLBYTENULLBYTENULLBYTENULLBYTENULLBYTENULLBYTENULLBYTENULLBYTENULLBYTENULLBYTENULLBYTENULLBYTENULLBYTENULLBYTENULLBYTENULLBYTENULLBYTENULLBYTENULLBYTENULLBYTENULLBYTENULLBYTENULLBYTENULLBYTENULLBYTENULLBYTENULLBYTENULLBYTENULLBYTENULLBYTENULLBYTENULLBYTENULLBYTENULLBYTENULLBYTENULLBYTENULLBYTENULLBYTENULLBYTENULLBYTENULLBYTENULLBYTENULLBYTENULLBYTENULLBYTENULLBYTENULLBYTENULLBYTENULLBYTENULLBYTENULLBYTENULLBYTENULLBYTENULLBYTENULLBYTENULLBYTENULLBYTENULLBYTENULLBYTENULLBYTENULLBYTENULLBYTENULLBYTENULLBYTENULLBYTENULLBYTENULLBYTENULLBYTENULLBYTEEOF
Mode: 644
# ttar - - - - - - - - - - - - - - - - - - - - - - - - - - - - - - - - - - - -
<<<<<<< HEAD
Directory: fixtures/proc/584
Mode: 755
# ttar - - - - - - - - - - - - - - - - - - - - - - - - - - - - - - - - - - - -
Path: fixtures/proc/584/stat
Lines: 2
1020 ((a b ) ( c d) ) R 28378 1020 28378 34842 1020 4218880 286 0 0 0 0 0 0 0 20 0 1 0 10839175 10395648 155 18446744073709551615 4194304 4238788 140736466511168 140736466511168 140609271124624 0 0 0 0 0 0 0 17 5 0 0 0 0 0 6336016 6337300 25579520 140736466515030 140736466515061 140736466515061 140736466518002 0
#!/bin/cat /proc/self/stat
Mode: 644
# ttar - - - - - - - - - - - - - - - - - - - - - - - - - - - - - - - - - - - -
=======
Path: fixtures/proc/26233/schedstat
Lines: 8
 ____________________________________
< this is a malformed schedstat file >
 ------------------------------------
        \   ^__^
         \  (oo)\_______
            (__)\       )\/\
                ||----w |
                ||     ||
Mode: 644
# ttar - - - - - - - - - - - - - - - - - - - - - - - - - - - - - - - - - - - -
Directory: fixtures/proc/26234
Mode: 755
# ttar - - - - - - - - - - - - - - - - - - - - - - - - - - - - - - - - - - - -
Path: fixtures/proc/26234/maps
Lines: 4
08048000-08089000 r-xp 00000000 03:01 104219 /bin/tcsh
08089000-0808c000 rw-p 00041000 03:01 104219 /bin/tcsh
0808c000-08146000 rwxp 00000000 00:00 0
40000000-40015000 r-xp 00000000 03:01 61874 /lib/ld-2.3.2.so
Mode: 644
# ttar - - - - - - - - - - - - - - - - - - - - - - - - - - - - - - - - - - - -
Directory: fixtures/proc/584
Mode: 755
# ttar - - - - - - - - - - - - - - - - - - - - - - - - - - - - - - - - - - - -
Path: fixtures/proc/584/stat
Lines: 2
1020 ((a b ) ( c d) ) R 28378 1020 28378 34842 1020 4218880 286 0 0 0 0 0 0 0 20 0 1 0 10839175 10395648 155 18446744073709551615 4194304 4238788 140736466511168 140736466511168 140609271124624 0 0 0 0 0 0 0 17 5 0 0 0 0 0 6336016 6337300 25579520 140736466515030 140736466515061 140736466515061 140736466518002 0
#!/bin/cat /proc/self/stat
Mode: 644
# ttar - - - - - - - - - - - - - - - - - - - - - - - - - - - - - - - - - - - -
>>>>>>> c50cee4e
Path: fixtures/proc/buddyinfo
Lines: 3
Node 0, zone      DMA      1      0      1      0      2      1      1      0      1      1      3
Node 0, zone    DMA32    759    572    791    475    194     45     12      0      0      0      0
Node 0, zone   Normal   4381   1093    185   1530    567    102      4      0      0      0      0
<<<<<<< HEAD
Mode: 644
# ttar - - - - - - - - - - - - - - - - - - - - - - - - - - - - - - - - - - - -
Path: fixtures/proc/diskstats
Lines: 49
=======
Mode: 644
# ttar - - - - - - - - - - - - - - - - - - - - - - - - - - - - - - - - - - - -
Path: fixtures/proc/cmdline
Lines: 1
BOOT_IMAGE=/vmlinuz-5.11.0-22-generic root=UUID=456a0345-450d-4f7b-b7c9-43e3241d99ad ro quiet splash vt.handoff=7
Mode: 444
# ttar - - - - - - - - - - - - - - - - - - - - - - - - - - - - - - - - - - - -
Path: fixtures/proc/cpuinfo
Lines: 216
processor	: 0
vendor_id	: GenuineIntel
cpu family	: 6
model		: 142
model name	: Intel(R) Core(TM) i7-8650U CPU @ 1.90GHz
stepping	: 10
microcode	: 0xb4
cpu MHz		: 799.998
cache size	: 8192 KB
physical id	: 0
siblings	: 8
core id		: 0
cpu cores	: 4
apicid		: 0
initial apicid	: 0
fpu		: yes
fpu_exception	: yes
cpuid level	: 22
wp		: yes
flags		: fpu vme de pse tsc msr pae mce cx8 apic sep mtrr pge mca cmov pat pse36 clflush dts acpi mmx fxsr sse sse2 ss ht tm pbe syscall nx pdpe1gb rdtscp lm constant_tsc art arch_perfmon pebs bts rep_good nopl xtopology nonstop_tsc cpuid aperfmperf tsc_known_freq pni pclmulqdq dtes64 monitor ds_cpl vmx smx est tm2 ssse3 sdbg fma cx16 xtpr pdcm pcid sse4_1 sse4_2 x2apic movbe popcnt tsc_deadline_timer aes xsave avx f16c rdrand lahf_lm abm 3dnowprefetch cpuid_fault epb invpcid_single pti ssbd ibrs ibpb stibp tpr_shadow vnmi flexpriority ept vpid ept_ad fsgsbase tsc_adjust bmi1 hle avx2 smep bmi2 erms invpcid rtm mpx rdseed adx smap clflushopt intel_pt xsaveopt xsavec xgetbv1 xsaves dtherm ida arat pln pts hwp hwp_notify hwp_act_window hwp_epp md_clear flush_l1d
bugs		: cpu_meltdown spectre_v1 spectre_v2 spec_store_bypass l1tf mds swapgs
bogomips	: 4224.00
clflush size	: 64
cache_alignment	: 64
address sizes	: 39 bits physical, 48 bits virtual
power management:

processor	: 1
vendor_id	: GenuineIntel
cpu family	: 6
model		: 142
model name	: Intel(R) Core(TM) i7-8650U CPU @ 1.90GHz
stepping	: 10
microcode	: 0xb4
cpu MHz		: 800.037
cache size	: 8192 KB
physical id	: 0
siblings	: 8
core id		: 1
cpu cores	: 4
apicid		: 2
initial apicid	: 2
fpu		: yes
fpu_exception	: yes
cpuid level	: 22
wp		: yes
flags		: fpu vme de pse tsc msr pae mce cx8 apic sep mtrr pge mca cmov pat pse36 clflush dts acpi mmx fxsr sse sse2 ss ht tm pbe syscall nx pdpe1gb rdtscp lm constant_tsc art arch_perfmon pebs bts rep_good nopl xtopology nonstop_tsc cpuid aperfmperf tsc_known_freq pni pclmulqdq dtes64 monitor ds_cpl vmx smx est tm2 ssse3 sdbg fma cx16 xtpr pdcm pcid sse4_1 sse4_2 x2apic movbe popcnt tsc_deadline_timer aes xsave avx f16c rdrand lahf_lm abm 3dnowprefetch cpuid_fault epb invpcid_single pti ssbd ibrs ibpb stibp tpr_shadow vnmi flexpriority ept vpid ept_ad fsgsbase tsc_adjust bmi1 hle avx2 smep bmi2 erms invpcid rtm mpx rdseed adx smap clflushopt intel_pt xsaveopt xsavec xgetbv1 xsaves dtherm ida arat pln pts hwp hwp_notify hwp_act_window hwp_epp md_clear flush_l1d
bugs		: cpu_meltdown spectre_v1 spectre_v2 spec_store_bypass l1tf mds swapgs
bogomips	: 4224.00
clflush size	: 64
cache_alignment	: 64
address sizes	: 39 bits physical, 48 bits virtual
power management:

processor	: 2
vendor_id	: GenuineIntel
cpu family	: 6
model		: 142
model name	: Intel(R) Core(TM) i7-8650U CPU @ 1.90GHz
stepping	: 10
microcode	: 0xb4
cpu MHz		: 800.010
cache size	: 8192 KB
physical id	: 0
siblings	: 8
core id		: 2
cpu cores	: 4
apicid		: 4
initial apicid	: 4
fpu		: yes
fpu_exception	: yes
cpuid level	: 22
wp		: yes
flags		: fpu vme de pse tsc msr pae mce cx8 apic sep mtrr pge mca cmov pat pse36 clflush dts acpi mmx fxsr sse sse2 ss ht tm pbe syscall nx pdpe1gb rdtscp lm constant_tsc art arch_perfmon pebs bts rep_good nopl xtopology nonstop_tsc cpuid aperfmperf tsc_known_freq pni pclmulqdq dtes64 monitor ds_cpl vmx smx est tm2 ssse3 sdbg fma cx16 xtpr pdcm pcid sse4_1 sse4_2 x2apic movbe popcnt tsc_deadline_timer aes xsave avx f16c rdrand lahf_lm abm 3dnowprefetch cpuid_fault epb invpcid_single pti ssbd ibrs ibpb stibp tpr_shadow vnmi flexpriority ept vpid ept_ad fsgsbase tsc_adjust bmi1 hle avx2 smep bmi2 erms invpcid rtm mpx rdseed adx smap clflushopt intel_pt xsaveopt xsavec xgetbv1 xsaves dtherm ida arat pln pts hwp hwp_notify hwp_act_window hwp_epp md_clear flush_l1d
bugs		: cpu_meltdown spectre_v1 spectre_v2 spec_store_bypass l1tf mds swapgs
bogomips	: 4224.00
clflush size	: 64
cache_alignment	: 64
address sizes	: 39 bits physical, 48 bits virtual
power management:

processor	: 3
vendor_id	: GenuineIntel
cpu family	: 6
model		: 142
model name	: Intel(R) Core(TM) i7-8650U CPU @ 1.90GHz
stepping	: 10
microcode	: 0xb4
cpu MHz		: 800.028
cache size	: 8192 KB
physical id	: 0
siblings	: 8
core id		: 3
cpu cores	: 4
apicid		: 6
initial apicid	: 6
fpu		: yes
fpu_exception	: yes
cpuid level	: 22
wp		: yes
flags		: fpu vme de pse tsc msr pae mce cx8 apic sep mtrr pge mca cmov pat pse36 clflush dts acpi mmx fxsr sse sse2 ss ht tm pbe syscall nx pdpe1gb rdtscp lm constant_tsc art arch_perfmon pebs bts rep_good nopl xtopology nonstop_tsc cpuid aperfmperf tsc_known_freq pni pclmulqdq dtes64 monitor ds_cpl vmx smx est tm2 ssse3 sdbg fma cx16 xtpr pdcm pcid sse4_1 sse4_2 x2apic movbe popcnt tsc_deadline_timer aes xsave avx f16c rdrand lahf_lm abm 3dnowprefetch cpuid_fault epb invpcid_single pti ssbd ibrs ibpb stibp tpr_shadow vnmi flexpriority ept vpid ept_ad fsgsbase tsc_adjust bmi1 hle avx2 smep bmi2 erms invpcid rtm mpx rdseed adx smap clflushopt intel_pt xsaveopt xsavec xgetbv1 xsaves dtherm ida arat pln pts hwp hwp_notify hwp_act_window hwp_epp md_clear flush_l1d
bugs		: cpu_meltdown spectre_v1 spectre_v2 spec_store_bypass l1tf mds swapgs
bogomips	: 4224.00
clflush size	: 64
cache_alignment	: 64
address sizes	: 39 bits physical, 48 bits virtual
power management:

processor	: 4
vendor_id	: GenuineIntel
cpu family	: 6
model		: 142
model name	: Intel(R) Core(TM) i7-8650U CPU @ 1.90GHz
stepping	: 10
microcode	: 0xb4
cpu MHz		: 799.989
cache size	: 8192 KB
physical id	: 0
siblings	: 8
core id		: 0
cpu cores	: 4
apicid		: 1
initial apicid	: 1
fpu		: yes
fpu_exception	: yes
cpuid level	: 22
wp		: yes
flags		: fpu vme de pse tsc msr pae mce cx8 apic sep mtrr pge mca cmov pat pse36 clflush dts acpi mmx fxsr sse sse2 ss ht tm pbe syscall nx pdpe1gb rdtscp lm constant_tsc art arch_perfmon pebs bts rep_good nopl xtopology nonstop_tsc cpuid aperfmperf tsc_known_freq pni pclmulqdq dtes64 monitor ds_cpl vmx smx est tm2 ssse3 sdbg fma cx16 xtpr pdcm pcid sse4_1 sse4_2 x2apic movbe popcnt tsc_deadline_timer aes xsave avx f16c rdrand lahf_lm abm 3dnowprefetch cpuid_fault epb invpcid_single pti ssbd ibrs ibpb stibp tpr_shadow vnmi flexpriority ept vpid ept_ad fsgsbase tsc_adjust bmi1 hle avx2 smep bmi2 erms invpcid rtm mpx rdseed adx smap clflushopt intel_pt xsaveopt xsavec xgetbv1 xsaves dtherm ida arat pln pts hwp hwp_notify hwp_act_window hwp_epp md_clear flush_l1d
bugs		: cpu_meltdown spectre_v1 spectre_v2 spec_store_bypass l1tf mds swapgs
bogomips	: 4224.00
clflush size	: 64
cache_alignment	: 64
address sizes	: 39 bits physical, 48 bits virtual
power management:

processor	: 5
vendor_id	: GenuineIntel
cpu family	: 6
model		: 142
model name	: Intel(R) Core(TM) i7-8650U CPU @ 1.90GHz
stepping	: 10
microcode	: 0xb4
cpu MHz		: 800.083
cache size	: 8192 KB
physical id	: 0
siblings	: 8
core id		: 1
cpu cores	: 4
apicid		: 3
initial apicid	: 3
fpu		: yes
fpu_exception	: yes
cpuid level	: 22
wp		: yes
flags		: fpu vme de pse tsc msr pae mce cx8 apic sep mtrr pge mca cmov pat pse36 clflush dts acpi mmx fxsr sse sse2 ss ht tm pbe syscall nx pdpe1gb rdtscp lm constant_tsc art arch_perfmon pebs bts rep_good nopl xtopology nonstop_tsc cpuid aperfmperf tsc_known_freq pni pclmulqdq dtes64 monitor ds_cpl vmx smx est tm2 ssse3 sdbg fma cx16 xtpr pdcm pcid sse4_1 sse4_2 x2apic movbe popcnt tsc_deadline_timer aes xsave avx f16c rdrand lahf_lm abm 3dnowprefetch cpuid_fault epb invpcid_single pti ssbd ibrs ibpb stibp tpr_shadow vnmi flexpriority ept vpid ept_ad fsgsbase tsc_adjust bmi1 hle avx2 smep bmi2 erms invpcid rtm mpx rdseed adx smap clflushopt intel_pt xsaveopt xsavec xgetbv1 xsaves dtherm ida arat pln pts hwp hwp_notify hwp_act_window hwp_epp md_clear flush_l1d
bugs		: cpu_meltdown spectre_v1 spectre_v2 spec_store_bypass l1tf mds swapgs
bogomips	: 4224.00
clflush size	: 64
cache_alignment	: 64
address sizes	: 39 bits physical, 48 bits virtual
power management:

processor	: 6
vendor_id	: GenuineIntel
cpu family	: 6
model		: 142
model name	: Intel(R) Core(TM) i7-8650U CPU @ 1.90GHz
stepping	: 10
microcode	: 0xb4
cpu MHz		: 800.017
cache size	: 8192 KB
physical id	: 0
siblings	: 8
core id		: 2
cpu cores	: 4
apicid		: 5
initial apicid	: 5
fpu		: yes
fpu_exception	: yes
cpuid level	: 22
wp		: yes
flags		: fpu vme de pse tsc msr pae mce cx8 apic sep mtrr pge mca cmov pat pse36 clflush dts acpi mmx fxsr sse sse2 ss ht tm pbe syscall nx pdpe1gb rdtscp lm constant_tsc art arch_perfmon pebs bts rep_good nopl xtopology nonstop_tsc cpuid aperfmperf tsc_known_freq pni pclmulqdq dtes64 monitor ds_cpl vmx smx est tm2 ssse3 sdbg fma cx16 xtpr pdcm pcid sse4_1 sse4_2 x2apic movbe popcnt tsc_deadline_timer aes xsave avx f16c rdrand lahf_lm abm 3dnowprefetch cpuid_fault epb invpcid_single pti ssbd ibrs ibpb stibp tpr_shadow vnmi flexpriority ept vpid ept_ad fsgsbase tsc_adjust bmi1 hle avx2 smep bmi2 erms invpcid rtm mpx rdseed adx smap clflushopt intel_pt xsaveopt xsavec xgetbv1 xsaves dtherm ida arat pln pts hwp hwp_notify hwp_act_window hwp_epp md_clear flush_l1d
bugs		: cpu_meltdown spectre_v1 spectre_v2 spec_store_bypass l1tf mds swapgs
bogomips	: 4224.00
clflush size	: 64
cache_alignment	: 64
address sizes	: 39 bits physical, 48 bits virtual
power management:

processor	: 7
vendor_id	: GenuineIntel
cpu family	: 6
model		: 142
model name	: Intel(R) Core(TM) i7-8650U CPU @ 1.90GHz
stepping	: 10
microcode	: 0xb4
cpu MHz		: 800.030
cache size	: 8192 KB
physical id	: 0
siblings	: 8
core id		: 3
cpu cores	: 4
apicid		: 7
initial apicid	: 7
fpu		: yes
fpu_exception	: yes
cpuid level	: 22
wp		: yes
flags		: fpu vme de pse tsc msr pae mce cx8 apic sep mtrr pge mca cmov pat pse36 clflush dts acpi mmx fxsr sse sse2 ss ht tm pbe syscall nx pdpe1gb rdtscp lm constant_tsc art arch_perfmon pebs bts rep_good nopl xtopology nonstop_tsc cpuid aperfmperf tsc_known_freq pni pclmulqdq dtes64 monitor ds_cpl vmx smx est tm2 ssse3 sdbg fma cx16 xtpr pdcm pcid sse4_1 sse4_2 x2apic movbe popcnt tsc_deadline_timer aes xsave avx f16c rdrand lahf_lm abm 3dnowprefetch cpuid_fault epb invpcid_single pti ssbd ibrs ibpb stibp tpr_shadow vnmi flexpriority ept vpid ept_ad fsgsbase tsc_adjust bmi1 hle avx2 smep bmi2 erms invpcid rtm mpx rdseed adx smap clflushopt intel_pt xsaveopt xsavec xgetbv1 xsaves dtherm ida arat pln pts hwp hwp_notify hwp_act_window hwp_epp md_clear flush_l1d
bugs		: cpu_meltdown spectre_v1 spectre_v2 spec_store_bypass l1tf mds swapgs
bogomips	: 4224.00
clflush size	: 64
cache_alignment	: 64
address sizes	: 39 bits physical, 48 bits virtual
power management:

Mode: 444
# ttar - - - - - - - - - - - - - - - - - - - - - - - - - - - - - - - - - - - -
Path: fixtures/proc/crypto
Lines: 972
name         : ccm(aes)
driver       : ccm_base(ctr(aes-aesni),cbcmac(aes-aesni))
module       : ccm
priority     : 300
refcnt       : 4
selftest     : passed
internal     : no
type         : aead
async        : no
blocksize    : 1
ivsize       : 16
maxauthsize  : 16
geniv        : <none>

name         : cbcmac(aes)
driver       : cbcmac(aes-aesni)
module       : ccm
priority     : 300
refcnt       : 7
selftest     : passed
internal     : no
type         : shash
blocksize    : 1
digestsize   : 16

name         : ecdh
driver       : ecdh-generic
module       : ecdh_generic
priority     : 100
refcnt       : 1
selftest     : passed
internal     : no
type         : kpp
async        : yes

name         : ecb(arc4)
driver       : ecb(arc4)-generic
module       : arc4
priority     : 100
refcnt       : 1
selftest     : passed
internal     : no
type         : skcipher
async        : no
blocksize    : 1
min keysize  : 1
max keysize  : 256
ivsize       : 0
chunksize    : 1
walksize     : 1

name         : arc4
driver       : arc4-generic
module       : arc4
priority     : 0
refcnt       : 3
selftest     : passed
internal     : no
type         : cipher
blocksize    : 1
min keysize  : 1
max keysize  : 256

name         : crct10dif
driver       : crct10dif-pclmul
module       : crct10dif_pclmul
priority     : 200
refcnt       : 2
selftest     : passed
internal     : no
type         : shash
blocksize    : 1
digestsize   : 2

name         : crc32
driver       : crc32-pclmul
module       : crc32_pclmul
priority     : 200
refcnt       : 1
selftest     : passed
internal     : no
type         : shash
blocksize    : 1
digestsize   : 4

name         : __ghash
driver       : cryptd(__ghash-pclmulqdqni)
module       : kernel
priority     : 50
refcnt       : 1
selftest     : passed
internal     : yes
type         : ahash
async        : yes
blocksize    : 16
digestsize   : 16

name         : ghash
driver       : ghash-clmulni
module       : ghash_clmulni_intel
priority     : 400
refcnt       : 1
selftest     : passed
internal     : no
type         : ahash
async        : yes
blocksize    : 16
digestsize   : 16

name         : __ghash
driver       : __ghash-pclmulqdqni
module       : ghash_clmulni_intel
priority     : 0
refcnt       : 1
selftest     : passed
internal     : yes
type         : shash
blocksize    : 16
digestsize   : 16

name         : crc32c
driver       : crc32c-intel
module       : crc32c_intel
priority     : 200
refcnt       : 5
selftest     : passed
internal     : no
type         : shash
blocksize    : 1
digestsize   : 4

name         : cbc(aes)
driver       : cbc(aes-aesni)
module       : kernel
priority     : 300
refcnt       : 1
selftest     : passed
internal     : no
type         : skcipher
async        : no
blocksize    : 16
min keysize  : 16
max keysize  : 32
ivsize       : 16
chunksize    : 16
walksize     : 16

name         : ctr(aes)
driver       : ctr(aes-aesni)
module       : kernel
priority     : 300
refcnt       : 5
selftest     : passed
internal     : no
type         : skcipher
async        : no
blocksize    : 1
min keysize  : 16
max keysize  : 32
ivsize       : 16
chunksize    : 16
walksize     : 16

name         : pkcs1pad(rsa,sha256)
driver       : pkcs1pad(rsa-generic,sha256)
module       : kernel
priority     : 100
refcnt       : 1
selftest     : passed
internal     : no
type         : akcipher

name         : __xts(aes)
driver       : cryptd(__xts-aes-aesni)
module       : kernel
priority     : 451
refcnt       : 1
selftest     : passed
internal     : yes
type         : skcipher
async        : yes
blocksize    : 16
min keysize  : 32
max keysize  : 64
ivsize       : 16
chunksize    : 16
walksize     : 16

name         : xts(aes)
driver       : xts-aes-aesni
module       : kernel
priority     : 401
refcnt       : 1
selftest     : passed
internal     : no
type         : skcipher
async        : yes
blocksize    : 16
min keysize  : 32
max keysize  : 64
ivsize       : 16
chunksize    : 16
walksize     : 16

name         : __ctr(aes)
driver       : cryptd(__ctr-aes-aesni)
module       : kernel
priority     : 450
refcnt       : 1
selftest     : passed
internal     : yes
type         : skcipher
async        : yes
blocksize    : 1
max keysize  : 32
ivsize       : 16
chunksize    : 16
walksize     : 16

name         : ctr(aes)
driver       : ctr-aes-aesni
module       : kernel
priority     : 400
refcnt       : 1
selftest     : passed
internal     : no
type         : skcipher
async        : yes
blocksize    : 1
min keysize  : 16
max keysize  : 32
ivsize       : 16
chunksize    : 16
walksize     : 16

name         : __cbc(aes)
driver       : cryptd(__cbc-aes-aesni)
module       : kernel
priority     : 450
refcnt       : 1
selftest     : passed
internal     : yes
type         : skcipher
async        : yes
blocksize    : 16
min keysize  : 16
max keysize  : 32
ivsize       : 16
chunksize    : 16
walksize     : 16

name         : cbc(aes)
driver       : cbc-aes-aesni
module       : kernel
priority     : 400
refcnt       : 1
selftest     : passed
internal     : no
type         : skcipher
async        : yes
blocksize    : 16
min keysize  : 16
max keysize  : 32
ivsize       : 16
chunksize    : 16
walksize     : 16

name         : __ecb(aes)
driver       : cryptd(__ecb-aes-aesni)
module       : kernel
priority     : 450
refcnt       : 1
selftest     : passed
internal     : yes
type         : skcipher
async        : yes
blocksize    : 16
min keysize  : 16
max keysize  : 32
ivsize       : 0
chunksize    : 16
walksize     : 16

name         : ecb(aes)
driver       : ecb-aes-aesni
module       : kernel
priority     : 400
refcnt       : 1
selftest     : passed
internal     : no
type         : skcipher
async        : yes
blocksize    : 16
min keysize  : 16
max keysize  : 32
ivsize       : 0
chunksize    : 16
walksize     : 16

name         : __generic-gcm-aes-aesni
driver       : cryptd(__driver-generic-gcm-aes-aesni)
module       : kernel
priority     : 50
refcnt       : 1
selftest     : passed
internal     : yes
type         : aead
async        : yes
blocksize    : 1
ivsize       : 12
maxauthsize  : 16
geniv        : <none>

name         : gcm(aes)
driver       : generic-gcm-aesni
module       : kernel
priority     : 400
refcnt       : 1
selftest     : passed
internal     : no
type         : aead
async        : yes
blocksize    : 1
ivsize       : 12
maxauthsize  : 16
geniv        : <none>

name         : __generic-gcm-aes-aesni
driver       : __driver-generic-gcm-aes-aesni
module       : kernel
priority     : 0
refcnt       : 1
selftest     : passed
internal     : yes
type         : aead
async        : no
blocksize    : 1
ivsize       : 12
maxauthsize  : 16
geniv        : <none>

name         : __gcm-aes-aesni
driver       : cryptd(__driver-gcm-aes-aesni)
module       : kernel
priority     : 50
refcnt       : 1
selftest     : passed
internal     : yes
type         : aead
async        : yes
blocksize    : 1
ivsize       : 8
maxauthsize  : 16
geniv        : <none>

name         : rfc4106(gcm(aes))
driver       : rfc4106-gcm-aesni
module       : kernel
priority     : 400
refcnt       : 1
selftest     : passed
internal     : no
type         : aead
async        : yes
blocksize    : 1
ivsize       : 8
maxauthsize  : 16
geniv        : <none>

name         : __gcm-aes-aesni
driver       : __driver-gcm-aes-aesni
module       : kernel
priority     : 0
refcnt       : 1
selftest     : passed
internal     : yes
type         : aead
async        : no
blocksize    : 1
ivsize       : 8
maxauthsize  : 16
geniv        : <none>

name         : __xts(aes)
driver       : __xts-aes-aesni
module       : kernel
priority     : 401
refcnt       : 1
selftest     : passed
internal     : yes
type         : skcipher
async        : no
blocksize    : 16
min keysize  : 32
max keysize  : 64
ivsize       : 16
chunksize    : 16
walksize     : 16

name         : __ctr(aes)
driver       : __ctr-aes-aesni
module       : kernel
priority     : 400
refcnt       : 1
selftest     : passed
internal     : yes
type         : skcipher
async        : no
blocksize    : 1
min keysize  : 16
max keysize  : 32
ivsize       : 16
chunksize    : 16
walksize     : 16

name         : __cbc(aes)
driver       : __cbc-aes-aesni
module       : kernel
priority     : 400
refcnt       : 1
selftest     : passed
internal     : yes
type         : skcipher
async        : no
blocksize    : 16
min keysize  : 16
max keysize  : 32
ivsize       : 16
chunksize    : 16
walksize     : 16

name         : __ecb(aes)
driver       : __ecb-aes-aesni
module       : kernel
priority     : 400
refcnt       : 1
selftest     : passed
internal     : yes
type         : skcipher
async        : no
blocksize    : 16
min keysize  : 16
max keysize  : 32
ivsize       : 0
chunksize    : 16
walksize     : 16

name         : __aes
driver       : __aes-aesni
module       : kernel
priority     : 300
refcnt       : 1
selftest     : passed
internal     : yes
type         : cipher
blocksize    : 16
min keysize  : 16
max keysize  : 32

name         : aes
driver       : aes-aesni
module       : kernel
priority     : 300
refcnt       : 8
selftest     : passed
internal     : no
type         : cipher
blocksize    : 16
min keysize  : 16
max keysize  : 32

name         : hmac(sha1)
driver       : hmac(sha1-generic)
module       : kernel
priority     : 100
refcnt       : 9
selftest     : passed
internal     : no
type         : shash
blocksize    : 64
digestsize   : 20

name         : ghash
driver       : ghash-generic
module       : kernel
priority     : 100
refcnt       : 3
selftest     : passed
internal     : no
type         : shash
blocksize    : 16
digestsize   : 16

name         : jitterentropy_rng
driver       : jitterentropy_rng
module       : kernel
priority     : 100
refcnt       : 1
selftest     : passed
internal     : no
type         : rng
seedsize     : 0

name         : stdrng
driver       : drbg_nopr_hmac_sha256
module       : kernel
priority     : 221
refcnt       : 2
selftest     : passed
internal     : no
type         : rng
seedsize     : 0

name         : stdrng
driver       : drbg_nopr_hmac_sha512
module       : kernel
priority     : 220
refcnt       : 1
selftest     : passed
internal     : no
type         : rng
seedsize     : 0

name         : stdrng
driver       : drbg_nopr_hmac_sha384
module       : kernel
priority     : 219
refcnt       : 1
selftest     : passed
internal     : no
type         : rng
seedsize     : 0

name         : stdrng
driver       : drbg_nopr_hmac_sha1
module       : kernel
priority     : 218
refcnt       : 1
selftest     : passed
internal     : no
type         : rng
seedsize     : 0

name         : stdrng
driver       : drbg_nopr_sha256
module       : kernel
priority     : 217
refcnt       : 1
selftest     : passed
internal     : no
type         : rng
seedsize     : 0

name         : stdrng
driver       : drbg_nopr_sha512
module       : kernel
priority     : 216
refcnt       : 1
selftest     : passed
internal     : no
type         : rng
seedsize     : 0

name         : stdrng
driver       : drbg_nopr_sha384
module       : kernel
priority     : 215
refcnt       : 1
selftest     : passed
internal     : no
type         : rng
seedsize     : 0

name         : stdrng
driver       : drbg_nopr_sha1
module       : kernel
priority     : 214
refcnt       : 1
selftest     : passed
internal     : no
type         : rng
seedsize     : 0

name         : stdrng
driver       : drbg_nopr_ctr_aes256
module       : kernel
priority     : 213
refcnt       : 1
selftest     : passed
internal     : no
type         : rng
seedsize     : 0

name         : stdrng
driver       : drbg_nopr_ctr_aes192
module       : kernel
priority     : 212
refcnt       : 1
selftest     : passed
internal     : no
type         : rng
seedsize     : 0

name         : stdrng
driver       : drbg_nopr_ctr_aes128
module       : kernel
priority     : 211
refcnt       : 1
selftest     : passed
internal     : no
type         : rng
seedsize     : 0

name         : hmac(sha256)
driver       : hmac(sha256-generic)
module       : kernel
priority     : 100
refcnt       : 10
selftest     : passed
internal     : no
type         : shash
blocksize    : 64
digestsize   : 32

name         : stdrng
driver       : drbg_pr_hmac_sha256
module       : kernel
priority     : 210
refcnt       : 1
selftest     : passed
internal     : no
type         : rng
seedsize     : 0

name         : stdrng
driver       : drbg_pr_hmac_sha512
module       : kernel
priority     : 209
refcnt       : 1
selftest     : passed
internal     : no
type         : rng
seedsize     : 0

name         : stdrng
driver       : drbg_pr_hmac_sha384
module       : kernel
priority     : 208
refcnt       : 1
selftest     : passed
internal     : no
type         : rng
seedsize     : 0

name         : stdrng
driver       : drbg_pr_hmac_sha1
module       : kernel
priority     : 207
refcnt       : 1
selftest     : passed
internal     : no
type         : rng
seedsize     : 0

name         : stdrng
driver       : drbg_pr_sha256
module       : kernel
priority     : 206
refcnt       : 1
selftest     : passed
internal     : no
type         : rng
seedsize     : 0

name         : stdrng
driver       : drbg_pr_sha512
module       : kernel
priority     : 205
refcnt       : 1
selftest     : passed
internal     : no
type         : rng
seedsize     : 0

name         : stdrng
driver       : drbg_pr_sha384
module       : kernel
priority     : 204
refcnt       : 1
selftest     : passed
internal     : no
type         : rng
seedsize     : 0

name         : stdrng
driver       : drbg_pr_sha1
module       : kernel
priority     : 203
refcnt       : 1
selftest     : passed
internal     : no
type         : rng
seedsize     : 0

name         : stdrng
driver       : drbg_pr_ctr_aes256
module       : kernel
priority     : 202
refcnt       : 1
selftest     : passed
internal     : no
type         : rng
seedsize     : 0

name         : stdrng
driver       : drbg_pr_ctr_aes192
module       : kernel
priority     : 201
refcnt       : 1
selftest     : passed
internal     : no
type         : rng
seedsize     : 0

name         : stdrng
driver       : drbg_pr_ctr_aes128
module       : kernel
priority     : 200
refcnt       : 1
selftest     : passed
internal     : no
type         : rng
seedsize     : 0

name         : 842
driver       : 842-scomp
module       : kernel
priority     : 100
refcnt       : 1
selftest     : passed
internal     : no
type         : scomp

name         : 842
driver       : 842-generic
module       : kernel
priority     : 100
refcnt       : 1
selftest     : passed
internal     : no
type         : compression

name         : lzo-rle
driver       : lzo-rle-scomp
module       : kernel
priority     : 0
refcnt       : 1
selftest     : passed
internal     : no
type         : scomp

name         : lzo-rle
driver       : lzo-rle-generic
module       : kernel
priority     : 0
refcnt       : 1
selftest     : passed
internal     : no
type         : compression

name         : lzo
driver       : lzo-scomp
module       : kernel
priority     : 0
refcnt       : 1
selftest     : passed
internal     : no
type         : scomp

name         : lzo
driver       : lzo-generic
module       : kernel
priority     : 0
refcnt       : 9
selftest     : passed
internal     : no
type         : compression

name         : crct10dif
driver       : crct10dif-generic
module       : kernel
priority     : 100
refcnt       : 1
selftest     : passed
internal     : no
type         : shash
blocksize    : 1
digestsize   : 2

name         : crc32c
driver       : crc32c-generic
module       : kernel
priority     : 100
refcnt       : 1
selftest     : passed
internal     : no
type         : shash
blocksize    : 1
digestsize   : 4

name         : zlib-deflate
driver       : zlib-deflate-scomp
module       : kernel
priority     : 0
refcnt       : 1
selftest     : passed
internal     : no
type         : scomp

name         : deflate
driver       : deflate-scomp
module       : kernel
priority     : 0
refcnt       : 1
selftest     : passed
internal     : no
type         : scomp

name         : deflate
driver       : deflate-generic
module       : kernel
priority     : 0
refcnt       : 1
selftest     : passed
internal     : no
type         : compression

name         : aes
driver       : aes-generic
module       : kernel
priority     : 100
refcnt       : 1
selftest     : passed
internal     : no
type         : cipher
blocksize    : 16
min keysize  : 16
max keysize  : 32

name         : sha224
driver       : sha224-generic
module       : kernel
priority     : 100
refcnt       : 1
selftest     : passed
internal     : no
type         : shash
blocksize    : 64
digestsize   : 28

name         : sha256
driver       : sha256-generic
module       : kernel
priority     : 100
refcnt       : 11
selftest     : passed
internal     : no
type         : shash
blocksize    : 64
digestsize   : 32

name         : sha1
driver       : sha1-generic
module       : kernel
priority     : 100
refcnt       : 11
selftest     : passed
internal     : no
type         : shash
blocksize    : 64
digestsize   : 20

name         : md5
driver       : md5-generic
module       : kernel
priority     : 0
refcnt       : 1
selftest     : passed
internal     : no
type         : shash
blocksize    : 64
digestsize   : 16

name         : ecb(cipher_null)
driver       : ecb-cipher_null
module       : kernel
priority     : 100
refcnt       : 1
selftest     : passed
internal     : no
type         : skcipher
async        : no
blocksize    : 1
min keysize  : 0
max keysize  : 0
ivsize       : 0
chunksize    : 1
walksize     : 1

name         : digest_null
driver       : digest_null-generic
module       : kernel
priority     : 0
refcnt       : 1
selftest     : passed
internal     : no
type         : shash
blocksize    : 1
digestsize   : 0

name         : compress_null
driver       : compress_null-generic
module       : kernel
priority     : 0
refcnt       : 1
selftest     : passed
internal     : no
type         : compression

name         : cipher_null
driver       : cipher_null-generic
module       : kernel
priority     : 0
refcnt       : 1
selftest     : passed
internal     : no
type         : cipher
blocksize    : 1
min keysize  : 0
max keysize  : 0

name         : rsa
driver       : rsa-generic
module       : kernel
priority     : 100
refcnt       : 1
selftest     : passed
internal     : no
type         : akcipher

name         : dh
driver       : dh-generic
module       : kernel
priority     : 100
refcnt       : 1
selftest     : passed
internal     : no
type         : kpp

name         : aes
driver       : aes-asm
module       : kernel
priority     : 200
refcnt       : 1
selftest     : passed
internal     : no
type         : cipher
blocksize    : 16
min keysize  : 16
max keysize  : 32

Mode: 444
Mode: 644
# ttar - - - - - - - - - - - - - - - - - - - - - - - - - - - - - - - - - - - -
Path: fixtures/proc/diskstats
Lines: 52
>>>>>>> c50cee4e
   1       0 ram0 0 0 0 0 0 0 0 0 0 0 0
   1       1 ram1 0 0 0 0 0 0 0 0 0 0 0
   1       2 ram2 0 0 0 0 0 0 0 0 0 0 0
   1       3 ram3 0 0 0 0 0 0 0 0 0 0 0
   1       4 ram4 0 0 0 0 0 0 0 0 0 0 0
   1       5 ram5 0 0 0 0 0 0 0 0 0 0 0
   1       6 ram6 0 0 0 0 0 0 0 0 0 0 0
   1       7 ram7 0 0 0 0 0 0 0 0 0 0 0
   1       8 ram8 0 0 0 0 0 0 0 0 0 0 0
   1       9 ram9 0 0 0 0 0 0 0 0 0 0 0
   1      10 ram10 0 0 0 0 0 0 0 0 0 0 0
   1      11 ram11 0 0 0 0 0 0 0 0 0 0 0
   1      12 ram12 0 0 0 0 0 0 0 0 0 0 0
   1      13 ram13 0 0 0 0 0 0 0 0 0 0 0
   1      14 ram14 0 0 0 0 0 0 0 0 0 0 0
   1      15 ram15 0 0 0 0 0 0 0 0 0 0 0
   7       0 loop0 0 0 0 0 0 0 0 0 0 0 0
   7       1 loop1 0 0 0 0 0 0 0 0 0 0 0
   7       2 loop2 0 0 0 0 0 0 0 0 0 0 0
   7       3 loop3 0 0 0 0 0 0 0 0 0 0 0
   7       4 loop4 0 0 0 0 0 0 0 0 0 0 0
   7       5 loop5 0 0 0 0 0 0 0 0 0 0 0
   7       6 loop6 0 0 0 0 0 0 0 0 0 0 0
   7       7 loop7 0 0 0 0 0 0 0 0 0 0 0
   8       0 sda 25354637 34367663 1003346126 18492372 28444756 11134226 505697032 63877960 0 9653880 82621804
   8       1 sda1 250 0 2000 36 0 0 0 0 0 36 36
   8       2 sda2 246 0 1968 32 0 0 0 0 0 32 32
   8       3 sda3 340 13 2818 52 11 8 152 8 0 56 60
   8       4 sda4 25353629 34367650 1003337964 18492232 27448755 11134218 505696880 61593380 0 7576432 80332428
 252       0 dm-0 59910002 0 1003337218 46229572 39231014 0 505696880 1158557800 0 11325968 1206301256
 252       1 dm-1 388 0 3104 84 74 0 592 0 0 76 84
 252       2 dm-2 11571 0 308350 6536 153522 0 5093416 122884 0 65400 129416
 252       3 dm-3 3870 0 3870 104 0 0 0 0 0 16 104
 252       4 dm-4 392 0 1034 28 38 0 137 16 0 24 44
 252       5 dm-5 3729 0 84279 924 98918 0 1151688 104684 0 58848 105632
 179       0 mmcblk0 192 3 1560 156 0 0 0 0 0 136 156
 179       1 mmcblk0p1 17 3 160 24 0 0 0 0 0 24 24
 179       2 mmcblk0p2 95 0 760 68 0 0 0 0 0 68 68
   2       0 fd0 2 0 16 80 0 0 0 0 0 80 80
 254       0 vda 1775784 15386 32670882 8655768 6038856 20711856 213637440 2069221364 0 41614592 2077872228
 254       1 vda1 668 85 5984 956 207 4266 35784 32772 0 8808 33720
 254       2 vda2 1774936 15266 32663262 8654692 5991028 20707590 213601656 2069152216 0 41607628 2077801992
  11       0 sr0 0 0 0 0 0 0 0 0 0 0 0
 259       0 nvme0n1 47114 4 4643973 21650 1078320 43950 39451633 1011053 0 222766 1032546
 259       1 nvme0n1p1 1140 0 9370 16 1 0 1 0 0 16 16
 259       2 nvme0n1p2 45914 4 4631243 21626 1036885 43950 39451632 919480 0 131580 940970
   8       0 sdb 326552 841 9657779 84 41822 2895 1972905 5007 0 60730 67070 68851 0 1925173784 11130
   8       1 sdb1 231 3 34466 4 24 23 106 0 0 64 64 0 0 0 0
   8       2 sdb2 326310 838 9622281 67 40726 2872 1972799 4924 0 58250 64567 68851 0 1925173784 11130
<<<<<<< HEAD
Mode: 664
# ttar - - - - - - - - - - - - - - - - - - - - - - - - - - - - - - - - - - - -
Directory: fixtures/proc/fs
Mode: 755
# ttar - - - - - - - - - - - - - - - - - - - - - - - - - - - - - - - - - - - -
=======
   8       0 sdc 14202 71 579164 21861 2995 1589 180500 40875 0 11628 55200 0 0 0 0 127 182
   8       1 sdc1 1027 0 13795 5021 2 0 4096 3 0 690 4579 0 0 0 0 0 0
   8       2 sdc2 13126 71 561749 16802 2830 1589 176404 40620 0 10931 50449 0 0 0 0 0 0
Mode: 664
# ttar - - - - - - - - - - - - - - - - - - - - - - - - - - - - - - - - - - - -
Directory: fixtures/proc/fs
Mode: 755
# ttar - - - - - - - - - - - - - - - - - - - - - - - - - - - - - - - - - - - -
Directory: fixtures/proc/fs/fscache
Mode: 755
# ttar - - - - - - - - - - - - - - - - - - - - - - - - - - - - - - - - - - - -
Path: fixtures/proc/fs/fscache/stats
Lines: 24
FS-Cache statistics
Cookies: idx=3 dat=67877 spc=0
Objects: alc=67473 nal=0 avl=67473 ded=388
ChkAux : non=12 ok=33 upd=44 obs=55
Pages  : mrk=547164 unc=364577
Acquire: n=67880 nul=98 noc=25 ok=67780 nbf=39 oom=26
Lookups: n=67473 neg=67470 pos=58 crt=67473 tmo=85
Invals : n=14 run=13
Updates: n=7 nul=3 run=8
Relinqs: n=394 nul=1 wcr=2 rtr=3
AttrChg: n=6 ok=5 nbf=4 oom=3 run=2
Allocs : n=20 ok=19 wt=18 nbf=17 int=16
Allocs : ops=15 owt=14 abt=13
Retrvls: n=151959 ok=82823 wt=23467 nod=69136 nbf=15 int=69 oom=43
Retrvls: ops=151959 owt=42747 abt=44
Stores : n=225565 ok=225565 agn=12 nbf=13 oom=14
Stores : ops=69156 run=294721 pgs=225565 rxd=225565 olm=43
VmScan : nos=364512 gon=2 bsy=43 can=12 wt=66
Ops    : pend=42753 run=221129 enq=628798 can=11 rej=88
Ops    : ini=377538 dfr=27 rel=377538 gc=37
CacheOp: alo=1 luo=2 luc=3 gro=4
CacheOp: inv=5 upo=6 dro=7 pto=8 atc=9 syn=10
CacheOp: rap=11 ras=12 alp=13 als=14 wrp=15 ucp=16 dsp=17
CacheEv: nsp=18 stl=19 rtr=20 cul=21EOF
Mode: 644
# ttar - - - - - - - - - - - - - - - - - - - - - - - - - - - - - - - - - - - -
>>>>>>> c50cee4e
Directory: fixtures/proc/fs/xfs
Mode: 755
# ttar - - - - - - - - - - - - - - - - - - - - - - - - - - - - - - - - - - - -
Path: fixtures/proc/fs/xfs/stat
Lines: 23
extent_alloc 92447 97589 92448 93751
abt 0 0 0 0
blk_map 1767055 188820 184891 92447 92448 2140766 0
bmbt 0 0 0 0
dir 185039 92447 92444 136422
trans 706 944304 0
ig 185045 58807 0 126238 0 33637 22
log 2883 113448 9 17360 739
push_ail 945014 0 134260 15483 0 3940 464 159985 0 40
xstrat 92447 0
rw 107739 94045
attr 4 0 0 0
icluster 8677 7849 135802
vnodes 92601 0 0 0 92444 92444 92444 0
buf 2666287 7122 2659202 3599 2 7085 0 10297 7085
abtb2 184941 1277345 13257 13278 0 0 0 0 0 0 0 0 0 0 2746147
abtc2 345295 2416764 172637 172658 0 0 0 0 0 0 0 0 0 0 21406023
bmbt2 0 0 0 0 0 0 0 0 0 0 0 0 0 0 0
ibt2 343004 1358467 0 0 0 0 0 0 0 0 0 0 0 0 0
fibt2 0 0 0 0 0 0 0 0 0 0 0 0 0 0 0
qm 0 0 0 0 0 0 0 0
xpc 399724544 92823103 86219234
debug 0
Mode: 644
# ttar - - - - - - - - - - - - - - - - - - - - - - - - - - - - - - - - - - - -
<<<<<<< HEAD
Path: fixtures/proc/mdstat
Lines: 56
=======
Path: fixtures/proc/loadavg
Lines: 1
0.02 0.04 0.05 1/497 11947
Mode: 444
# ttar - - - - - - - - - - - - - - - - - - - - - - - - - - - - - - - - - - - -
Path: fixtures/proc/mdstat
Lines: 60
>>>>>>> c50cee4e
Personalities : [linear] [multipath] [raid0] [raid1] [raid6] [raid5] [raid4] [raid10]

md3 : active raid6 sda1[8] sdh1[7] sdg1[6] sdf1[5] sde1[11] sdd1[3] sdc1[10] sdb1[9] sdd1[10](S) sdd2[11](S)
      5853468288 blocks super 1.2 level 6, 64k chunk, algorithm 2 [8/8] [UUUUUUUU]

md127 : active raid1 sdi2[0] sdj2[1]
      312319552 blocks [2/2] [UU]

md0 : active raid1 sdi1[0] sdj1[1]
      248896 blocks [2/2] [UU]

md4 : inactive raid1 sda3[0](F) sdb3[1](S)
      4883648 blocks [2/2] [UU]

md6 : active raid1 sdb2[2](F) sdc[1](S) sda2[0]
      195310144 blocks [2/1] [U_]
      [=>...................]  recovery =  8.5% (16775552/195310144) finish=17.0min speed=259783K/sec

md8 : active raid1 sdb1[1] sda1[0] sdc[2](S) sde[3](S)
      195310144 blocks [2/2] [UU]
      [=>...................]  resync =  8.5% (16775552/195310144) finish=17.0min speed=259783K/sec

<<<<<<< HEAD
=======
md201 : active raid1 sda3[0] sdb3[1]
      1993728 blocks super 1.2 [2/2] [UU]
      [=>...................]  check =  5.7% (114176/1993728) finish=0.2min speed=114176K/sec

>>>>>>> c50cee4e
md7 : active raid6 sdb1[0] sde1[3] sdd1[2] sdc1[1](F)
      7813735424 blocks super 1.2 level 6, 512k chunk, algorithm 2 [4/3] [U_UU]
      bitmap: 0/30 pages [0KB], 65536KB chunk

md9 : active raid1 sdc2[2] sdd2[3] sdb2[1] sda2[0] sde[4](F) sdf[5](F) sdg[6](S)
      523968 blocks super 1.2 [4/4] [UUUU]
      resync=DELAYED

md10 : active raid0 sda1[0] sdb1[1]
       314159265 blocks 64k chunks

md11 : active (auto-read-only) raid1 sdb2[0] sdc2[1] sdc3[2](F) hda[4](S) ssdc2[3](S)
      4190208 blocks super 1.2 [2/2] [UU]
      resync=PENDING

md12 : active raid0 sdc2[0] sdd2[1]
      3886394368 blocks super 1.2 512k chunks

md126 : active raid0 sdb[1] sdc[0]
      1855870976 blocks super external:/md127/0 128k chunks

md219 : inactive sdb[2](S) sdc[1](S) sda[0](S)
        7932 blocks super external:imsm

md00 : active raid0 xvdb[0]
      4186624 blocks super 1.2 256k chunks

md120 : active linear sda1[1] sdb1[0]
        2095104 blocks super 1.2 0k rounding

md101 : active (read-only) raid0 sdb[2] sdd[1] sdc[0]
      322560 blocks super 1.2 512k chunks

unused devices: <none>
Mode: 644
# ttar - - - - - - - - - - - - - - - - - - - - - - - - - - - - - - - - - - - -
<<<<<<< HEAD
Directory: fixtures/proc/net
Mode: 755
# ttar - - - - - - - - - - - - - - - - - - - - - - - - - - - - - - - - - - - -
=======
Path: fixtures/proc/meminfo
Lines: 42
MemTotal:       15666184 kB
MemFree:          440324 kB
Buffers:         1020128 kB
Cached:         12007640 kB
SwapCached:            0 kB
Active:          6761276 kB
Inactive:        6532708 kB
Active(anon):     267256 kB
Inactive(anon):      268 kB
Active(file):    6494020 kB
Inactive(file):  6532440 kB
Unevictable:           0 kB
Mlocked:               0 kB
SwapTotal:             0 kB
SwapFree:              0 kB
Dirty:               768 kB
Writeback:             0 kB
AnonPages:        266216 kB
Mapped:            44204 kB
Shmem:              1308 kB
Slab:            1807264 kB
SReclaimable:    1738124 kB
SUnreclaim:        69140 kB
KernelStack:        1616 kB
PageTables:         5288 kB
NFS_Unstable:          0 kB
Bounce:                0 kB
WritebackTmp:          0 kB
CommitLimit:     7833092 kB
Committed_AS:     530844 kB
VmallocTotal:   34359738367 kB
VmallocUsed:       36596 kB
VmallocChunk:   34359637840 kB
HardwareCorrupted:     0 kB
AnonHugePages:     12288 kB
HugePages_Total:       0
HugePages_Free:        0
HugePages_Rsvd:        0
HugePages_Surp:        0
Hugepagesize:       2048 kB
DirectMap4k:       91136 kB
DirectMap2M:    16039936 kB
Mode: 664
# ttar - - - - - - - - - - - - - - - - - - - - - - - - - - - - - - - - - - - -
Directory: fixtures/proc/net
Mode: 755
# ttar - - - - - - - - - - - - - - - - - - - - - - - - - - - - - - - - - - - -
Path: fixtures/proc/net/arp
Lines: 2
IP address       HW type     Flags       HW address            Mask     Device
192.168.224.1    0x1         0x2         00:50:56:c0:00:08     *        ens33
Mode: 664
# ttar - - - - - - - - - - - - - - - - - - - - - - - - - - - - - - - - - - - -
>>>>>>> c50cee4e
Path: fixtures/proc/net/dev
Lines: 6
Inter-|   Receive                                                |  Transmit
 face |bytes    packets errs drop fifo frame compressed multicast|bytes    packets errs drop fifo colls carrier compressed
vethf345468:     648       8    0    0    0     0          0         0      438       5    0    0    0     0       0          0
    lo: 1664039048 1566805    0    0    0     0          0         0 1664039048 1566805    0    0    0     0       0          0
docker0:    2568      38    0    0    0     0          0         0      438       5    0    0    0     0       0          0
  eth0: 874354587 1036395    0    0    0     0          0         0 563352563  732147    0    0    0     0       0          0
Mode: 644
# ttar - - - - - - - - - - - - - - - - - - - - - - - - - - - - - - - - - - - -
Path: fixtures/proc/net/ip_vs
Lines: 21
IP Virtual Server version 1.2.1 (size=4096)
Prot LocalAddress:Port Scheduler Flags
  -> RemoteAddress:Port Forward Weight ActiveConn InActConn
TCP  C0A80016:0CEA wlc
  -> C0A85216:0CEA      Tunnel  100    248        2
  -> C0A85318:0CEA      Tunnel  100    248        2
  -> C0A85315:0CEA      Tunnel  100    248        1
TCP  C0A80039:0CEA wlc
  -> C0A85416:0CEA      Tunnel  0      0          0
  -> C0A85215:0CEA      Tunnel  100    1499       0
  -> C0A83215:0CEA      Tunnel  100    1498       0
TCP  C0A80037:0CEA wlc
  -> C0A8321A:0CEA      Tunnel  0      0          0
  -> C0A83120:0CEA      Tunnel  100    0          0
TCP  [2620:0000:0000:0000:0000:0000:0000:0001]:0050 sh
  -> [2620:0000:0000:0000:0000:0000:0000:0002]:0050      Route   1      0          0
  -> [2620:0000:0000:0000:0000:0000:0000:0003]:0050      Route   1      0          0
  -> [2620:0000:0000:0000:0000:0000:0000:0004]:0050      Route   1      1          1
FWM  10001000 wlc
  -> C0A8321A:0CEA      Route   0      0          1
  -> C0A83215:0CEA      Route   0      0          2
Mode: 644
# ttar - - - - - - - - - - - - - - - - - - - - - - - - - - - - - - - - - - - -
Path: fixtures/proc/net/ip_vs_stats
Lines: 6
   Total Incoming Outgoing         Incoming         Outgoing
   Conns  Packets  Packets            Bytes            Bytes
 16AA370 E33656E5        0     51D8C8883AB3                0

 Conns/s   Pkts/s   Pkts/s          Bytes/s          Bytes/s
       4    1FB3C        0          1282A8F                0
Mode: 644
# ttar - - - - - - - - - - - - - - - - - - - - - - - - - - - - - - - - - - - -
<<<<<<< HEAD
=======
Path: fixtures/proc/net/protocols
Lines: 14
protocol  size sockets  memory press maxhdr  slab module     cl co di ac io in de sh ss gs se re sp bi br ha uh gp em
PACKET    1344      2      -1   NI       0   no   kernel      n  n  n  n  n  n  n  n  n  n  n  n  n  n  n  n  n  n  n
PINGv6    1112      0      -1   NI       0   yes  kernel      y  y  y  n  n  y  n  n  y  y  y  y  n  y  y  y  y  y  n
RAWv6     1112      1      -1   NI       0   yes  kernel      y  y  y  n  y  y  y  n  y  y  y  y  n  y  y  y  y  n  n
UDPLITEv6 1216      0      57   NI       0   yes  kernel      y  y  y  n  y  y  y  n  y  y  y  y  n  n  n  y  y  y  n
UDPv6     1216     10      57   NI       0   yes  kernel      y  y  y  n  y  y  y  n  y  y  y  y  n  n  n  y  y  y  n
TCPv6     2144   1937  1225378   no     320   yes  kernel      y  y  y  y  y  y  y  y  y  y  y  y  y  n  y  y  y  y  y
UNIX      1024    120      -1   NI       0   yes  kernel      n  n  n  n  n  n  n  n  n  n  n  n  n  n  n  n  n  n  n
UDP-Lite  1024      0      57   NI       0   yes  kernel      y  y  y  n  y  y  y  n  y  y  y  y  y  n  n  y  y  y  n
PING       904      0      -1   NI       0   yes  kernel      y  y  y  n  n  y  n  n  y  y  y  y  n  y  y  y  y  y  n
RAW        912      0      -1   NI       0   yes  kernel      y  y  y  n  y  y  y  n  y  y  y  y  n  y  y  y  y  n  n
UDP       1024     73      57   NI       0   yes  kernel      y  y  y  n  y  y  y  n  y  y  y  y  y  n  n  y  y  y  n
TCP       1984  93064  1225378   yes     320   yes  kernel      y  y  y  y  y  y  y  y  y  y  y  y  y  n  y  y  y  y  y
NETLINK   1040     16      -1   NI       0   no   kernel      n  n  n  n  n  n  n  n  n  n  n  n  n  n  n  n  n  n  n
Mode: 444
# ttar - - - - - - - - - - - - - - - - - - - - - - - - - - - - - - - - - - - -
>>>>>>> c50cee4e
Directory: fixtures/proc/net/rpc
Mode: 755
# ttar - - - - - - - - - - - - - - - - - - - - - - - - - - - - - - - - - - - -
Path: fixtures/proc/net/rpc/nfs
Lines: 5
net 18628 0 18628 6
rpc 4329785 0 4338291
proc2 18 2 69 0 0 4410 0 0 0 0 0 0 0 0 0 0 0 99 2
proc3 22 1 4084749 29200 94754 32580 186 47747 7981 8639 0 6356 0 6962 0 7958 0 0 241 4 4 2 39
proc4 61 1 0 0 0 0 0 0 0 0 0 0 0 1 1 0 0 0 0 0 0 0 2 0 0 0 0 0 0 0 0 0 0 0 0 0 0 0 0 0 0 0 0 0 0 0 0 0 0 0 0 0 0 0 0 0 0 0 0 0 0 0
Mode: 644
# ttar - - - - - - - - - - - - - - - - - - - - - - - - - - - - - - - - - - - -
Path: fixtures/proc/net/rpc/nfsd
Lines: 11
rc 0 6 18622
fh 0 0 0 0 0
io 157286400 0
th 8 0 0.000 0.000 0.000 0.000 0.000 0.000 0.000 0.000 0.000 0.000
ra 32 0 0 0 0 0 0 0 0 0 0 0
net 18628 0 18628 6
rpc 18628 0 0 0 0
proc2 18 2 69 0 0 4410 0 0 0 0 0 0 0 0 0 0 0 99 2
proc3 22 2 112 0 2719 111 0 0 0 0 0 0 0 0 0 0 0 27 216 0 2 1 0
proc4 2 2 10853
proc4ops 72 0 0 0 1098 2 0 0 0 0 8179 5896 0 0 0 0 5900 0 0 2 0 2 0 9609 0 2 150 1272 0 0 0 1236 0 0 0 0 3 3 0 0 0 0 0 0 0 0 0 0 0 0 0 0 0 0 0 0 0 0 0 0 0 0 0 0 0 0 0 0 0 0 0 0 0
Mode: 644
# ttar - - - - - - - - - - - - - - - - - - - - - - - - - - - - - - - - - - - -
<<<<<<< HEAD
=======
Path: fixtures/proc/net/sockstat
Lines: 6
sockets: used 1602
TCP: inuse 35 orphan 0 tw 4 alloc 59 mem 22
UDP: inuse 12 mem 62
UDPLITE: inuse 0
RAW: inuse 0
FRAG: inuse 0 memory 0
Mode: 444
# ttar - - - - - - - - - - - - - - - - - - - - - - - - - - - - - - - - - - - -
Path: fixtures/proc/net/sockstat6
Lines: 5
TCP6: inuse 17
UDP6: inuse 9
UDPLITE6: inuse 0
RAW6: inuse 1
FRAG6: inuse 0 memory 0
Mode: 444
# ttar - - - - - - - - - - - - - - - - - - - - - - - - - - - - - - - - - - - -
Path: fixtures/proc/net/softnet_stat
Lines: 2
00015c73 00020e76 F0000769 00000000 00000000 00000000 00000000 00000000 00000000 00000000 00000000
01663fb2 00000000 000109a4 00000000 00000000 00000000 00000000 00000000 00000000
Mode: 644
# ttar - - - - - - - - - - - - - - - - - - - - - - - - - - - - - - - - - - - -
Path: fixtures/proc/net/softnet_stat.broken
Lines: 1
00015c73 00020e76 F0000769 00000000
Mode: 644
# ttar - - - - - - - - - - - - - - - - - - - - - - - - - - - - - - - - - - - -
Directory: fixtures/proc/net/stat
Mode: 755
# ttar - - - - - - - - - - - - - - - - - - - - - - - - - - - - - - - - - - - -
Path: fixtures/proc/net/stat/arp_cache
Lines: 3
entries  allocs destroys hash_grows  lookups hits  res_failed  rcv_probes_mcast rcv_probes_ucast  periodic_gc_runs forced_gc_runs unresolved_discards table_fulls
00000014  00000001 00000002 00000003  00000004 00000005  00000006  00000007 00000008  00000009 0000000a 0000000b 0000000c
00000014  0000000d 0000000e 0000000f  00000010 00000011  00000012  00000013 00000014  00000015 00000016 00000017 00000018
Mode: 644
# ttar - - - - - - - - - - - - - - - - - - - - - - - - - - - - - - - - - - - -
Path: fixtures/proc/net/stat/ndisc_cache
Lines: 3
entries  allocs destroys hash_grows  lookups hits  res_failed  rcv_probes_mcast rcv_probes_ucast  periodic_gc_runs forced_gc_runs unresolved_discards table_fulls
00000024  000000f0 000000f1 000000f2  000000f3 000000f4  000000f5  000000f6 000000f7  000000f8 000000f9 000000fa 000000fb
00000024  000000fc 000000fd 000000fe  000000ff 00000100  00000101  00000102 00000103  00000104 00000105 00000106 00000107
Mode: 644
# ttar - - - - - - - - - - - - - - - - - - - - - - - - - - - - - - - - - - - -
Path: fixtures/proc/net/tcp
Lines: 4
  sl  local_address rem_address   st tx_queue rx_queue tr tm->when retrnsmt   uid  timeout inode
   0: 0500000A:0016 00000000:0000 0A 00000000:00000001 00:00000000 00000000     0        0 2740 1 ffff88003d3af3c0 100 0 0 10 0
   1: 00000000:0016 00000000:0000 0A 00000001:00000000 00:00000000 00000000     0        0 2740 1 ffff88003d3af3c0 100 0 0 10 0
   2: 00000000:0016 00000000:0000 0A 00000001:00000001 00:00000000 00000000     0        0 2740 1 ffff88003d3af3c0 100 0 0 10 0
Mode: 644
# ttar - - - - - - - - - - - - - - - - - - - - - - - - - - - - - - - - - - - -
Path: fixtures/proc/net/tcp6
Lines: 3
  sl  local_address                         remote_address                        st tx_queue rx_queue tr tm->when retrnsmt   uid  timeout inode ref pointer drops
 1315: 00000000000000000000000000000000:14EB 00000000000000000000000000000000:0000 07 00000000:00000000 00:00000000 00000000   981        0 21040 2 0000000013726323 0
 6073: 000080FE00000000FFADE15609667CFE:C781 00000000000000000000000000000000:0000 07 00000000:00000000 00:00000000 00000000  1000        0 11337031 2 00000000b9256fdd 0
Mode: 644
# ttar - - - - - - - - - - - - - - - - - - - - - - - - - - - - - - - - - - - -
Path: fixtures/proc/net/udp
Lines: 4
  sl  local_address rem_address   st tx_queue rx_queue tr tm->when retrnsmt   uid  timeout inode
   0: 0500000A:0016 00000000:0000 0A 00000000:00000001 00:00000000 00000000     0        0 2740 1 ffff88003d3af3c0 100 0 0 10 0
   1: 00000000:0016 00000000:0000 0A 00000001:00000000 00:00000000 00000000     0        0 2740 1 ffff88003d3af3c0 100 0 0 10 0
   2: 00000000:0016 00000000:0000 0A 00000001:00000001 00:00000000 00000000     0        0 2740 1 ffff88003d3af3c0 100 0 0 10 0
Mode: 644
# ttar - - - - - - - - - - - - - - - - - - - - - - - - - - - - - - - - - - - -
Path: fixtures/proc/net/udp6
Lines: 3
  sl  local_address                         remote_address                        st tx_queue rx_queue tr tm->when retrnsmt   uid  timeout inode ref pointer drops
 1315: 00000000000000000000000000000000:14EB 00000000000000000000000000000000:0000 07 00000000:00000000 00:00000000 00000000   981        0 21040 2 0000000013726323 0
 6073: 000080FE00000000FFADE15609667CFE:C781 00000000000000000000000000000000:0000 07 00000000:00000000 00:00000000 00000000  1000        0 11337031 2 00000000b9256fdd 0
Mode: 644
# ttar - - - - - - - - - - - - - - - - - - - - - - - - - - - - - - - - - - - -
Path: fixtures/proc/net/udp_broken
Lines: 2
  sl  local_address rem_address   st
   1: 00000000:0016 00000000:0000 0A
Mode: 644
# ttar - - - - - - - - - - - - - - - - - - - - - - - - - - - - - - - - - - - -
>>>>>>> c50cee4e
Path: fixtures/proc/net/unix
Lines: 6
Num       RefCount Protocol Flags    Type St Inode Path
0000000000000000: 00000002 00000000 00010000 0001 01 3442596 /var/run/postgresql/.s.PGSQL.5432
0000000000000000: 0000000a 00000000 00010000 0005 01 10061 /run/udev/control
0000000000000000: 00000007 00000000 00000000 0002 01 12392 /dev/log
0000000000000000: 00000003 00000000 00000000 0001 03 4787297 /var/run/postgresql/.s.PGSQL.5432
0000000000000000: 00000003 00000000 00000000 0001 03 5091797
Mode: 644
# ttar - - - - - - - - - - - - - - - - - - - - - - - - - - - - - - - - - - - -
Path: fixtures/proc/net/unix_without_inode
Lines: 6
Num       RefCount Protocol Flags    Type St Path
0000000000000000: 00000002 00000000 00010000 0001 01 /var/run/postgresql/.s.PGSQL.5432
0000000000000000: 0000000a 00000000 00010000 0005 01 /run/udev/control
0000000000000000: 00000007 00000000 00000000 0002 01 /dev/log
0000000000000000: 00000003 00000000 00000000 0001 03 /var/run/postgresql/.s.PGSQL.5432
0000000000000000: 00000003 00000000 00000000 0001 03
Mode: 644
# ttar - - - - - - - - - - - - - - - - - - - - - - - - - - - - - - - - - - - -
Path: fixtures/proc/net/xfrm_stat
Lines: 28
XfrmInError                     1
XfrmInBufferError               2
XfrmInHdrError                  4
XfrmInNoStates                  3
XfrmInStateProtoError           40
XfrmInStateModeError            100
XfrmInStateSeqError             6000
XfrmInStateExpired              4
XfrmInStateMismatch             23451
XfrmInStateInvalid              55555
XfrmInTmplMismatch              51
XfrmInNoPols                    65432
XfrmInPolBlock                  100
XfrmInPolError                  10000
XfrmOutError                    1000000
XfrmOutBundleGenError           43321
XfrmOutBundleCheckError         555
XfrmOutNoStates                 869
XfrmOutStateProtoError          4542
XfrmOutStateModeError           4
XfrmOutStateSeqError            543
XfrmOutStateExpired             565
XfrmOutPolBlock                 43456
XfrmOutPolDead                  7656
XfrmOutPolError                 1454
XfrmFwdHdrError                 6654
XfrmOutStateInvalid             28765
XfrmAcquireError                24532
Mode: 644
# ttar - - - - - - - - - - - - - - - - - - - - - - - - - - - - - - - - - - - -
Directory: fixtures/proc/pressure
Mode: 755
# ttar - - - - - - - - - - - - - - - - - - - - - - - - - - - - - - - - - - - -
Path: fixtures/proc/pressure/cpu
Lines: 1
some avg10=0.10 avg60=2.00 avg300=3.85 total=15
Mode: 644
# ttar - - - - - - - - - - - - - - - - - - - - - - - - - - - - - - - - - - - -
Path: fixtures/proc/pressure/io
Lines: 2
some avg10=0.10 avg60=2.00 avg300=3.85 total=15
full avg10=0.20 avg60=3.00 avg300=4.95 total=25
Mode: 644
# ttar - - - - - - - - - - - - - - - - - - - - - - - - - - - - - - - - - - - -
Path: fixtures/proc/pressure/memory
Lines: 2
some avg10=0.10 avg60=2.00 avg300=3.85 total=15
full avg10=0.20 avg60=3.00 avg300=4.95 total=25
Mode: 644
# ttar - - - - - - - - - - - - - - - - - - - - - - - - - - - - - - - - - - - -
<<<<<<< HEAD
Path: fixtures/proc/self
SymlinkTo: 26231
# ttar - - - - - - - - - - - - - - - - - - - - - - - - - - - - - - - - - - - -
=======
Path: fixtures/proc/schedstat
Lines: 6
version 15
timestamp 15819019232
cpu0 498494191 0 3533438552 2553969831 3853684107 2465731542 2045936778163039 343796328169361 4767485306
domain0 00000000,00000003 212499247 210112015 1861015 1860405436 536440 369895 32599 210079416 25368550 24241256 384652 927363878 807233 6366 1647 24239609 2122447165 1886868564 121112060 2848625533 125678146 241025 1032026 1885836538 2545 12 2533 0 0 0 0 0 0 1387952561 21076581 0
cpu1 518377256 0 4155211005 2778589869 10466382 2867629021 1904686152592476 364107263788241 5145567945
domain0 00000000,00000003 217653037 215526982 1577949 1580427380 557469 393576 28538 215498444 28721913 27662819 371153 870843407 745912 5523 1639 27661180 2331056874 2107732788 111442342 652402556 123615235 196159 1045245 2106687543 2400 3 2397 0 0 0 0 0 0 1437804657 26220076 0
Mode: 644
# ttar - - - - - - - - - - - - - - - - - - - - - - - - - - - - - - - - - - - -
Path: fixtures/proc/self
SymlinkTo: 26231
# ttar - - - - - - - - - - - - - - - - - - - - - - - - - - - - - - - - - - - -
Path: fixtures/proc/slabinfo
Lines: 302
slabinfo - version: 2.1
# name            <active_objs> <num_objs> <objsize> <objperslab> <pagesperslab> : tunables <limit> <batchcount> <sharedfactor> : slabdata <active_slabs> <num_slabs> <sharedavail>
pid_3                375    532    576   28    4 : tunables    0    0    0 : slabdata     19     19      0
pid_2                  3     28    576   28    4 : tunables    0    0    0 : slabdata      1      1      0
nvidia_p2p_page_cache      0      0    368   22    2 : tunables    0    0    0 : slabdata      0      0      0
nvidia_pte_cache    9022   9152    368   22    2 : tunables    0    0    0 : slabdata    416    416      0
nvidia_stack_cache    321    326  12624    2    8 : tunables    0    0    0 : slabdata    163    163      0
kvm_async_pf           0      0    472   34    4 : tunables    0    0    0 : slabdata      0      0      0
kvm_vcpu               0      0  15552    2    8 : tunables    0    0    0 : slabdata      0      0      0
kvm_mmu_page_header      0      0    504   32    4 : tunables    0    0    0 : slabdata      0      0      0
pte_list_desc          0      0    368   22    2 : tunables    0    0    0 : slabdata      0      0      0
x86_emulator           0      0   3024   10    8 : tunables    0    0    0 : slabdata      0      0      0
x86_fpu                0      0   4608    7    8 : tunables    0    0    0 : slabdata      0      0      0
iwl_cmd_pool:0000:04:00.0      0    128    512   32    4 : tunables    0    0    0 : slabdata      4      4      0
ext4_groupinfo_4k   3719   3740    480   34    4 : tunables    0    0    0 : slabdata    110    110      0
bio-6                 32     75    640   25    4 : tunables    0    0    0 : slabdata      3      3      0
bio-5                 16     48   1344   24    8 : tunables    0    0    0 : slabdata      2      2      0
bio-4                 17     92   1408   23    8 : tunables    0    0    0 : slabdata      4      4      0
fat_inode_cache        0      0   1056   31    8 : tunables    0    0    0 : slabdata      0      0      0
fat_cache              0      0    368   22    2 : tunables    0    0    0 : slabdata      0      0      0
ovl_aio_req            0      0    512   32    4 : tunables    0    0    0 : slabdata      0      0      0
ovl_inode              0      0   1000   32    8 : tunables    0    0    0 : slabdata      0      0      0
squashfs_inode_cache      0      0   1088   30    8 : tunables    0    0    0 : slabdata      0      0      0
fuse_request           0      0    472   34    4 : tunables    0    0    0 : slabdata      0      0      0
fuse_inode             0      0   1152   28    8 : tunables    0    0    0 : slabdata      0      0      0
xfs_dqtrx              0      0    864   37    8 : tunables    0    0    0 : slabdata      0      0      0
xfs_dquot              0      0    832   39    8 : tunables    0    0    0 : slabdata      0      0      0
xfs_buf                0      0    768   21    4 : tunables    0    0    0 : slabdata      0      0      0
xfs_bui_item           0      0    544   30    4 : tunables    0    0    0 : slabdata      0      0      0
xfs_bud_item           0      0    512   32    4 : tunables    0    0    0 : slabdata      0      0      0
xfs_cui_item           0      0    768   21    4 : tunables    0    0    0 : slabdata      0      0      0
xfs_cud_item           0      0    512   32    4 : tunables    0    0    0 : slabdata      0      0      0
xfs_rui_item           0      0   1024   32    8 : tunables    0    0    0 : slabdata      0      0      0
xfs_rud_item           0      0    512   32    4 : tunables    0    0    0 : slabdata      0      0      0
xfs_icr                0      0    520   31    4 : tunables    0    0    0 : slabdata      0      0      0
xfs_ili                0      0    528   31    4 : tunables    0    0    0 : slabdata      0      0      0
xfs_inode              0      0   1344   24    8 : tunables    0    0    0 : slabdata      0      0      0
xfs_efi_item           0      0    768   21    4 : tunables    0    0    0 : slabdata      0      0      0
xfs_efd_item           0      0    776   21    4 : tunables    0    0    0 : slabdata      0      0      0
xfs_buf_item           0      0    608   26    4 : tunables    0    0    0 : slabdata      0      0      0
xf_trans               0      0    568   28    4 : tunables    0    0    0 : slabdata      0      0      0
xfs_ifork              0      0    376   21    2 : tunables    0    0    0 : slabdata      0      0      0
xfs_da_state           0      0    816   20    4 : tunables    0    0    0 : slabdata      0      0      0
xfs_btree_cur          0      0    560   29    4 : tunables    0    0    0 : slabdata      0      0      0
xfs_bmap_free_item      0      0    400   20    2 : tunables    0    0    0 : slabdata      0      0      0
xfs_log_ticket         0      0    520   31    4 : tunables    0    0    0 : slabdata      0      0      0
nfs_direct_cache       0      0    560   29    4 : tunables    0    0    0 : slabdata      0      0      0
nfs_commit_data        4     28   1152   28    8 : tunables    0    0    0 : slabdata      1      1      0
nfs_write_data        32     50   1280   25    8 : tunables    0    0    0 : slabdata      2      2      0
nfs_read_data          0      0   1280   25    8 : tunables    0    0    0 : slabdata      0      0      0
nfs_inode_cache        0      0   1408   23    8 : tunables    0    0    0 : slabdata      0      0      0
nfs_page               0      0    512   32    4 : tunables    0    0    0 : slabdata      0      0      0
rpc_inode_cache        0      0   1024   32    8 : tunables    0    0    0 : slabdata      0      0      0
rpc_buffers            8     13   2496   13    8 : tunables    0    0    0 : slabdata      1      1      0
rpc_tasks              8     25    640   25    4 : tunables    0    0    0 : slabdata      1      1      0
fscache_cookie_jar      1     35    464   35    4 : tunables    0    0    0 : slabdata      1      1      0
jfs_mp                32     35    464   35    4 : tunables    0    0    0 : slabdata      1      1      0
jfs_ip                 0      0   1592   20    8 : tunables    0    0    0 : slabdata      0      0      0
reiser_inode_cache      0      0   1096   29    8 : tunables    0    0    0 : slabdata      0      0      0
btrfs_end_io_wq        0      0    464   35    4 : tunables    0    0    0 : slabdata      0      0      0
btrfs_prelim_ref       0      0    424   38    4 : tunables    0    0    0 : slabdata      0      0      0
btrfs_delayed_extent_op      0      0    368   22    2 : tunables    0    0    0 : slabdata      0      0      0
btrfs_delayed_data_ref      0      0    448   36    4 : tunables    0    0    0 : slabdata      0      0      0
btrfs_delayed_tree_ref      0      0    440   37    4 : tunables    0    0    0 : slabdata      0      0      0
btrfs_delayed_ref_head      0      0    480   34    4 : tunables    0    0    0 : slabdata      0      0      0
btrfs_inode_defrag      0      0    400   20    2 : tunables    0    0    0 : slabdata      0      0      0
btrfs_delayed_node      0      0    648   25    4 : tunables    0    0    0 : slabdata      0      0      0
btrfs_ordered_extent      0      0    752   21    4 : tunables    0    0    0 : slabdata      0      0      0
btrfs_extent_map       0      0    480   34    4 : tunables    0    0    0 : slabdata      0      0      0
btrfs_extent_state      0      0    416   39    4 : tunables    0    0    0 : slabdata      0      0      0
bio-3                 35     92    704   23    4 : tunables    0    0    0 : slabdata      4      4      0
btrfs_extent_buffer      0      0    600   27    4 : tunables    0    0    0 : slabdata      0      0      0
btrfs_free_space_bitmap      0      0  12288    2    8 : tunables    0    0    0 : slabdata      0      0      0
btrfs_free_space       0      0    416   39    4 : tunables    0    0    0 : slabdata      0      0      0
btrfs_path             0      0    448   36    4 : tunables    0    0    0 : slabdata      0      0      0
btrfs_trans_handle      0      0    440   37    4 : tunables    0    0    0 : slabdata      0      0      0
btrfs_inode            0      0   1496   21    8 : tunables    0    0    0 : slabdata      0      0      0
ext4_inode_cache   84136  84755   1400   23    8 : tunables    0    0    0 : slabdata   3685   3685      0
ext4_free_data        22     80    392   20    2 : tunables    0    0    0 : slabdata      4      4      0
ext4_allocation_context      0     70    464   35    4 : tunables    0    0    0 : slabdata      2      2      0
ext4_prealloc_space     24     74    440   37    4 : tunables    0    0    0 : slabdata      2      2      0
ext4_system_zone     267    273    376   21    2 : tunables    0    0    0 : slabdata     13     13      0
ext4_io_end_vec        0     88    368   22    2 : tunables    0    0    0 : slabdata      4      4      0
ext4_io_end            0     80    400   20    2 : tunables    0    0    0 : slabdata      4      4      0
ext4_bio_post_read_ctx    128    147    384   21    2 : tunables    0    0    0 : slabdata      7      7      0
ext4_pending_reservation      0      0    368   22    2 : tunables    0    0    0 : slabdata      0      0      0
ext4_extent_status  79351  79422    376   21    2 : tunables    0    0    0 : slabdata   3782   3782      0
jbd2_transaction_s     44    100    640   25    4 : tunables    0    0    0 : slabdata      4      4      0
jbd2_inode          6785   6840    400   20    2 : tunables    0    0    0 : slabdata    342    342      0
jbd2_journal_handle      0     80    392   20    2 : tunables    0    0    0 : slabdata      4      4      0
jbd2_journal_head    824   1944    448   36    4 : tunables    0    0    0 : slabdata     54     54      0
jbd2_revoke_table_s      4     23    352   23    2 : tunables    0    0    0 : slabdata      1      1      0
jbd2_revoke_record_s      0    156    416   39    4 : tunables    0    0    0 : slabdata      4      4      0
ext2_inode_cache       0      0   1144   28    8 : tunables    0    0    0 : slabdata      0      0      0
mbcache                0      0    392   20    2 : tunables    0    0    0 : slabdata      0      0      0
dm_thin_new_mapping      0    152    424   38    4 : tunables    0    0    0 : slabdata      4      4      0
dm_snap_pending_exception      0      0    464   35    4 : tunables    0    0    0 : slabdata      0      0      0
dm_exception           0      0    368   22    2 : tunables    0    0    0 : slabdata      0      0      0
dm_dirty_log_flush_entry      0      0    368   22    2 : tunables    0    0    0 : slabdata      0      0      0
dm_bio_prison_cell_v2      0      0    432   37    4 : tunables    0    0    0 : slabdata      0      0      0
dm_bio_prison_cell      0    148    432   37    4 : tunables    0    0    0 : slabdata      4      4      0
kcopyd_job             0      8   3648    8    8 : tunables    0    0    0 : slabdata      1      1      0
io                     0     32    512   32    4 : tunables    0    0    0 : slabdata      1      1      0
dm_uevent              0      0   3224   10    8 : tunables    0    0    0 : slabdata      0      0      0
dax_cache              1     28   1152   28    8 : tunables    0    0    0 : slabdata      1      1      0
aic94xx_ascb           0      0    576   28    4 : tunables    0    0    0 : slabdata      0      0      0
aic94xx_dma_token      0      0    384   21    2 : tunables    0    0    0 : slabdata      0      0      0
asd_sas_event          0      0    512   32    4 : tunables    0    0    0 : slabdata      0      0      0
sas_task               0      0    704   23    4 : tunables    0    0    0 : slabdata      0      0      0
qla2xxx_srbs           0      0    832   39    8 : tunables    0    0    0 : slabdata      0      0      0
sd_ext_cdb             2     22    368   22    2 : tunables    0    0    0 : slabdata      1      1      0
scsi_sense_cache     258    288    512   32    4 : tunables    0    0    0 : slabdata      9      9      0
virtio_scsi_cmd       64     75    640   25    4 : tunables    0    0    0 : slabdata      3      3      0
L2TP/IPv6              0      0   1536   21    8 : tunables    0    0    0 : slabdata      0      0      0
L2TP/IP                0      0   1408   23    8 : tunables    0    0    0 : slabdata      0      0      0
ip6-frags              0      0    520   31    4 : tunables    0    0    0 : slabdata      0      0      0
fib6_nodes             5     32    512   32    4 : tunables    0    0    0 : slabdata      1      1      0
ip6_dst_cache          4     25    640   25    4 : tunables    0    0    0 : slabdata      1      1      0
ip6_mrt_cache          0      0    576   28    4 : tunables    0    0    0 : slabdata      0      0      0
PINGv6                 0      0   1600   20    8 : tunables    0    0    0 : slabdata      0      0      0
RAWv6                 25     40   1600   20    8 : tunables    0    0    0 : slabdata      2      2      0
UDPLITEv6              0      0   1728   18    8 : tunables    0    0    0 : slabdata      0      0      0
UDPv6                  3     54   1728   18    8 : tunables    0    0    0 : slabdata      3      3      0
tw_sock_TCPv6          0      0    576   28    4 : tunables    0    0    0 : slabdata      0      0      0
request_sock_TCPv6      0      0    632   25    4 : tunables    0    0    0 : slabdata      0      0      0
TCPv6                  0     33   2752   11    8 : tunables    0    0    0 : slabdata      3      3      0
uhci_urb_priv          0      0    392   20    2 : tunables    0    0    0 : slabdata      0      0      0
sgpool-128             2     14   4544    7    8 : tunables    0    0    0 : slabdata      2      2      0
sgpool-64              2     13   2496   13    8 : tunables    0    0    0 : slabdata      1      1      0
sgpool-32              2     44   1472   22    8 : tunables    0    0    0 : slabdata      2      2      0
sgpool-16              2     68    960   34    8 : tunables    0    0    0 : slabdata      2      2      0
sgpool-8               2     46    704   23    4 : tunables    0    0    0 : slabdata      2      2      0
btree_node             0      0    576   28    4 : tunables    0    0    0 : slabdata      0      0      0
bfq_io_cq              0      0    488   33    4 : tunables    0    0    0 : slabdata      0      0      0
bfq_queue              0      0    848   38    8 : tunables    0    0    0 : slabdata      0      0      0
mqueue_inode_cache      1     24   1344   24    8 : tunables    0    0    0 : slabdata      1      1      0
isofs_inode_cache      0      0    968   33    8 : tunables    0    0    0 : slabdata      0      0      0
io_kiocb               0      0    640   25    4 : tunables    0    0    0 : slabdata      0      0      0
kioctx                 0     30   1088   30    8 : tunables    0    0    0 : slabdata      1      1      0
aio_kiocb              0     28    576   28    4 : tunables    0    0    0 : slabdata      1      1      0
userfaultfd_ctx_cache      0      0    576   28    4 : tunables    0    0    0 : slabdata      0      0      0
fanotify_path_event      0      0    392   20    2 : tunables    0    0    0 : slabdata      0      0      0
fanotify_fid_event      0      0    400   20    2 : tunables    0    0    0 : slabdata      0      0      0
fsnotify_mark          0      0    408   20    2 : tunables    0    0    0 : slabdata      0      0      0
dnotify_mark           0      0    416   39    4 : tunables    0    0    0 : slabdata      0      0      0
dnotify_struct         0      0    368   22    2 : tunables    0    0    0 : slabdata      0      0      0
dio                    0      0   1088   30    8 : tunables    0    0    0 : slabdata      0      0      0
bio-2                  4     25    640   25    4 : tunables    0    0    0 : slabdata      1      1      0
fasync_cache           0      0    384   21    2 : tunables    0    0    0 : slabdata      0      0      0
audit_tree_mark        0      0    416   39    4 : tunables    0    0    0 : slabdata      0      0      0
pid_namespace         30     34    480   34    4 : tunables    0    0    0 : slabdata      1      1      0
posix_timers_cache      0     27    592   27    4 : tunables    0    0    0 : slabdata      1      1      0
iommu_devinfo         24     32    512   32    4 : tunables    0    0    0 : slabdata      1      1      0
iommu_domain          10     10   3264   10    8 : tunables    0    0    0 : slabdata      1      1      0
iommu_iova          8682   8748    448   36    4 : tunables    0    0    0 : slabdata    243    243      0
UNIX                 529    814   1472   22    8 : tunables    0    0    0 : slabdata     37     37      0
ip4-frags              0      0    536   30    4 : tunables    0    0    0 : slabdata      0      0      0
ip_mrt_cache           0      0    576   28    4 : tunables    0    0    0 : slabdata      0      0      0
UDP-Lite               0      0   1536   21    8 : tunables    0    0    0 : slabdata      0      0      0
tcp_bind_bucket        7    128    512   32    4 : tunables    0    0    0 : slabdata      4      4      0
inet_peer_cache        0      0    576   28    4 : tunables    0    0    0 : slabdata      0      0      0
xfrm_dst_cache         0      0    704   23    4 : tunables    0    0    0 : slabdata      0      0      0
xfrm_state             0      0   1152   28    8 : tunables    0    0    0 : slabdata      0      0      0
ip_fib_trie            7     21    384   21    2 : tunables    0    0    0 : slabdata      1      1      0
ip_fib_alias           9     20    392   20    2 : tunables    0    0    0 : slabdata      1      1      0
ip_dst_cache          27     84    576   28    4 : tunables    0    0    0 : slabdata      3      3      0
PING                   0      0   1408   23    8 : tunables    0    0    0 : slabdata      0      0      0
RAW                   32     46   1408   23    8 : tunables    0    0    0 : slabdata      2      2      0
UDP                   11    168   1536   21    8 : tunables    0    0    0 : slabdata      8      8      0
tw_sock_TCP            1     56    576   28    4 : tunables    0    0    0 : slabdata      2      2      0
request_sock_TCP       0     25    632   25    4 : tunables    0    0    0 : slabdata      1      1      0
TCP                   10     60   2624   12    8 : tunables    0    0    0 : slabdata      5      5      0
hugetlbfs_inode_cache      2     35    928   35    8 : tunables    0    0    0 : slabdata      1      1      0
dquot                  0      0    640   25    4 : tunables    0    0    0 : slabdata      0      0      0
bio-1                 32     46    704   23    4 : tunables    0    0    0 : slabdata      2      2      0
eventpoll_pwq        409    600    408   20    2 : tunables    0    0    0 : slabdata     30     30      0
eventpoll_epi        408    672    576   28    4 : tunables    0    0    0 : slabdata     24     24      0
inotify_inode_mark     58    195    416   39    4 : tunables    0    0    0 : slabdata      5      5      0
scsi_data_buffer       0      0    360   22    2 : tunables    0    0    0 : slabdata      0      0      0
bio_crypt_ctx        128    147    376   21    2 : tunables    0    0    0 : slabdata      7      7      0
request_queue         29     39   2408   13    8 : tunables    0    0    0 : slabdata      3      3      0
blkdev_ioc            81    148    440   37    4 : tunables    0    0    0 : slabdata      4      4      0
bio-0                125    200    640   25    4 : tunables    0    0    0 : slabdata      8      8      0
biovec-max           166    196   4544    7    8 : tunables    0    0    0 : slabdata     28     28      0
biovec-128             0     52   2496   13    8 : tunables    0    0    0 : slabdata      4      4      0
biovec-64              0     88   1472   22    8 : tunables    0    0    0 : slabdata      4      4      0
biovec-16              0     92    704   23    4 : tunables    0    0    0 : slabdata      4      4      0
bio_integrity_payload      4     28    576   28    4 : tunables    0    0    0 : slabdata      1      1      0
khugepaged_mm_slot     59    180    448   36    4 : tunables    0    0    0 : slabdata      5      5      0
ksm_mm_slot            0      0    384   21    2 : tunables    0    0    0 : slabdata      0      0      0
ksm_stable_node        0      0    400   20    2 : tunables    0    0    0 : slabdata      0      0      0
ksm_rmap_item          0      0    400   20    2 : tunables    0    0    0 : slabdata      0      0      0
user_namespace         2     37    864   37    8 : tunables    0    0    0 : slabdata      1      1      0
uid_cache              5     28    576   28    4 : tunables    0    0    0 : slabdata      1      1      0
dmaengine-unmap-256      1     13   2496   13    8 : tunables    0    0    0 : slabdata      1      1      0
dmaengine-unmap-128      1     22   1472   22    8 : tunables    0    0    0 : slabdata      1      1      0
dmaengine-unmap-16      1     28    576   28    4 : tunables    0    0    0 : slabdata      1      1      0
dmaengine-unmap-2      1     36    448   36    4 : tunables    0    0    0 : slabdata      1      1      0
audit_buffer           0     22    360   22    2 : tunables    0    0    0 : slabdata      1      1      0
sock_inode_cache     663   1170   1216   26    8 : tunables    0    0    0 : slabdata     45     45      0
skbuff_ext_cache       0      0    576   28    4 : tunables    0    0    0 : slabdata      0      0      0
skbuff_fclone_cache      1     72    896   36    8 : tunables    0    0    0 : slabdata      2      2      0
skbuff_head_cache      3    650    640   25    4 : tunables    0    0    0 : slabdata     26     26      0
configfs_dir_cache      7     38    424   38    4 : tunables    0    0    0 : slabdata      1      1      0
file_lock_cache       27    116    552   29    4 : tunables    0    0    0 : slabdata      4      4      0
file_lock_ctx        106    120    392   20    2 : tunables    0    0    0 : slabdata      6      6      0
fsnotify_mark_connector     52     66    368   22    2 : tunables    0    0    0 : slabdata      3      3      0
net_namespace          1      6   5312    6    8 : tunables    0    0    0 : slabdata      1      1      0
task_delay_info      784   1560    416   39    4 : tunables    0    0    0 : slabdata     40     40      0
taskstats             45     92    688   23    4 : tunables    0    0    0 : slabdata      4      4      0
proc_dir_entry       678    682    528   31    4 : tunables    0    0    0 : slabdata     22     22      0
pde_opener             0    189    376   21    2 : tunables    0    0    0 : slabdata      9      9      0
proc_inode_cache    7150   8250    992   33    8 : tunables    0    0    0 : slabdata    250    250      0
seq_file              60    735    456   35    4 : tunables    0    0    0 : slabdata     21     21      0
sigqueue               0    156    416   39    4 : tunables    0    0    0 : slabdata      4      4      0
bdev_cache            36     78   1216   26    8 : tunables    0    0    0 : slabdata      3      3      0
shmem_inode_cache   1599   2208   1016   32    8 : tunables    0    0    0 : slabdata     69     69      0
kernfs_iattrs_cache   1251   1254    424   38    4 : tunables    0    0    0 : slabdata     33     33      0
kernfs_node_cache  52898  52920    464   35    4 : tunables    0    0    0 : slabdata   1512   1512      0
mnt_cache             42     46    704   23    4 : tunables    0    0    0 : slabdata      2      2      0
filp                4314   6371    704   23    4 : tunables    0    0    0 : slabdata    277    277      0
inode_cache        28695  29505    920   35    8 : tunables    0    0    0 : slabdata    843    843      0
dentry            166069 169074    528   31    4 : tunables    0    0    0 : slabdata   5454   5454      0
names_cache            0     35   4544    7    8 : tunables    0    0    0 : slabdata      5      5      0
hashtab_node           0      0    360   22    2 : tunables    0    0    0 : slabdata      0      0      0
ebitmap_node           0      0    400   20    2 : tunables    0    0    0 : slabdata      0      0      0
avtab_extended_perms      0      0    368   22    2 : tunables    0    0    0 : slabdata      0      0      0
avtab_node             0      0    360   22    2 : tunables    0    0    0 : slabdata      0      0      0
avc_xperms_data        0      0    368   22    2 : tunables    0    0    0 : slabdata      0      0      0
avc_xperms_decision_node      0      0    384   21    2 : tunables    0    0    0 : slabdata      0      0      0
avc_xperms_node        0      0    392   20    2 : tunables    0    0    0 : slabdata      0      0      0
avc_node              37     40    408   20    2 : tunables    0    0    0 : slabdata      2      2      0
iint_cache             0      0    448   36    4 : tunables    0    0    0 : slabdata      0      0      0
lsm_inode_cache   122284 122340    392   20    2 : tunables    0    0    0 : slabdata   6117   6117      0
lsm_file_cache      4266   4485    352   23    2 : tunables    0    0    0 : slabdata    195    195      0
key_jar                8     25    640   25    4 : tunables    0    0    0 : slabdata      1      1      0
buffer_head       255622 257076    440   37    4 : tunables    0    0    0 : slabdata   6948   6948      0
uts_namespace          0      0    776   21    4 : tunables    0    0    0 : slabdata      0      0      0
nsproxy               31     40    408   20    2 : tunables    0    0    0 : slabdata      2      2      0
vm_area_struct     39115  43214    528   31    4 : tunables    0    0    0 : slabdata   1394   1394      0
mm_struct             96    529   1408   23    8 : tunables    0    0    0 : slabdata     23     23      0
fs_cache             102    756    448   36    4 : tunables    0    0    0 : slabdata     21     21      0
files_cache          102    588   1152   28    8 : tunables    0    0    0 : slabdata     21     21      0
signal_cache         266    672   1536   21    8 : tunables    0    0    0 : slabdata     32     32      0
sighand_cache        266    507   2496   13    8 : tunables    0    0    0 : slabdata     39     39      0
task_struct          783    963  10240    3    8 : tunables    0    0    0 : slabdata    321    321      0
cred_jar             364    952    576   28    4 : tunables    0    0    0 : slabdata     34     34      0
anon_vma_chain     63907  67821    416   39    4 : tunables    0    0    0 : slabdata   1739   1739      0
anon_vma           25891  28899    416   39    4 : tunables    0    0    0 : slabdata    741    741      0
pid                  408    992    512   32    4 : tunables    0    0    0 : slabdata     31     31      0
Acpi-Operand        6682   6740    408   20    2 : tunables    0    0    0 : slabdata    337    337      0
Acpi-ParseExt          0     39    416   39    4 : tunables    0    0    0 : slabdata      1      1      0
Acpi-Parse             0     80    392   20    2 : tunables    0    0    0 : slabdata      4      4      0
Acpi-State             0     78    416   39    4 : tunables    0    0    0 : slabdata      2      2      0
Acpi-Namespace      3911   3948    384   21    2 : tunables    0    0    0 : slabdata    188    188      0
trace_event_file    2638   2660    424   38    4 : tunables    0    0    0 : slabdata     70     70      0
ftrace_event_field   6592   6594    384   21    2 : tunables    0    0    0 : slabdata    314    314      0
pool_workqueue        41     64   1024   32    8 : tunables    0    0    0 : slabdata      2      2      0
radix_tree_node    21638  24045    912   35    8 : tunables    0    0    0 : slabdata    687    687      0
task_group            48     78   1216   26    8 : tunables    0    0    0 : slabdata      3      3      0
vmap_area           4411   4680    400   20    2 : tunables    0    0    0 : slabdata    234    234      0
dma-kmalloc-8k         0      0  24576    1    8 : tunables    0    0    0 : slabdata      0      0      0
dma-kmalloc-4k         0      0  12288    2    8 : tunables    0    0    0 : slabdata      0      0      0
dma-kmalloc-2k         0      0   6144    5    8 : tunables    0    0    0 : slabdata      0      0      0
dma-kmalloc-1k         0      0   3072   10    8 : tunables    0    0    0 : slabdata      0      0      0
dma-kmalloc-512        0      0   1536   21    8 : tunables    0    0    0 : slabdata      0      0      0
dma-kmalloc-256        0      0   1024   32    8 : tunables    0    0    0 : slabdata      0      0      0
dma-kmalloc-128        0      0    640   25    4 : tunables    0    0    0 : slabdata      0      0      0
dma-kmalloc-64         0      0    512   32    4 : tunables    0    0    0 : slabdata      0      0      0
dma-kmalloc-32         0      0    416   39    4 : tunables    0    0    0 : slabdata      0      0      0
dma-kmalloc-16         0      0    368   22    2 : tunables    0    0    0 : slabdata      0      0      0
dma-kmalloc-8          0      0    344   23    2 : tunables    0    0    0 : slabdata      0      0      0
dma-kmalloc-192        0      0    528   31    4 : tunables    0    0    0 : slabdata      0      0      0
dma-kmalloc-96         0      0    432   37    4 : tunables    0    0    0 : slabdata      0      0      0
kmalloc-rcl-8k         0      0  24576    1    8 : tunables    0    0    0 : slabdata      0      0      0
kmalloc-rcl-4k         0      0  12288    2    8 : tunables    0    0    0 : slabdata      0      0      0
kmalloc-rcl-2k         0      0   6144    5    8 : tunables    0    0    0 : slabdata      0      0      0
kmalloc-rcl-1k         0      0   3072   10    8 : tunables    0    0    0 : slabdata      0      0      0
kmalloc-rcl-512        0      0   1536   21    8 : tunables    0    0    0 : slabdata      0      0      0
kmalloc-rcl-256        0      0   1024   32    8 : tunables    0    0    0 : slabdata      0      0      0
kmalloc-rcl-192        0      0    528   31    4 : tunables    0    0    0 : slabdata      0      0      0
kmalloc-rcl-128       31     75    640   25    4 : tunables    0    0    0 : slabdata      3      3      0
kmalloc-rcl-96      3371   3626    432   37    4 : tunables    0    0    0 : slabdata     98     98      0
kmalloc-rcl-64      2080   2272    512   32    4 : tunables    0    0    0 : slabdata     71     71      0
kmalloc-rcl-32         0      0    416   39    4 : tunables    0    0    0 : slabdata      0      0      0
kmalloc-rcl-16         0      0    368   22    2 : tunables    0    0    0 : slabdata      0      0      0
kmalloc-rcl-8          0      0    344   23    2 : tunables    0    0    0 : slabdata      0      0      0
kmalloc-8k           133    140  24576    1    8 : tunables    0    0    0 : slabdata    140    140      0
kmalloc-4k           403    444  12288    2    8 : tunables    0    0    0 : slabdata    222    222      0
kmalloc-2k          2391   2585   6144    5    8 : tunables    0    0    0 : slabdata    517    517      0
kmalloc-1k          2163   2420   3072   10    8 : tunables    0    0    0 : slabdata    242    242      0
kmalloc-512         2972   3633   1536   21    8 : tunables    0    0    0 : slabdata    173    173      0
kmalloc-256         1841   1856   1024   32    8 : tunables    0    0    0 : slabdata     58     58      0
kmalloc-192         2165   2914    528   31    4 : tunables    0    0    0 : slabdata     94     94      0
kmalloc-128         1137   1175    640   25    4 : tunables    0    0    0 : slabdata     47     47      0
kmalloc-96          1925   2590    432   37    4 : tunables    0    0    0 : slabdata     70     70      0
kmalloc-64          9433  10688    512   32    4 : tunables    0    0    0 : slabdata    334    334      0
kmalloc-32          9098  10062    416   39    4 : tunables    0    0    0 : slabdata    258    258      0
kmalloc-16         10914  10956    368   22    2 : tunables    0    0    0 : slabdata    498    498      0
kmalloc-8           7576   7705    344   23    2 : tunables    0    0    0 : slabdata    335    335      0
kmem_cache_node      904    928    512   32    4 : tunables    0    0    0 : slabdata     29     29      0
kmem_cache           904    936    832   39    8 : tunables    0    0    0 : slabdata     24     24      0
Mode: 644
# ttar - - - - - - - - - - - - - - - - - - - - - - - - - - - - - - - - - - - -
>>>>>>> c50cee4e
Path: fixtures/proc/stat
Lines: 16
cpu  301854 612 111922 8979004 3552 2 3944 0 0 0
cpu0 44490 19 21045 1087069 220 1 3410 0 0 0
cpu1 47869 23 16474 1110787 591 0 46 0 0 0
cpu2 46504 36 15916 1112321 441 0 326 0 0 0
cpu3 47054 102 15683 1113230 533 0 60 0 0 0
cpu4 28413 25 10776 1140321 217 0 8 0 0 0
cpu5 29271 101 11586 1136270 672 0 30 0 0 0
cpu6 29152 36 10276 1139721 319 0 29 0 0 0
cpu7 29098 268 10164 1139282 555 0 31 0 0 0
intr 8885917 17 0 0 0 0 0 0 0 1 79281 0 0 0 0 0 0 0 231237 0 0 0 0 250586 103 0 0 0 0 0 0 0 0 0 0 0 0 0 0 0 0 0 0 0 0 0 223424 190745 13 906 1283803 0 0 0 0 0 0 0 0 0 0 0 0 0 0 0 0 0 0 0 0 0 0 0 0 0 0 0 0 0 0 0 0 0 0 0 0 0 0 0 0 0 0 0 0 0 0 0 0 0 0 0 0 0 0 0 0 0 0 0 0 0 0 0 0 0 0 0 0 0 0 0 0 0 0 0 0 0 0 0 0 0 0 0 0 0 0 0 0 0 0 0 0 0 0 0 0 0 0 0 0 0 0 0 0 0 0 0 0 0 0 0 0 0 0 0 0 0 0 0 0 0 0 0 0 0 0 0 0 0 0 0 0 0 0 0 0 0 0 0 0 0 0 0 0 0 0 0 0 0 0 0 0 0 0 0 0 0 0 0 0 0 0 0 0 0 0 0 0 0 0 0 0 0 0 0 0 0 0 0 0 0 0 0 0 0 0 0 0 0 0 0 0 0 0 0 0 0 0 0 0 0 0 0 0 0 0 0 0 0 0 0 0 0 0 0 0 0 0 0 0 0 0 0 0 0 0 0 0 0 0 0 0 0 0 0 0 0 0 0 0 0 0 0 0 0 0 0 0 0 0 0 0 0 0 0 0 0 0 0 0 0 0 0 0 0 0 0 0 0 0 0 0 0 0 0 0 0 0 0 0 0 0 0 0 0 0 0 0 0 0 0 0 0 0 0 0 0 0 0 0 0 0 0 0 0 0 0 0 0 0 0 0 0 0 0 0 0 0 0 0 0 0 0 0 0 0 0 0 0 0 0 0 0 0 0 0 0 0 0 0 0 0 0 0 0 0 0 0 0 0 0 0 0 0 0 0 0 0 0 0 0 0 0 0 0 0 0 0 0 0 0 0 0 0 0 0 0 0 0 0 0 0 0 0 0 0 0 0 0 0 0 0 0 0 0 0 0 0 0 0 0 0 0 0 0 0 0 0 0 0 0 0 0 0 0 0 0 0 0 0 0 0 0 0 0 0 0 0 0 0 0 0 0 0 0 0 0 0 0 0 0 0 0 0 0 0 0 0 0 0 0 0 0 0 0 0 0 0 0 0 0 0 0 0 0 0 0 0 0 0 0 0 0 0 0 0 0 0 0 0 0 0 0 0 0 0 0 0 0 0 0 0 0 0 0 0 0 0 0 0 0 0 0 0 0 0 0 0 0 0 0 0 0 0 0 0 0 0 0 0 0 0 0 0 0 0 0 0 0 0 0 0 0 0 0 0 0 0 0 0 0 0 0 0 0 0 0 0 0 0 0 0 0 0 0 0 0 0 0 0 0 0 0 0 0 0 0 0 0 0 0 0 0 0 0 0 0 0 0 0 0 0 0 0 0 0 0 0 0 0 0 0 0 0 0 0 0 0 0 0 0 0 0 0 0 0 0 0 0 0 0 0 0 0 0 0 0 0 0 0 0 0 0 0 0 0 0 0 0 0 0 0 0 0 0 0 0 0 0 0 0 0 0 0 0 0 0 0 0 0 0 0 0 0 0 0 0 0 0 0 0 0 0 0 0 0 0 0 0 0 0 0 0 0 0 0 0 0 0 0 0 0 0 0 0 0 0 0 0 0 0 0 0 0
ctxt 38014093
btime 1418183276
processes 26442
procs_running 2
procs_blocked 1
softirq 5057579 250191 1481983 1647 211099 186066 0 1783454 622196 12499 508444
Mode: 644
# ttar - - - - - - - - - - - - - - - - - - - - - - - - - - - - - - - - - - - -
<<<<<<< HEAD
=======
Path: fixtures/proc/swaps
Lines: 2
Filename				Type		Size	Used	Priority
/dev/dm-2                               partition	131068	176	-2
Mode: 444
# ttar - - - - - - - - - - - - - - - - - - - - - - - - - - - - - - - - - - - -
>>>>>>> c50cee4e
Directory: fixtures/proc/symlinktargets
Mode: 755
# ttar - - - - - - - - - - - - - - - - - - - - - - - - - - - - - - - - - - - -
Path: fixtures/proc/symlinktargets/README
Lines: 2
This directory contains some empty files that are the symlinks the files in the "fd" directory point to.
They are otherwise ignored by the tests
Mode: 644
# ttar - - - - - - - - - - - - - - - - - - - - - - - - - - - - - - - - - - - -
Path: fixtures/proc/symlinktargets/abc
Lines: 0
Mode: 644
# ttar - - - - - - - - - - - - - - - - - - - - - - - - - - - - - - - - - - - -
Path: fixtures/proc/symlinktargets/def
Lines: 0
Mode: 644
# ttar - - - - - - - - - - - - - - - - - - - - - - - - - - - - - - - - - - - -
Path: fixtures/proc/symlinktargets/ghi
Lines: 0
Mode: 644
# ttar - - - - - - - - - - - - - - - - - - - - - - - - - - - - - - - - - - - -
Path: fixtures/proc/symlinktargets/uvw
Lines: 0
Mode: 644
# ttar - - - - - - - - - - - - - - - - - - - - - - - - - - - - - - - - - - - -
Path: fixtures/proc/symlinktargets/xyz
Lines: 0
Mode: 644
# ttar - - - - - - - - - - - - - - - - - - - - - - - - - - - - - - - - - - - -
<<<<<<< HEAD
Directory: fixtures/sys
Mode: 755
# ttar - - - - - - - - - - - - - - - - - - - - - - - - - - - - - - - - - - - -
Directory: fixtures/sys/block
Mode: 775
# ttar - - - - - - - - - - - - - - - - - - - - - - - - - - - - - - - - - - - -
Directory: fixtures/sys/block/dm-0
Mode: 775
# ttar - - - - - - - - - - - - - - - - - - - - - - - - - - - - - - - - - - - -
Path: fixtures/sys/block/dm-0/stat
Lines: 1
6447303        0 710266738  1529043   953216        0 31201176  4557464        0   796160  6088971
Mode: 664
# ttar - - - - - - - - - - - - - - - - - - - - - - - - - - - - - - - - - - - -
Directory: fixtures/sys/block/sda
Mode: 775
# ttar - - - - - - - - - - - - - - - - - - - - - - - - - - - - - - - - - - - -
Path: fixtures/sys/block/sda/stat
Lines: 1
9652963   396792 759304206   412943  8422549  6731723 286915323 13947418        0  5658367 19174573 1 2 3 12
Mode: 664
# ttar - - - - - - - - - - - - - - - - - - - - - - - - - - - - - - - - - - - -
Directory: fixtures/sys/class
Mode: 775
# ttar - - - - - - - - - - - - - - - - - - - - - - - - - - - - - - - - - - - -
Directory: fixtures/sys/class/infiniband
Mode: 755
# ttar - - - - - - - - - - - - - - - - - - - - - - - - - - - - - - - - - - - -
Directory: fixtures/sys/class/infiniband/mlx4_0
Mode: 755
# ttar - - - - - - - - - - - - - - - - - - - - - - - - - - - - - - - - - - - -
Path: fixtures/sys/class/infiniband/mlx4_0/board_id
Lines: 1
SM_1141000001000
Mode: 644
# ttar - - - - - - - - - - - - - - - - - - - - - - - - - - - - - - - - - - - -
Path: fixtures/sys/class/infiniband/mlx4_0/fw_ver
Lines: 1
2.31.5050
Mode: 644
# ttar - - - - - - - - - - - - - - - - - - - - - - - - - - - - - - - - - - - -
Path: fixtures/sys/class/infiniband/mlx4_0/hca_type
Lines: 1
MT4099
Mode: 644
# ttar - - - - - - - - - - - - - - - - - - - - - - - - - - - - - - - - - - - -
Directory: fixtures/sys/class/infiniband/mlx4_0/ports
Mode: 755
# ttar - - - - - - - - - - - - - - - - - - - - - - - - - - - - - - - - - - - -
Directory: fixtures/sys/class/infiniband/mlx4_0/ports/1
Mode: 755
# ttar - - - - - - - - - - - - - - - - - - - - - - - - - - - - - - - - - - - -
Directory: fixtures/sys/class/infiniband/mlx4_0/ports/1/counters
Mode: 755
# ttar - - - - - - - - - - - - - - - - - - - - - - - - - - - - - - - - - - - -
Path: fixtures/sys/class/infiniband/mlx4_0/ports/1/counters/excessive_buffer_overrun_errors
=======
Directory: fixtures/proc/sys
Mode: 775
# ttar - - - - - - - - - - - - - - - - - - - - - - - - - - - - - - - - - - - -
Directory: fixtures/proc/sys/kernel
Mode: 775
# ttar - - - - - - - - - - - - - - - - - - - - - - - - - - - - - - - - - - - -
Directory: fixtures/proc/sys/kernel/random
Mode: 755
# ttar - - - - - - - - - - - - - - - - - - - - - - - - - - - - - - - - - - - -
Path: fixtures/proc/sys/kernel/random/entropy_avail
Lines: 1
3943
Mode: 644
# ttar - - - - - - - - - - - - - - - - - - - - - - - - - - - - - - - - - - - -
Path: fixtures/proc/sys/kernel/random/poolsize
Lines: 1
4096
Mode: 644
# ttar - - - - - - - - - - - - - - - - - - - - - - - - - - - - - - - - - - - -
Path: fixtures/proc/sys/kernel/random/urandom_min_reseed_secs
Lines: 1
60
Mode: 644
# ttar - - - - - - - - - - - - - - - - - - - - - - - - - - - - - - - - - - - -
Path: fixtures/proc/sys/kernel/random/write_wakeup_threshold
Lines: 1
3072
Mode: 644
# ttar - - - - - - - - - - - - - - - - - - - - - - - - - - - - - - - - - - - -
Directory: fixtures/proc/sys/vm
Mode: 775
# ttar - - - - - - - - - - - - - - - - - - - - - - - - - - - - - - - - - - - -
Path: fixtures/proc/sys/vm/admin_reserve_kbytes
Lines: 1
8192
Mode: 644
# ttar - - - - - - - - - - - - - - - - - - - - - - - - - - - - - - - - - - - -
Path: fixtures/proc/sys/vm/block_dump
>>>>>>> c50cee4e
Lines: 1
0
Mode: 644
# ttar - - - - - - - - - - - - - - - - - - - - - - - - - - - - - - - - - - - -
<<<<<<< HEAD
Path: fixtures/sys/class/infiniband/mlx4_0/ports/1/counters/link_downed
Lines: 1
0
Mode: 644
# ttar - - - - - - - - - - - - - - - - - - - - - - - - - - - - - - - - - - - -
Path: fixtures/sys/class/infiniband/mlx4_0/ports/1/counters/link_error_recovery
=======
Path: fixtures/proc/sys/vm/compact_unevictable_allowed
Lines: 1
1
Mode: 644
# ttar - - - - - - - - - - - - - - - - - - - - - - - - - - - - - - - - - - - -
Path: fixtures/proc/sys/vm/dirty_background_bytes
>>>>>>> c50cee4e
Lines: 1
0
Mode: 644
# ttar - - - - - - - - - - - - - - - - - - - - - - - - - - - - - - - - - - - -
<<<<<<< HEAD
Path: fixtures/sys/class/infiniband/mlx4_0/ports/1/counters/local_link_integrity_errors
Lines: 1
0
Mode: 644
# ttar - - - - - - - - - - - - - - - - - - - - - - - - - - - - - - - - - - - -
Path: fixtures/sys/class/infiniband/mlx4_0/ports/1/counters/port_rcv_constraint_errors
=======
Path: fixtures/proc/sys/vm/dirty_background_ratio
Lines: 1
10
Mode: 644
# ttar - - - - - - - - - - - - - - - - - - - - - - - - - - - - - - - - - - - -
Path: fixtures/proc/sys/vm/dirty_bytes
>>>>>>> c50cee4e
Lines: 1
0
Mode: 644
# ttar - - - - - - - - - - - - - - - - - - - - - - - - - - - - - - - - - - - -
<<<<<<< HEAD
Path: fixtures/sys/class/infiniband/mlx4_0/ports/1/counters/port_rcv_data
Lines: 1
2221223609
Mode: 644
# ttar - - - - - - - - - - - - - - - - - - - - - - - - - - - - - - - - - - - -
Path: fixtures/sys/class/infiniband/mlx4_0/ports/1/counters/port_rcv_errors
Lines: 1
0
Mode: 644
# ttar - - - - - - - - - - - - - - - - - - - - - - - - - - - - - - - - - - - -
Path: fixtures/sys/class/infiniband/mlx4_0/ports/1/counters/port_rcv_packets
Lines: 1
87169372
Mode: 644
# ttar - - - - - - - - - - - - - - - - - - - - - - - - - - - - - - - - - - - -
Path: fixtures/sys/class/infiniband/mlx4_0/ports/1/counters/port_rcv_remote_physical_errors
Lines: 1
0
Mode: 644
# ttar - - - - - - - - - - - - - - - - - - - - - - - - - - - - - - - - - - - -
Path: fixtures/sys/class/infiniband/mlx4_0/ports/1/counters/port_rcv_switch_relay_errors
=======
Path: fixtures/proc/sys/vm/dirty_expire_centisecs
Lines: 1
3000
Mode: 644
# ttar - - - - - - - - - - - - - - - - - - - - - - - - - - - - - - - - - - - -
Path: fixtures/proc/sys/vm/dirty_ratio
Lines: 1
20
Mode: 644
# ttar - - - - - - - - - - - - - - - - - - - - - - - - - - - - - - - - - - - -
Path: fixtures/proc/sys/vm/dirty_writeback_centisecs
Lines: 1
500
Mode: 644
# ttar - - - - - - - - - - - - - - - - - - - - - - - - - - - - - - - - - - - -
Path: fixtures/proc/sys/vm/dirtytime_expire_seconds
Lines: 1
43200
Mode: 644
# ttar - - - - - - - - - - - - - - - - - - - - - - - - - - - - - - - - - - - -
Path: fixtures/proc/sys/vm/drop_caches
>>>>>>> c50cee4e
Lines: 1
0
Mode: 644
# ttar - - - - - - - - - - - - - - - - - - - - - - - - - - - - - - - - - - - -
<<<<<<< HEAD
Path: fixtures/sys/class/infiniband/mlx4_0/ports/1/counters/port_xmit_constraint_errors
=======
Path: fixtures/proc/sys/vm/extfrag_threshold
Lines: 1
500
Mode: 644
# ttar - - - - - - - - - - - - - - - - - - - - - - - - - - - - - - - - - - - -
Path: fixtures/proc/sys/vm/hugetlb_shm_group
>>>>>>> c50cee4e
Lines: 1
0
Mode: 644
# ttar - - - - - - - - - - - - - - - - - - - - - - - - - - - - - - - - - - - -
<<<<<<< HEAD
Path: fixtures/sys/class/infiniband/mlx4_0/ports/1/counters/port_xmit_data
Lines: 1
26509113295
Mode: 644
# ttar - - - - - - - - - - - - - - - - - - - - - - - - - - - - - - - - - - - -
Path: fixtures/sys/class/infiniband/mlx4_0/ports/1/counters/port_xmit_discards
=======
Path: fixtures/proc/sys/vm/laptop_mode
Lines: 1
5
Mode: 644
# ttar - - - - - - - - - - - - - - - - - - - - - - - - - - - - - - - - - - - -
Path: fixtures/proc/sys/vm/legacy_va_layout
>>>>>>> c50cee4e
Lines: 1
0
Mode: 644
# ttar - - - - - - - - - - - - - - - - - - - - - - - - - - - - - - - - - - - -
<<<<<<< HEAD
Path: fixtures/sys/class/infiniband/mlx4_0/ports/1/counters/port_xmit_packets
Lines: 1
85734114
Mode: 644
# ttar - - - - - - - - - - - - - - - - - - - - - - - - - - - - - - - - - - - -
Path: fixtures/sys/class/infiniband/mlx4_0/ports/1/counters/port_xmit_wait
Lines: 1
3599
Mode: 644
# ttar - - - - - - - - - - - - - - - - - - - - - - - - - - - - - - - - - - - -
Path: fixtures/sys/class/infiniband/mlx4_0/ports/1/counters/symbol_error
=======
Path: fixtures/proc/sys/vm/lowmem_reserve_ratio
Lines: 1
256	256	32	0	0
Mode: 644
# ttar - - - - - - - - - - - - - - - - - - - - - - - - - - - - - - - - - - - -
Path: fixtures/proc/sys/vm/max_map_count
Lines: 1
65530
Mode: 644
# ttar - - - - - - - - - - - - - - - - - - - - - - - - - - - - - - - - - - - -
Path: fixtures/proc/sys/vm/memory_failure_early_kill
>>>>>>> c50cee4e
Lines: 1
0
Mode: 644
# ttar - - - - - - - - - - - - - - - - - - - - - - - - - - - - - - - - - - - -
<<<<<<< HEAD
Path: fixtures/sys/class/infiniband/mlx4_0/ports/1/phys_state
Lines: 1
5: LinkUp
Mode: 644
# ttar - - - - - - - - - - - - - - - - - - - - - - - - - - - - - - - - - - - -
Path: fixtures/sys/class/infiniband/mlx4_0/ports/1/rate
Lines: 1
40 Gb/sec (4X QDR)
Mode: 644
# ttar - - - - - - - - - - - - - - - - - - - - - - - - - - - - - - - - - - - -
Path: fixtures/sys/class/infiniband/mlx4_0/ports/1/state
Lines: 1
4: ACTIVE
Mode: 644
# ttar - - - - - - - - - - - - - - - - - - - - - - - - - - - - - - - - - - - -
Directory: fixtures/sys/class/infiniband/mlx4_0/ports/2
Mode: 755
# ttar - - - - - - - - - - - - - - - - - - - - - - - - - - - - - - - - - - - -
Directory: fixtures/sys/class/infiniband/mlx4_0/ports/2/counters
Mode: 755
# ttar - - - - - - - - - - - - - - - - - - - - - - - - - - - - - - - - - - - -
Path: fixtures/sys/class/infiniband/mlx4_0/ports/2/counters/excessive_buffer_overrun_errors
=======
Path: fixtures/proc/sys/vm/memory_failure_recovery
Lines: 1
1
Mode: 644
# ttar - - - - - - - - - - - - - - - - - - - - - - - - - - - - - - - - - - - -
Path: fixtures/proc/sys/vm/min_free_kbytes
Lines: 1
67584
Mode: 644
# ttar - - - - - - - - - - - - - - - - - - - - - - - - - - - - - - - - - - - -
Path: fixtures/proc/sys/vm/min_slab_ratio
Lines: 1
5
Mode: 644
# ttar - - - - - - - - - - - - - - - - - - - - - - - - - - - - - - - - - - - -
Path: fixtures/proc/sys/vm/min_unmapped_ratio
Lines: 1
1
Mode: 644
# ttar - - - - - - - - - - - - - - - - - - - - - - - - - - - - - - - - - - - -
Path: fixtures/proc/sys/vm/mmap_min_addr
Lines: 1
65536
Mode: 644
# ttar - - - - - - - - - - - - - - - - - - - - - - - - - - - - - - - - - - - -
Path: fixtures/proc/sys/vm/nr_hugepages
>>>>>>> c50cee4e
Lines: 1
0
Mode: 644
# ttar - - - - - - - - - - - - - - - - - - - - - - - - - - - - - - - - - - - -
<<<<<<< HEAD
Path: fixtures/sys/class/infiniband/mlx4_0/ports/2/counters/link_downed
=======
Path: fixtures/proc/sys/vm/nr_hugepages_mempolicy
>>>>>>> c50cee4e
Lines: 1
0
Mode: 644
# ttar - - - - - - - - - - - - - - - - - - - - - - - - - - - - - - - - - - - -
<<<<<<< HEAD
Path: fixtures/sys/class/infiniband/mlx4_0/ports/2/counters/link_error_recovery
=======
Path: fixtures/proc/sys/vm/nr_overcommit_hugepages
>>>>>>> c50cee4e
Lines: 1
0
Mode: 644
# ttar - - - - - - - - - - - - - - - - - - - - - - - - - - - - - - - - - - - -
<<<<<<< HEAD
Path: fixtures/sys/class/infiniband/mlx4_0/ports/2/counters/local_link_integrity_errors
Lines: 1
0
Mode: 644
# ttar - - - - - - - - - - - - - - - - - - - - - - - - - - - - - - - - - - - -
Path: fixtures/sys/class/infiniband/mlx4_0/ports/2/counters/port_rcv_constraint_errors
Lines: 1
0
Mode: 644
# ttar - - - - - - - - - - - - - - - - - - - - - - - - - - - - - - - - - - - -
Path: fixtures/sys/class/infiniband/mlx4_0/ports/2/counters/port_rcv_data
Lines: 1
2460436784
Mode: 644
# ttar - - - - - - - - - - - - - - - - - - - - - - - - - - - - - - - - - - - -
Path: fixtures/sys/class/infiniband/mlx4_0/ports/2/counters/port_rcv_errors
=======
Path: fixtures/proc/sys/vm/numa_stat
Lines: 1
1
Mode: 644
# ttar - - - - - - - - - - - - - - - - - - - - - - - - - - - - - - - - - - - -
Path: fixtures/proc/sys/vm/numa_zonelist_order
Lines: 1
Node
Mode: 644
# ttar - - - - - - - - - - - - - - - - - - - - - - - - - - - - - - - - - - - -
Path: fixtures/proc/sys/vm/oom_dump_tasks
Lines: 1
1
Mode: 644
# ttar - - - - - - - - - - - - - - - - - - - - - - - - - - - - - - - - - - - -
Path: fixtures/proc/sys/vm/oom_kill_allocating_task
>>>>>>> c50cee4e
Lines: 1
0
Mode: 644
# ttar - - - - - - - - - - - - - - - - - - - - - - - - - - - - - - - - - - - -
<<<<<<< HEAD
Path: fixtures/sys/class/infiniband/mlx4_0/ports/2/counters/port_rcv_packets
Lines: 1
89332064
Mode: 644
# ttar - - - - - - - - - - - - - - - - - - - - - - - - - - - - - - - - - - - -
Path: fixtures/sys/class/infiniband/mlx4_0/ports/2/counters/port_rcv_remote_physical_errors
=======
Path: fixtures/proc/sys/vm/overcommit_kbytes
Lines: 1
0
Mode: 644
# ttar - - - - - - - - - - - - - - - - - - - - - - - - - - - - - - - - - - - -
Path: fixtures/proc/sys/vm/overcommit_memory
>>>>>>> c50cee4e
Lines: 1
0
Mode: 644
# ttar - - - - - - - - - - - - - - - - - - - - - - - - - - - - - - - - - - - -
<<<<<<< HEAD
Path: fixtures/sys/class/infiniband/mlx4_0/ports/2/counters/port_rcv_switch_relay_errors
Lines: 1
0
Mode: 644
# ttar - - - - - - - - - - - - - - - - - - - - - - - - - - - - - - - - - - - -
Path: fixtures/sys/class/infiniband/mlx4_0/ports/2/counters/port_xmit_constraint_errors
Lines: 1
0
Mode: 644
# ttar - - - - - - - - - - - - - - - - - - - - - - - - - - - - - - - - - - - -
Path: fixtures/sys/class/infiniband/mlx4_0/ports/2/counters/port_xmit_data
Lines: 1
26540356890
Mode: 644
# ttar - - - - - - - - - - - - - - - - - - - - - - - - - - - - - - - - - - - -
Path: fixtures/sys/class/infiniband/mlx4_0/ports/2/counters/port_xmit_discards
=======
Path: fixtures/proc/sys/vm/overcommit_ratio
Lines: 1
50
Mode: 644
# ttar - - - - - - - - - - - - - - - - - - - - - - - - - - - - - - - - - - - -
Path: fixtures/proc/sys/vm/page-cluster
Lines: 1
3
Mode: 644
# ttar - - - - - - - - - - - - - - - - - - - - - - - - - - - - - - - - - - - -
Path: fixtures/proc/sys/vm/panic_on_oom
Lines: 1
0
Mode: 644
# ttar - - - - - - - - - - - - - - - - - - - - - - - - - - - - - - - - - - - -
Path: fixtures/proc/sys/vm/percpu_pagelist_fraction
>>>>>>> c50cee4e
Lines: 1
0
Mode: 644
# ttar - - - - - - - - - - - - - - - - - - - - - - - - - - - - - - - - - - - -
<<<<<<< HEAD
Path: fixtures/sys/class/infiniband/mlx4_0/ports/2/counters/port_xmit_packets
Lines: 1
88622850
Mode: 644
# ttar - - - - - - - - - - - - - - - - - - - - - - - - - - - - - - - - - - - -
Path: fixtures/sys/class/infiniband/mlx4_0/ports/2/counters/port_xmit_wait
Lines: 1
3846
Mode: 644
# ttar - - - - - - - - - - - - - - - - - - - - - - - - - - - - - - - - - - - -
Path: fixtures/sys/class/infiniband/mlx4_0/ports/2/counters/symbol_error
Lines: 1
0
Mode: 644
# ttar - - - - - - - - - - - - - - - - - - - - - - - - - - - - - - - - - - - -
Path: fixtures/sys/class/infiniband/mlx4_0/ports/2/phys_state
Lines: 1
5: LinkUp
Mode: 644
# ttar - - - - - - - - - - - - - - - - - - - - - - - - - - - - - - - - - - - -
Path: fixtures/sys/class/infiniband/mlx4_0/ports/2/rate
Lines: 1
40 Gb/sec (4X QDR)
Mode: 644
# ttar - - - - - - - - - - - - - - - - - - - - - - - - - - - - - - - - - - - -
Path: fixtures/sys/class/infiniband/mlx4_0/ports/2/state
Lines: 1
4: ACTIVE
Mode: 644
# ttar - - - - - - - - - - - - - - - - - - - - - - - - - - - - - - - - - - - -
Directory: fixtures/sys/class/net
Mode: 775
# ttar - - - - - - - - - - - - - - - - - - - - - - - - - - - - - - - - - - - -
Directory: fixtures/sys/class/net/eth0
Mode: 755
# ttar - - - - - - - - - - - - - - - - - - - - - - - - - - - - - - - - - - - -
Path: fixtures/sys/class/net/eth0/addr_assign_type
Lines: 1
3
Mode: 644
# ttar - - - - - - - - - - - - - - - - - - - - - - - - - - - - - - - - - - - -
Path: fixtures/sys/class/net/eth0/addr_len
Lines: 1
6
Mode: 644
# ttar - - - - - - - - - - - - - - - - - - - - - - - - - - - - - - - - - - - -
Path: fixtures/sys/class/net/eth0/address
Lines: 1
01:01:01:01:01:01
Mode: 644
# ttar - - - - - - - - - - - - - - - - - - - - - - - - - - - - - - - - - - - -
Path: fixtures/sys/class/net/eth0/broadcast
Lines: 1
ff:ff:ff:ff:ff:ff
Mode: 644
# ttar - - - - - - - - - - - - - - - - - - - - - - - - - - - - - - - - - - - -
Path: fixtures/sys/class/net/eth0/carrier
Lines: 1
1
Mode: 644
# ttar - - - - - - - - - - - - - - - - - - - - - - - - - - - - - - - - - - - -
Path: fixtures/sys/class/net/eth0/carrier_changes
Lines: 1
2
Mode: 644
# ttar - - - - - - - - - - - - - - - - - - - - - - - - - - - - - - - - - - - -
Path: fixtures/sys/class/net/eth0/carrier_down_count
Lines: 1
1
Mode: 644
# ttar - - - - - - - - - - - - - - - - - - - - - - - - - - - - - - - - - - - -
Path: fixtures/sys/class/net/eth0/carrier_up_count
Lines: 1
1
Mode: 644
# ttar - - - - - - - - - - - - - - - - - - - - - - - - - - - - - - - - - - - -
Path: fixtures/sys/class/net/eth0/dev_id
Lines: 1
0x20
Mode: 644
# ttar - - - - - - - - - - - - - - - - - - - - - - - - - - - - - - - - - - - -
Path: fixtures/sys/class/net/eth0/dormant
Lines: 1
1
Mode: 644
# ttar - - - - - - - - - - - - - - - - - - - - - - - - - - - - - - - - - - - -
Path: fixtures/sys/class/net/eth0/duplex
Lines: 1
full
Mode: 644
# ttar - - - - - - - - - - - - - - - - - - - - - - - - - - - - - - - - - - - -
Path: fixtures/sys/class/net/eth0/flags
Lines: 1
0x1303
Mode: 644
# ttar - - - - - - - - - - - - - - - - - - - - - - - - - - - - - - - - - - - -
Path: fixtures/sys/class/net/eth0/ifalias
Lines: 0
Mode: 644
# ttar - - - - - - - - - - - - - - - - - - - - - - - - - - - - - - - - - - - -
Path: fixtures/sys/class/net/eth0/ifindex
Lines: 1
2
Mode: 644
# ttar - - - - - - - - - - - - - - - - - - - - - - - - - - - - - - - - - - - -
Path: fixtures/sys/class/net/eth0/iflink
=======
Path: fixtures/proc/sys/vm/stat_interval
Lines: 1
1
Mode: 644
# ttar - - - - - - - - - - - - - - - - - - - - - - - - - - - - - - - - - - - -
Path: fixtures/proc/sys/vm/swappiness
Lines: 1
60
Mode: 644
# ttar - - - - - - - - - - - - - - - - - - - - - - - - - - - - - - - - - - - -
Path: fixtures/proc/sys/vm/user_reserve_kbytes
Lines: 1
131072
Mode: 644
# ttar - - - - - - - - - - - - - - - - - - - - - - - - - - - - - - - - - - - -
Path: fixtures/proc/sys/vm/vfs_cache_pressure
Lines: 1
100
Mode: 644
# ttar - - - - - - - - - - - - - - - - - - - - - - - - - - - - - - - - - - - -
Path: fixtures/proc/sys/vm/watermark_boost_factor
Lines: 1
15000
Mode: 644
# ttar - - - - - - - - - - - - - - - - - - - - - - - - - - - - - - - - - - - -
Path: fixtures/proc/sys/vm/watermark_scale_factor
Lines: 1
10
Mode: 644
# ttar - - - - - - - - - - - - - - - - - - - - - - - - - - - - - - - - - - - -
Path: fixtures/proc/sys/vm/zone_reclaim_mode
Lines: 1
0
Mode: 644
# ttar - - - - - - - - - - - - - - - - - - - - - - - - - - - - - - - - - - - -
Path: fixtures/proc/zoneinfo
Lines: 262
Node 0, zone      DMA
  per-node stats
      nr_inactive_anon 230981
      nr_active_anon 547580
      nr_inactive_file 316904
      nr_active_file 346282
      nr_unevictable 115467
      nr_slab_reclaimable 131220
      nr_slab_unreclaimable 47320
      nr_isolated_anon 0
      nr_isolated_file 0
      workingset_nodes 11627
      workingset_refault 466886
      workingset_activate 276925
      workingset_restore 84055
      workingset_nodereclaim 487
      nr_anon_pages 795576
      nr_mapped    215483
      nr_file_pages 761874
      nr_dirty     908
      nr_writeback 0
      nr_writeback_temp 0
      nr_shmem     224925
      nr_shmem_hugepages 0
      nr_shmem_pmdmapped 0
      nr_anon_transparent_hugepages 0
      nr_unstable  0
      nr_vmscan_write 12950
      nr_vmscan_immediate_reclaim 3033
      nr_dirtied   8007423
      nr_written   7752121
      nr_kernel_misc_reclaimable 0
  pages free     3952
        min      33
        low      41
        high     49
        spanned  4095
        present  3975
        managed  3956
        protection: (0, 2877, 7826, 7826, 7826)
      nr_free_pages 3952
      nr_zone_inactive_anon 0
      nr_zone_active_anon 0
      nr_zone_inactive_file 0
      nr_zone_active_file 0
      nr_zone_unevictable 0
      nr_zone_write_pending 0
      nr_mlock     0
      nr_page_table_pages 0
      nr_kernel_stack 0
      nr_bounce    0
      nr_zspages   0
      nr_free_cma  0
      numa_hit     1
      numa_miss    0
      numa_foreign 0
      numa_interleave 0
      numa_local   1
      numa_other   0
  pagesets
    cpu: 0
              count: 0
              high:  0
              batch: 1
  vm stats threshold: 8
    cpu: 1
              count: 0
              high:  0
              batch: 1
  vm stats threshold: 8
    cpu: 2
              count: 0
              high:  0
              batch: 1
  vm stats threshold: 8
    cpu: 3
              count: 0
              high:  0
              batch: 1
  vm stats threshold: 8
    cpu: 4
              count: 0
              high:  0
              batch: 1
  vm stats threshold: 8
    cpu: 5
              count: 0
              high:  0
              batch: 1
  vm stats threshold: 8
    cpu: 6
              count: 0
              high:  0
              batch: 1
  vm stats threshold: 8
    cpu: 7
              count: 0
              high:  0
              batch: 1
  vm stats threshold: 8
  node_unreclaimable:  0
  start_pfn:           1
Node 0, zone    DMA32
  pages free     204252
        min      19510
        low      21059
        high     22608
        spanned  1044480
        present  759231
        managed  742806
        protection: (0, 0, 4949, 4949, 4949)
      nr_free_pages 204252
      nr_zone_inactive_anon 118558
      nr_zone_active_anon 106598
      nr_zone_inactive_file 75475
      nr_zone_active_file 70293
      nr_zone_unevictable 66195
      nr_zone_write_pending 64
      nr_mlock     4
      nr_page_table_pages 1756
      nr_kernel_stack 2208
      nr_bounce    0
      nr_zspages   0
      nr_free_cma  0
      numa_hit     113952967
      numa_miss    0
      numa_foreign 0
      numa_interleave 0
      numa_local   113952967
      numa_other   0
  pagesets
    cpu: 0
              count: 345
              high:  378
              batch: 63
  vm stats threshold: 48
    cpu: 1
              count: 356
              high:  378
              batch: 63
  vm stats threshold: 48
    cpu: 2
              count: 325
              high:  378
              batch: 63
  vm stats threshold: 48
    cpu: 3
              count: 346
              high:  378
              batch: 63
  vm stats threshold: 48
    cpu: 4
              count: 321
              high:  378
              batch: 63
  vm stats threshold: 48
    cpu: 5
              count: 316
              high:  378
              batch: 63
  vm stats threshold: 48
    cpu: 6
              count: 373
              high:  378
              batch: 63
  vm stats threshold: 48
    cpu: 7
              count: 339
              high:  378
              batch: 63
  vm stats threshold: 48
  node_unreclaimable:  0
  start_pfn:           4096
Node 0, zone   Normal
  pages free     18553
        min      11176
        low      13842
        high     16508
        spanned  1308160
        present  1308160
        managed  1268711
        protection: (0, 0, 0, 0, 0)
      nr_free_pages 18553
      nr_zone_inactive_anon 112423
      nr_zone_active_anon 440982
      nr_zone_inactive_file 241429
      nr_zone_active_file 275989
      nr_zone_unevictable 49272
      nr_zone_write_pending 844
      nr_mlock     154
      nr_page_table_pages 9750
      nr_kernel_stack 15136
      nr_bounce    0
      nr_zspages   0
      nr_free_cma  0
      numa_hit     162718019
      numa_miss    0
      numa_foreign 0
      numa_interleave 26812
      numa_local   162718019
      numa_other   0
  pagesets
    cpu: 0
              count: 316
              high:  378
              batch: 63
  vm stats threshold: 56
    cpu: 1
              count: 366
              high:  378
              batch: 63
  vm stats threshold: 56
    cpu: 2
              count: 60
              high:  378
              batch: 63
  vm stats threshold: 56
    cpu: 3
              count: 256
              high:  378
              batch: 63
  vm stats threshold: 56
    cpu: 4
              count: 253
              high:  378
              batch: 63
  vm stats threshold: 56
    cpu: 5
              count: 159
              high:  378
              batch: 63
  vm stats threshold: 56
    cpu: 6
              count: 311
              high:  378
              batch: 63
  vm stats threshold: 56
    cpu: 7
              count: 264
              high:  378
              batch: 63
  vm stats threshold: 56
  node_unreclaimable:  0
  start_pfn:           1048576
Node 0, zone  Movable
  pages free     0
        min      0
        low      0
        high     0
        spanned  0
        present  0
        managed  0
        protection: (0, 0, 0, 0, 0)
Node 0, zone   Device
  pages free     0
        min      0
        low      0
        high     0
        spanned  0
        present  0
        managed  0
        protection: (0, 0, 0, 0, 0)
Mode: 444
# ttar - - - - - - - - - - - - - - - - - - - - - - - - - - - - - - - - - - - -
Directory: fixtures/sys
Mode: 755
# ttar - - - - - - - - - - - - - - - - - - - - - - - - - - - - - - - - - - - -
Directory: fixtures/sys/block
Mode: 775
# ttar - - - - - - - - - - - - - - - - - - - - - - - - - - - - - - - - - - - -
Directory: fixtures/sys/block/dm-0
Mode: 775
# ttar - - - - - - - - - - - - - - - - - - - - - - - - - - - - - - - - - - - -
Path: fixtures/sys/block/dm-0/stat
Lines: 1
6447303        0 710266738  1529043   953216        0 31201176  4557464        0   796160  6088971
Mode: 664
# ttar - - - - - - - - - - - - - - - - - - - - - - - - - - - - - - - - - - - -
Directory: fixtures/sys/block/sda
Mode: 775
# ttar - - - - - - - - - - - - - - - - - - - - - - - - - - - - - - - - - - - -
Directory: fixtures/sys/block/sda/queue
Mode: 755
# ttar - - - - - - - - - - - - - - - - - - - - - - - - - - - - - - - - - - - -
Path: fixtures/sys/block/sda/queue/add_random
Lines: 1
1
Mode: 644
# ttar - - - - - - - - - - - - - - - - - - - - - - - - - - - - - - - - - - - -
Path: fixtures/sys/block/sda/queue/chunk_sectors
Lines: 1
0
Mode: 444
# ttar - - - - - - - - - - - - - - - - - - - - - - - - - - - - - - - - - - - -
Path: fixtures/sys/block/sda/queue/dax
Lines: 1
0
Mode: 444
# ttar - - - - - - - - - - - - - - - - - - - - - - - - - - - - - - - - - - - -
Path: fixtures/sys/block/sda/queue/discard_granularity
Lines: 1
0
Mode: 444
# ttar - - - - - - - - - - - - - - - - - - - - - - - - - - - - - - - - - - - -
Path: fixtures/sys/block/sda/queue/discard_max_bytes
Lines: 1
0
Mode: 644
# ttar - - - - - - - - - - - - - - - - - - - - - - - - - - - - - - - - - - - -
Path: fixtures/sys/block/sda/queue/discard_max_hw_bytes
Lines: 1
0
Mode: 444
# ttar - - - - - - - - - - - - - - - - - - - - - - - - - - - - - - - - - - - -
Path: fixtures/sys/block/sda/queue/discard_zeroes_data
Lines: 1
0
Mode: 444
# ttar - - - - - - - - - - - - - - - - - - - - - - - - - - - - - - - - - - - -
Path: fixtures/sys/block/sda/queue/fua
Lines: 1
0
Mode: 444
# ttar - - - - - - - - - - - - - - - - - - - - - - - - - - - - - - - - - - - -
Path: fixtures/sys/block/sda/queue/hw_sector_size
Lines: 1
512
Mode: 444
# ttar - - - - - - - - - - - - - - - - - - - - - - - - - - - - - - - - - - - -
Path: fixtures/sys/block/sda/queue/io_poll
Lines: 1
0
Mode: 644
# ttar - - - - - - - - - - - - - - - - - - - - - - - - - - - - - - - - - - - -
Path: fixtures/sys/block/sda/queue/io_poll_delay
Lines: 1
-1
Mode: 644
# ttar - - - - - - - - - - - - - - - - - - - - - - - - - - - - - - - - - - - -
Path: fixtures/sys/block/sda/queue/io_timeout
Lines: 1
30000
Mode: 644
# ttar - - - - - - - - - - - - - - - - - - - - - - - - - - - - - - - - - - - -
Directory: fixtures/sys/block/sda/queue/iosched
Mode: 755
# ttar - - - - - - - - - - - - - - - - - - - - - - - - - - - - - - - - - - - -
Path: fixtures/sys/block/sda/queue/iosched/back_seek_max
Lines: 1
16384
Mode: 644
# ttar - - - - - - - - - - - - - - - - - - - - - - - - - - - - - - - - - - - -
Path: fixtures/sys/block/sda/queue/iosched/back_seek_penalty
>>>>>>> c50cee4e
Lines: 1
2
Mode: 644
# ttar - - - - - - - - - - - - - - - - - - - - - - - - - - - - - - - - - - - -
<<<<<<< HEAD
Path: fixtures/sys/class/net/eth0/link_mode
Lines: 1
1
Mode: 644
# ttar - - - - - - - - - - - - - - - - - - - - - - - - - - - - - - - - - - - -
Path: fixtures/sys/class/net/eth0/mtu
Lines: 1
1500
Mode: 644
# ttar - - - - - - - - - - - - - - - - - - - - - - - - - - - - - - - - - - - -
Path: fixtures/sys/class/net/eth0/name_assign_type
Lines: 1
2
Mode: 644
# ttar - - - - - - - - - - - - - - - - - - - - - - - - - - - - - - - - - - - -
Path: fixtures/sys/class/net/eth0/netdev_group
=======
Path: fixtures/sys/block/sda/queue/iosched/fifo_expire_async
Lines: 1
250
Mode: 644
# ttar - - - - - - - - - - - - - - - - - - - - - - - - - - - - - - - - - - - -
Path: fixtures/sys/block/sda/queue/iosched/fifo_expire_sync
Lines: 1
125
Mode: 644
# ttar - - - - - - - - - - - - - - - - - - - - - - - - - - - - - - - - - - - -
Path: fixtures/sys/block/sda/queue/iosched/low_latency
Lines: 1
1
Mode: 644
# ttar - - - - - - - - - - - - - - - - - - - - - - - - - - - - - - - - - - - -
Path: fixtures/sys/block/sda/queue/iosched/max_budget
>>>>>>> c50cee4e
Lines: 1
0
Mode: 644
# ttar - - - - - - - - - - - - - - - - - - - - - - - - - - - - - - - - - - - -
<<<<<<< HEAD
Path: fixtures/sys/class/net/eth0/operstate
Lines: 1
up
Mode: 644
# ttar - - - - - - - - - - - - - - - - - - - - - - - - - - - - - - - - - - - -
Path: fixtures/sys/class/net/eth0/phys_port_id
Lines: 0
Mode: 644
# ttar - - - - - - - - - - - - - - - - - - - - - - - - - - - - - - - - - - - -
Path: fixtures/sys/class/net/eth0/phys_port_name
Lines: 0
Mode: 644
# ttar - - - - - - - - - - - - - - - - - - - - - - - - - - - - - - - - - - - -
Path: fixtures/sys/class/net/eth0/phys_switch_id
Lines: 0
Mode: 644
# ttar - - - - - - - - - - - - - - - - - - - - - - - - - - - - - - - - - - - -
Path: fixtures/sys/class/net/eth0/speed
Lines: 1
1000
Mode: 644
# ttar - - - - - - - - - - - - - - - - - - - - - - - - - - - - - - - - - - - -
Path: fixtures/sys/class/net/eth0/tx_queue_len
Lines: 1
1000
Mode: 644
# ttar - - - - - - - - - - - - - - - - - - - - - - - - - - - - - - - - - - - -
Path: fixtures/sys/class/net/eth0/type
=======
Path: fixtures/sys/block/sda/queue/iosched/slice_idle
Lines: 1
8
Mode: 644
# ttar - - - - - - - - - - - - - - - - - - - - - - - - - - - - - - - - - - - -
Path: fixtures/sys/block/sda/queue/iosched/slice_idle_us
Lines: 1
8000
Mode: 644
# ttar - - - - - - - - - - - - - - - - - - - - - - - - - - - - - - - - - - - -
Path: fixtures/sys/block/sda/queue/iosched/strict_guarantees
Lines: 1
0
Mode: 644
# ttar - - - - - - - - - - - - - - - - - - - - - - - - - - - - - - - - - - - -
Path: fixtures/sys/block/sda/queue/iosched/timeout_sync
Lines: 1
125
Mode: 644
# ttar - - - - - - - - - - - - - - - - - - - - - - - - - - - - - - - - - - - -
Path: fixtures/sys/block/sda/queue/iostats
>>>>>>> c50cee4e
Lines: 1
1
Mode: 644
# ttar - - - - - - - - - - - - - - - - - - - - - - - - - - - - - - - - - - - -
<<<<<<< HEAD
Directory: fixtures/sys/class/power_supply
Mode: 755
# ttar - - - - - - - - - - - - - - - - - - - - - - - - - - - - - - - - - - - -
Directory: fixtures/sys/class/power_supply/AC
Mode: 755
# ttar - - - - - - - - - - - - - - - - - - - - - - - - - - - - - - - - - - - -
Path: fixtures/sys/class/power_supply/AC/online
Lines: 1
0
Mode: 444
# ttar - - - - - - - - - - - - - - - - - - - - - - - - - - - - - - - - - - - -
Path: fixtures/sys/class/power_supply/AC/type
Lines: 1
Mains
Mode: 444
# ttar - - - - - - - - - - - - - - - - - - - - - - - - - - - - - - - - - - - -
Path: fixtures/sys/class/power_supply/AC/uevent
Lines: 2
POWER_SUPPLY_NAME=AC
POWER_SUPPLY_ONLINE=0
Mode: 644
# ttar - - - - - - - - - - - - - - - - - - - - - - - - - - - - - - - - - - - -
Directory: fixtures/sys/class/power_supply/BAT0
Mode: 755
# ttar - - - - - - - - - - - - - - - - - - - - - - - - - - - - - - - - - - - -
Path: fixtures/sys/class/power_supply/BAT0/alarm
Lines: 1
2503000
Mode: 644
# ttar - - - - - - - - - - - - - - - - - - - - - - - - - - - - - - - - - - - -
Path: fixtures/sys/class/power_supply/BAT0/capacity
Lines: 1
98
Mode: 444
# ttar - - - - - - - - - - - - - - - - - - - - - - - - - - - - - - - - - - - -
Path: fixtures/sys/class/power_supply/BAT0/capacity_level
Lines: 1
Normal
Mode: 444
# ttar - - - - - - - - - - - - - - - - - - - - - - - - - - - - - - - - - - - -
Path: fixtures/sys/class/power_supply/BAT0/charge_start_threshold
Lines: 1
95
Mode: 644
# ttar - - - - - - - - - - - - - - - - - - - - - - - - - - - - - - - - - - - -
Path: fixtures/sys/class/power_supply/BAT0/charge_stop_threshold
Lines: 1
100
Mode: 644
# ttar - - - - - - - - - - - - - - - - - - - - - - - - - - - - - - - - - - - -
Path: fixtures/sys/class/power_supply/BAT0/cycle_count
=======
Path: fixtures/sys/block/sda/queue/logical_block_size
Lines: 1
512
Mode: 444
# ttar - - - - - - - - - - - - - - - - - - - - - - - - - - - - - - - - - - - -
Path: fixtures/sys/block/sda/queue/max_discard_segments
Lines: 1
1
Mode: 444
# ttar - - - - - - - - - - - - - - - - - - - - - - - - - - - - - - - - - - - -
Path: fixtures/sys/block/sda/queue/max_hw_sectors_kb
Lines: 1
32767
Mode: 444
# ttar - - - - - - - - - - - - - - - - - - - - - - - - - - - - - - - - - - - -
Path: fixtures/sys/block/sda/queue/max_integrity_segments
Lines: 1
0
Mode: 444
# ttar - - - - - - - - - - - - - - - - - - - - - - - - - - - - - - - - - - - -
Path: fixtures/sys/block/sda/queue/max_sectors_kb
Lines: 1
1280
Mode: 644
# ttar - - - - - - - - - - - - - - - - - - - - - - - - - - - - - - - - - - - -
Path: fixtures/sys/block/sda/queue/max_segment_size
Lines: 1
65536
Mode: 444
# ttar - - - - - - - - - - - - - - - - - - - - - - - - - - - - - - - - - - - -
Path: fixtures/sys/block/sda/queue/max_segments
Lines: 1
168
Mode: 444
# ttar - - - - - - - - - - - - - - - - - - - - - - - - - - - - - - - - - - - -
Path: fixtures/sys/block/sda/queue/minimum_io_size
Lines: 1
512
Mode: 444
# ttar - - - - - - - - - - - - - - - - - - - - - - - - - - - - - - - - - - - -
Path: fixtures/sys/block/sda/queue/nomerges
Lines: 1
0
Mode: 644
# ttar - - - - - - - - - - - - - - - - - - - - - - - - - - - - - - - - - - - -
Path: fixtures/sys/block/sda/queue/nr_requests
Lines: 1
64
Mode: 644
# ttar - - - - - - - - - - - - - - - - - - - - - - - - - - - - - - - - - - - -
Path: fixtures/sys/block/sda/queue/nr_zones
>>>>>>> c50cee4e
Lines: 1
0
Mode: 444
# ttar - - - - - - - - - - - - - - - - - - - - - - - - - - - - - - - - - - - -
<<<<<<< HEAD
Path: fixtures/sys/class/power_supply/BAT0/energy_full
Lines: 1
50060000
Mode: 444
# ttar - - - - - - - - - - - - - - - - - - - - - - - - - - - - - - - - - - - -
Path: fixtures/sys/class/power_supply/BAT0/energy_full_design
Lines: 1
47520000
Mode: 444
# ttar - - - - - - - - - - - - - - - - - - - - - - - - - - - - - - - - - - - -
Path: fixtures/sys/class/power_supply/BAT0/energy_now
Lines: 1
49450000
Mode: 444
# ttar - - - - - - - - - - - - - - - - - - - - - - - - - - - - - - - - - - - -
Path: fixtures/sys/class/power_supply/BAT0/manufacturer
Lines: 1
LGC
Mode: 444
# ttar - - - - - - - - - - - - - - - - - - - - - - - - - - - - - - - - - - - -
Path: fixtures/sys/class/power_supply/BAT0/model_name
Lines: 1
LNV-45N1
Mode: 444
# ttar - - - - - - - - - - - - - - - - - - - - - - - - - - - - - - - - - - - -
Path: fixtures/sys/class/power_supply/BAT0/power_now
Lines: 1
4830000
Mode: 444
# ttar - - - - - - - - - - - - - - - - - - - - - - - - - - - - - - - - - - - -
Path: fixtures/sys/class/power_supply/BAT0/present
Lines: 1
1
Mode: 444
# ttar - - - - - - - - - - - - - - - - - - - - - - - - - - - - - - - - - - - -
Path: fixtures/sys/class/power_supply/BAT0/serial_number
Lines: 1
38109
Mode: 444
# ttar - - - - - - - - - - - - - - - - - - - - - - - - - - - - - - - - - - - -
Path: fixtures/sys/class/power_supply/BAT0/status
Lines: 1
Discharging
Mode: 444
# ttar - - - - - - - - - - - - - - - - - - - - - - - - - - - - - - - - - - - -
Path: fixtures/sys/class/power_supply/BAT0/technology
Lines: 1
Li-ion
Mode: 444
# ttar - - - - - - - - - - - - - - - - - - - - - - - - - - - - - - - - - - - -
Path: fixtures/sys/class/power_supply/BAT0/type
Lines: 1
Battery
Mode: 444
# ttar - - - - - - - - - - - - - - - - - - - - - - - - - - - - - - - - - - - -
Path: fixtures/sys/class/power_supply/BAT0/uevent
Lines: 16
POWER_SUPPLY_NAME=BAT0
POWER_SUPPLY_STATUS=Discharging
POWER_SUPPLY_PRESENT=1
POWER_SUPPLY_TECHNOLOGY=Li-ion
POWER_SUPPLY_CYCLE_COUNT=0
POWER_SUPPLY_VOLTAGE_MIN_DESIGN=10800000
POWER_SUPPLY_VOLTAGE_NOW=12229000
POWER_SUPPLY_POWER_NOW=4830000
POWER_SUPPLY_ENERGY_FULL_DESIGN=47520000
POWER_SUPPLY_ENERGY_FULL=50060000
POWER_SUPPLY_ENERGY_NOW=49450000
POWER_SUPPLY_CAPACITY=98
POWER_SUPPLY_CAPACITY_LEVEL=Normal
POWER_SUPPLY_MODEL_NAME=LNV-45N1
POWER_SUPPLY_MANUFACTURER=LGC
POWER_SUPPLY_SERIAL_NUMBER=38109
Mode: 644
# ttar - - - - - - - - - - - - - - - - - - - - - - - - - - - - - - - - - - - -
Path: fixtures/sys/class/power_supply/BAT0/voltage_min_design
Lines: 1
10800000
Mode: 444
# ttar - - - - - - - - - - - - - - - - - - - - - - - - - - - - - - - - - - - -
Path: fixtures/sys/class/power_supply/BAT0/voltage_now
Lines: 1
12229000
Mode: 444
# ttar - - - - - - - - - - - - - - - - - - - - - - - - - - - - - - - - - - - -
Directory: fixtures/sys/class/thermal
Mode: 775
# ttar - - - - - - - - - - - - - - - - - - - - - - - - - - - - - - - - - - - -
Directory: fixtures/sys/class/thermal/thermal_zone0
Mode: 775
# ttar - - - - - - - - - - - - - - - - - - - - - - - - - - - - - - - - - - - -
Path: fixtures/sys/class/thermal/thermal_zone0/policy
Lines: 1
step_wise
Mode: 664
# ttar - - - - - - - - - - - - - - - - - - - - - - - - - - - - - - - - - - - -
Path: fixtures/sys/class/thermal/thermal_zone0/temp
Lines: 1
49925
Mode: 664
# ttar - - - - - - - - - - - - - - - - - - - - - - - - - - - - - - - - - - - -
Path: fixtures/sys/class/thermal/thermal_zone0/type
Lines: 1
bcm2835_thermal
Mode: 664
# ttar - - - - - - - - - - - - - - - - - - - - - - - - - - - - - - - - - - - -
Directory: fixtures/sys/class/thermal/thermal_zone1
Mode: 755
# ttar - - - - - - - - - - - - - - - - - - - - - - - - - - - - - - - - - - - -
Path: fixtures/sys/class/thermal/thermal_zone1/mode
Lines: 1
enabled
Mode: 664
# ttar - - - - - - - - - - - - - - - - - - - - - - - - - - - - - - - - - - - -
Path: fixtures/sys/class/thermal/thermal_zone1/passive
Lines: 1
0
Mode: 664
# ttar - - - - - - - - - - - - - - - - - - - - - - - - - - - - - - - - - - - -
Path: fixtures/sys/class/thermal/thermal_zone1/policy
Lines: 1
step_wise
Mode: 664
# ttar - - - - - - - - - - - - - - - - - - - - - - - - - - - - - - - - - - - -
Path: fixtures/sys/class/thermal/thermal_zone1/temp
Lines: 1
44000
Mode: 664
# ttar - - - - - - - - - - - - - - - - - - - - - - - - - - - - - - - - - - - -
Path: fixtures/sys/class/thermal/thermal_zone1/type
Lines: 1
acpitz
Mode: 664
# ttar - - - - - - - - - - - - - - - - - - - - - - - - - - - - - - - - - - - -
Directory: fixtures/sys/devices
Mode: 755
# ttar - - - - - - - - - - - - - - - - - - - - - - - - - - - - - - - - - - - -
Directory: fixtures/sys/devices/pci0000:00
Mode: 755
# ttar - - - - - - - - - - - - - - - - - - - - - - - - - - - - - - - - - - - -
Directory: fixtures/sys/devices/pci0000:00/0000:00:0d.0
Mode: 755
# ttar - - - - - - - - - - - - - - - - - - - - - - - - - - - - - - - - - - - -
Directory: fixtures/sys/devices/pci0000:00/0000:00:0d.0/ata4
Mode: 755
# ttar - - - - - - - - - - - - - - - - - - - - - - - - - - - - - - - - - - - -
Directory: fixtures/sys/devices/pci0000:00/0000:00:0d.0/ata4/host3
Mode: 755
# ttar - - - - - - - - - - - - - - - - - - - - - - - - - - - - - - - - - - - -
Directory: fixtures/sys/devices/pci0000:00/0000:00:0d.0/ata4/host3/target3:0:0
Mode: 755
# ttar - - - - - - - - - - - - - - - - - - - - - - - - - - - - - - - - - - - -
Directory: fixtures/sys/devices/pci0000:00/0000:00:0d.0/ata4/host3/target3:0:0/3:0:0:0
Mode: 755
# ttar - - - - - - - - - - - - - - - - - - - - - - - - - - - - - - - - - - - -
Directory: fixtures/sys/devices/pci0000:00/0000:00:0d.0/ata4/host3/target3:0:0/3:0:0:0/block
Mode: 755
# ttar - - - - - - - - - - - - - - - - - - - - - - - - - - - - - - - - - - - -
Directory: fixtures/sys/devices/pci0000:00/0000:00:0d.0/ata4/host3/target3:0:0/3:0:0:0/block/sdb
Mode: 755
# ttar - - - - - - - - - - - - - - - - - - - - - - - - - - - - - - - - - - - -
Directory: fixtures/sys/devices/pci0000:00/0000:00:0d.0/ata4/host3/target3:0:0/3:0:0:0/block/sdb/bcache
Mode: 755
# ttar - - - - - - - - - - - - - - - - - - - - - - - - - - - - - - - - - - - -
Path: fixtures/sys/devices/pci0000:00/0000:00:0d.0/ata4/host3/target3:0:0/3:0:0:0/block/sdb/bcache/dirty_data
Lines: 1
0
Mode: 644
# ttar - - - - - - - - - - - - - - - - - - - - - - - - - - - - - - - - - - - -
Directory: fixtures/sys/devices/pci0000:00/0000:00:0d.0/ata4/host3/target3:0:0/3:0:0:0/block/sdb/bcache/stats_day
Mode: 755
# ttar - - - - - - - - - - - - - - - - - - - - - - - - - - - - - - - - - - - -
Path: fixtures/sys/devices/pci0000:00/0000:00:0d.0/ata4/host3/target3:0:0/3:0:0:0/block/sdb/bcache/stats_day/bypassed
Lines: 1
0
Mode: 644
# ttar - - - - - - - - - - - - - - - - - - - - - - - - - - - - - - - - - - - -
Path: fixtures/sys/devices/pci0000:00/0000:00:0d.0/ata4/host3/target3:0:0/3:0:0:0/block/sdb/bcache/stats_day/cache_bypass_hits
Lines: 1
0
Mode: 644
# ttar - - - - - - - - - - - - - - - - - - - - - - - - - - - - - - - - - - - -
Path: fixtures/sys/devices/pci0000:00/0000:00:0d.0/ata4/host3/target3:0:0/3:0:0:0/block/sdb/bcache/stats_day/cache_bypass_misses
Lines: 1
0
Mode: 644
# ttar - - - - - - - - - - - - - - - - - - - - - - - - - - - - - - - - - - - -
Path: fixtures/sys/devices/pci0000:00/0000:00:0d.0/ata4/host3/target3:0:0/3:0:0:0/block/sdb/bcache/stats_day/cache_hit_ratio
Lines: 1
100
Mode: 644
# ttar - - - - - - - - - - - - - - - - - - - - - - - - - - - - - - - - - - - -
Path: fixtures/sys/devices/pci0000:00/0000:00:0d.0/ata4/host3/target3:0:0/3:0:0:0/block/sdb/bcache/stats_day/cache_hits
Lines: 1
289
Mode: 644
# ttar - - - - - - - - - - - - - - - - - - - - - - - - - - - - - - - - - - - -
Path: fixtures/sys/devices/pci0000:00/0000:00:0d.0/ata4/host3/target3:0:0/3:0:0:0/block/sdb/bcache/stats_day/cache_miss_collisions
Lines: 1
0
Mode: 644
# ttar - - - - - - - - - - - - - - - - - - - - - - - - - - - - - - - - - - - -
Path: fixtures/sys/devices/pci0000:00/0000:00:0d.0/ata4/host3/target3:0:0/3:0:0:0/block/sdb/bcache/stats_day/cache_misses
Lines: 1
0
Mode: 644
# ttar - - - - - - - - - - - - - - - - - - - - - - - - - - - - - - - - - - - -
Path: fixtures/sys/devices/pci0000:00/0000:00:0d.0/ata4/host3/target3:0:0/3:0:0:0/block/sdb/bcache/stats_day/cache_readaheads
=======
Path: fixtures/sys/block/sda/queue/optimal_io_size
Lines: 1
0
Mode: 444
# ttar - - - - - - - - - - - - - - - - - - - - - - - - - - - - - - - - - - - -
Path: fixtures/sys/block/sda/queue/physical_block_size
Lines: 1
512
Mode: 444
# ttar - - - - - - - - - - - - - - - - - - - - - - - - - - - - - - - - - - - -
Path: fixtures/sys/block/sda/queue/read_ahead_kb
Lines: 1
128
Mode: 644
# ttar - - - - - - - - - - - - - - - - - - - - - - - - - - - - - - - - - - - -
Path: fixtures/sys/block/sda/queue/rotational
Lines: 1
1
Mode: 644
# ttar - - - - - - - - - - - - - - - - - - - - - - - - - - - - - - - - - - - -
Path: fixtures/sys/block/sda/queue/rq_affinity
Lines: 1
1
Mode: 644
# ttar - - - - - - - - - - - - - - - - - - - - - - - - - - - - - - - - - - - -
Path: fixtures/sys/block/sda/queue/scheduler
Lines: 1
mq-deadline kyber [bfq] none
Mode: 644
# ttar - - - - - - - - - - - - - - - - - - - - - - - - - - - - - - - - - - - -
Path: fixtures/sys/block/sda/queue/wbt_lat_usec
Lines: 1
75000
Mode: 644
# ttar - - - - - - - - - - - - - - - - - - - - - - - - - - - - - - - - - - - -
Path: fixtures/sys/block/sda/queue/write_cache
Lines: 1
write back
Mode: 644
# ttar - - - - - - - - - - - - - - - - - - - - - - - - - - - - - - - - - - - -
Path: fixtures/sys/block/sda/queue/write_same_max_bytes
Lines: 1
0
Mode: 444
# ttar - - - - - - - - - - - - - - - - - - - - - - - - - - - - - - - - - - - -
Path: fixtures/sys/block/sda/queue/write_zeroes_max_bytes
Lines: 1
0
Mode: 444
# ttar - - - - - - - - - - - - - - - - - - - - - - - - - - - - - - - - - - - -
Path: fixtures/sys/block/sda/queue/zoned
Lines: 1
none
Mode: 444
# ttar - - - - - - - - - - - - - - - - - - - - - - - - - - - - - - - - - - - -
Path: fixtures/sys/block/sda/stat
Lines: 1
9652963   396792 759304206   412943  8422549  6731723 286915323 13947418        0  5658367 19174573 1 2 3 12
Mode: 664
# ttar - - - - - - - - - - - - - - - - - - - - - - - - - - - - - - - - - - - -
Directory: fixtures/sys/class
Mode: 775
# ttar - - - - - - - - - - - - - - - - - - - - - - - - - - - - - - - - - - - -
Directory: fixtures/sys/class/drm
Mode: 755
# ttar - - - - - - - - - - - - - - - - - - - - - - - - - - - - - - - - - - - -
Directory: fixtures/sys/class/drm/card0
Mode: 755
# ttar - - - - - - - - - - - - - - - - - - - - - - - - - - - - - - - - - - - -
Directory: fixtures/sys/class/drm/card0/device
Mode: 755
# ttar - - - - - - - - - - - - - - - - - - - - - - - - - - - - - - - - - - - -
Path: fixtures/sys/class/drm/card0/device/aer_dev_correctable
Lines: 9
RxErr 0
BadTLP 0
BadDLLP 0
Rollover 0
Timeout 0
NonFatalErr 0
CorrIntErr 0
HeaderOF 0
TOTAL_ERR_COR 0
Mode: 444
# ttar - - - - - - - - - - - - - - - - - - - - - - - - - - - - - - - - - - - -
Path: fixtures/sys/class/drm/card0/device/aer_dev_fatal
Lines: 19
Undefined 0
DLP 0
SDES 0
TLP 0
FCP 0
CmpltTO 0
CmpltAbrt 0
UnxCmplt 0
RxOF 0
MalfTLP 0
ECRC 0
UnsupReq 0
ACSViol 0
UncorrIntErr 0
BlockedTLP 0
AtomicOpBlocked 0
TLPBlockedErr 0
PoisonTLPBlocked 0
TOTAL_ERR_FATAL 0
Mode: 444
# ttar - - - - - - - - - - - - - - - - - - - - - - - - - - - - - - - - - - - -
Path: fixtures/sys/class/drm/card0/device/aer_dev_nonfatal
Lines: 19
Undefined 0
DLP 0
SDES 0
TLP 0
FCP 0
CmpltTO 0
CmpltAbrt 0
UnxCmplt 0
RxOF 0
MalfTLP 0
ECRC 0
UnsupReq 0
ACSViol 0
UncorrIntErr 0
BlockedTLP 0
AtomicOpBlocked 0
TLPBlockedErr 0
PoisonTLPBlocked 0
TOTAL_ERR_NONFATAL 0
Mode: 444
# ttar - - - - - - - - - - - - - - - - - - - - - - - - - - - - - - - - - - - -
Path: fixtures/sys/class/drm/card0/device/ari_enabled
Lines: 1
0
Mode: 444
# ttar - - - - - - - - - - - - - - - - - - - - - - - - - - - - - - - - - - - -
Path: fixtures/sys/class/drm/card0/device/boot_vga
Lines: 1
1
Mode: 444
# ttar - - - - - - - - - - - - - - - - - - - - - - - - - - - - - - - - - - - -
Path: fixtures/sys/class/drm/card0/device/broken_parity_status
Lines: 1
0
Mode: 644
# ttar - - - - - - - - - - - - - - - - - - - - - - - - - - - - - - - - - - - -
Path: fixtures/sys/class/drm/card0/device/class
Lines: 1
0x030000
Mode: 444
# ttar - - - - - - - - - - - - - - - - - - - - - - - - - - - - - - - - - - - -
Path: fixtures/sys/class/drm/card0/device/consistent_dma_mask_bits
Lines: 1
44
Mode: 444
# ttar - - - - - - - - - - - - - - - - - - - - - - - - - - - - - - - - - - - -
Path: fixtures/sys/class/drm/card0/device/current_link_speed
Lines: 1
8.0 GT/s PCIe
Mode: 444
# ttar - - - - - - - - - - - - - - - - - - - - - - - - - - - - - - - - - - - -
Path: fixtures/sys/class/drm/card0/device/current_link_width
Lines: 1
16
Mode: 444
# ttar - - - - - - - - - - - - - - - - - - - - - - - - - - - - - - - - - - - -
Path: fixtures/sys/class/drm/card0/device/d3cold_allowed
Lines: 1
1
Mode: 644
# ttar - - - - - - - - - - - - - - - - - - - - - - - - - - - - - - - - - - - -
Path: fixtures/sys/class/drm/card0/device/device
Lines: 1
0x687f
Mode: 444
# ttar - - - - - - - - - - - - - - - - - - - - - - - - - - - - - - - - - - - -
Path: fixtures/sys/class/drm/card0/device/dma_mask_bits
Lines: 1
44
Mode: 444
# ttar - - - - - - - - - - - - - - - - - - - - - - - - - - - - - - - - - - - -
Path: fixtures/sys/class/drm/card0/device/driver_override
Lines: 1
(null)
Mode: 644
# ttar - - - - - - - - - - - - - - - - - - - - - - - - - - - - - - - - - - - -
Path: fixtures/sys/class/drm/card0/device/enable
Lines: 1
1
Mode: 644
# ttar - - - - - - - - - - - - - - - - - - - - - - - - - - - - - - - - - - - -
Path: fixtures/sys/class/drm/card0/device/gpu_busy_percent
Lines: 1
4
Mode: 444
# ttar - - - - - - - - - - - - - - - - - - - - - - - - - - - - - - - - - - - -
Path: fixtures/sys/class/drm/card0/device/irq
Lines: 1
95
Mode: 444
# ttar - - - - - - - - - - - - - - - - - - - - - - - - - - - - - - - - - - - -
Path: fixtures/sys/class/drm/card0/device/local_cpulist
Lines: 1
0-15
Mode: 444
# ttar - - - - - - - - - - - - - - - - - - - - - - - - - - - - - - - - - - - -
Path: fixtures/sys/class/drm/card0/device/local_cpus
Lines: 1
0000ffff
Mode: 444
# ttar - - - - - - - - - - - - - - - - - - - - - - - - - - - - - - - - - - - -
Path: fixtures/sys/class/drm/card0/device/max_link_speed
Lines: 1
8.0 GT/s PCIe
Mode: 444
# ttar - - - - - - - - - - - - - - - - - - - - - - - - - - - - - - - - - - - -
Path: fixtures/sys/class/drm/card0/device/max_link_width
Lines: 1
16
Mode: 444
# ttar - - - - - - - - - - - - - - - - - - - - - - - - - - - - - - - - - - - -
Path: fixtures/sys/class/drm/card0/device/mem_info_gtt_total
Lines: 1
8573157376
Mode: 444
# ttar - - - - - - - - - - - - - - - - - - - - - - - - - - - - - - - - - - - -
Path: fixtures/sys/class/drm/card0/device/mem_info_gtt_used
Lines: 1
144560128
Mode: 444
# ttar - - - - - - - - - - - - - - - - - - - - - - - - - - - - - - - - - - - -
Path: fixtures/sys/class/drm/card0/device/mem_info_vis_vram_total
Lines: 1
8573157376
Mode: 444
# ttar - - - - - - - - - - - - - - - - - - - - - - - - - - - - - - - - - - - -
Path: fixtures/sys/class/drm/card0/device/mem_info_vis_vram_used
Lines: 1
1490378752
Mode: 444
# ttar - - - - - - - - - - - - - - - - - - - - - - - - - - - - - - - - - - - -
Path: fixtures/sys/class/drm/card0/device/mem_info_vram_total
Lines: 1
8573157376
Mode: 444
# ttar - - - - - - - - - - - - - - - - - - - - - - - - - - - - - - - - - - - -
Path: fixtures/sys/class/drm/card0/device/mem_info_vram_used
Lines: 1
1490378752
Mode: 444
# ttar - - - - - - - - - - - - - - - - - - - - - - - - - - - - - - - - - - - -
Path: fixtures/sys/class/drm/card0/device/mem_info_vram_vendor
Lines: 1
samsung
Mode: 444
# ttar - - - - - - - - - - - - - - - - - - - - - - - - - - - - - - - - - - - -
Path: fixtures/sys/class/drm/card0/device/modalias
Lines: 1
pci:v00001002d0000687Fsv00001043sd000004C4bc03sc00i00
Mode: 444
# ttar - - - - - - - - - - - - - - - - - - - - - - - - - - - - - - - - - - - -
Path: fixtures/sys/class/drm/card0/device/msi_bus
Lines: 1
1
Mode: 644
# ttar - - - - - - - - - - - - - - - - - - - - - - - - - - - - - - - - - - - -
Path: fixtures/sys/class/drm/card0/device/numa_node
Lines: 1
-1
Mode: 644
# ttar - - - - - - - - - - - - - - - - - - - - - - - - - - - - - - - - - - - -
Path: fixtures/sys/class/drm/card0/device/pcie_bw
Lines: 1
6641 815 256
Mode: 444
# ttar - - - - - - - - - - - - - - - - - - - - - - - - - - - - - - - - - - - -
Path: fixtures/sys/class/drm/card0/device/pcie_replay_count
Lines: 1
0
Mode: 444
# ttar - - - - - - - - - - - - - - - - - - - - - - - - - - - - - - - - - - - -
Path: fixtures/sys/class/drm/card0/device/power_dpm_force_performance_level
Lines: 1
manual
Mode: 644
# ttar - - - - - - - - - - - - - - - - - - - - - - - - - - - - - - - - - - - -
Path: fixtures/sys/class/drm/card0/device/power_dpm_state
Lines: 1
performance
Mode: 644
# ttar - - - - - - - - - - - - - - - - - - - - - - - - - - - - - - - - - - - -
Path: fixtures/sys/class/drm/card0/device/power_state
Lines: 1
D0
Mode: 444
# ttar - - - - - - - - - - - - - - - - - - - - - - - - - - - - - - - - - - - -
Path: fixtures/sys/class/drm/card0/device/pp_cur_state
Lines: 1
1
Mode: 444
# ttar - - - - - - - - - - - - - - - - - - - - - - - - - - - - - - - - - - - -
Path: fixtures/sys/class/drm/card0/device/pp_dpm_dcefclk
Lines: 5
0: 600Mhz *
1: 720Mhz 
2: 800Mhz 
3: 847Mhz 
4: 900Mhz 
Mode: 644
# ttar - - - - - - - - - - - - - - - - - - - - - - - - - - - - - - - - - - - -
Path: fixtures/sys/class/drm/card0/device/pp_dpm_mclk
Lines: 4
0: 167Mhz *
1: 500Mhz 
2: 800Mhz 
3: 945Mhz 
Mode: 644
# ttar - - - - - - - - - - - - - - - - - - - - - - - - - - - - - - - - - - - -
Path: fixtures/sys/class/drm/card0/device/pp_dpm_pcie
Lines: 2
0: 8.0GT/s, x16 
1: 8.0GT/s, x16 *
Mode: 644
# ttar - - - - - - - - - - - - - - - - - - - - - - - - - - - - - - - - - - - -
Path: fixtures/sys/class/drm/card0/device/pp_dpm_sclk
Lines: 8
0: 852Mhz *
1: 991Mhz 
2: 1084Mhz 
3: 1138Mhz 
4: 1200Mhz 
5: 1401Mhz 
6: 1536Mhz 
7: 1630Mhz 
Mode: 644
# ttar - - - - - - - - - - - - - - - - - - - - - - - - - - - - - - - - - - - -
Path: fixtures/sys/class/drm/card0/device/pp_dpm_socclk
Lines: 8
0: 600Mhz 
1: 720Mhz *
2: 800Mhz 
3: 847Mhz 
4: 900Mhz 
5: 960Mhz 
6: 1028Mhz 
7: 1107Mhz 
Mode: 644
# ttar - - - - - - - - - - - - - - - - - - - - - - - - - - - - - - - - - - - -
Path: fixtures/sys/class/drm/card0/device/pp_features
Lines: 32
Current ppfeatures: 0x0000000019a1ff4f
FEATURES            BITMASK                ENABLEMENT
DPM_PREFETCHER      0x0000000000000001      Y
GFXCLK_DPM          0x0000000000000002      Y
UCLK_DPM            0x0000000000000004      Y
SOCCLK_DPM          0x0000000000000008      Y
UVD_DPM             0x0000000000000010      N
VCE_DPM             0x0000000000000020      N
ULV                 0x0000000000000040      Y
MP0CLK_DPM          0x0000000000000080      N
LINK_DPM            0x0000000000000100      Y
DCEFCLK_DPM         0x0000000000000200      Y
AVFS                0x0000000000000400      Y
GFXCLK_DS           0x0000000000000800      Y
SOCCLK_DS           0x0000000000001000      Y
LCLK_DS             0x0000000000002000      Y
PPT                 0x0000000000004000      Y
TDC                 0x0000000000008000      Y
THERMAL             0x0000000000010000      Y
GFX_PER_CU_CG       0x0000000000020000      N
RM                  0x0000000000040000      N
DCEFCLK_DS          0x0000000000080000      N
ACDC                0x0000000000100000      N
VR0HOT              0x0000000000200000      Y
VR1HOT              0x0000000000400000      N
FW_CTF              0x0000000000800000      Y
LED_DISPLAY         0x0000000001000000      Y
FAN_CONTROL         0x0000000002000000      N
FAST_PPT            0x0000000004000000      N
DIDT                0x0000000008000000      Y
ACG                 0x0000000010000000      Y
PCC_LIMIT           0x0000000020000000      N
Mode: 644
# ttar - - - - - - - - - - - - - - - - - - - - - - - - - - - - - - - - - - - -
Path: fixtures/sys/class/drm/card0/device/pp_force_state
Lines: 1

Mode: 644
# ttar - - - - - - - - - - - - - - - - - - - - - - - - - - - - - - - - - - - -
Path: fixtures/sys/class/drm/card0/device/pp_mclk_od
>>>>>>> c50cee4e
Lines: 1
0
Mode: 644
# ttar - - - - - - - - - - - - - - - - - - - - - - - - - - - - - - - - - - - -
<<<<<<< HEAD
Directory: fixtures/sys/devices/pci0000:00/0000:00:0d.0/ata4/host3/target3:0:0/3:0:0:0/block/sdb/bcache/stats_five_minute
Mode: 755
# ttar - - - - - - - - - - - - - - - - - - - - - - - - - - - - - - - - - - - -
Path: fixtures/sys/devices/pci0000:00/0000:00:0d.0/ata4/host3/target3:0:0/3:0:0:0/block/sdb/bcache/stats_five_minute/bypassed
=======
Path: fixtures/sys/class/drm/card0/device/pp_num_states
Lines: 3
states: 2
0 boot
1 performance
Mode: 444
# ttar - - - - - - - - - - - - - - - - - - - - - - - - - - - - - - - - - - - -
Path: fixtures/sys/class/drm/card0/device/pp_od_clk_voltage
Lines: 18
OD_SCLK:
0:        852Mhz        800mV
1:        991Mhz        900mV
2:       1084Mhz        950mV
3:       1138Mhz       1000mV
4:       1200Mhz       1050mV
5:       1401Mhz       1100mV
6:       1536Mhz       1150mV
7:       1630Mhz       1200mV
OD_MCLK:
0:        167Mhz        800mV
1:        500Mhz        800mV
2:        800Mhz        950mV
3:        945Mhz       1100mV
OD_RANGE:
SCLK:     852MHz       2400MHz
MCLK:     167MHz       1500MHz
VDDC:     800mV        1200mV
Mode: 644
# ttar - - - - - - - - - - - - - - - - - - - - - - - - - - - - - - - - - - - -
Path: fixtures/sys/class/drm/card0/device/pp_power_profile_mode
Lines: 8
NUM        MODE_NAME BUSY_SET_POINT FPS USE_RLC_BUSY MIN_ACTIVE_LEVEL
  0 BOOTUP_DEFAULT :             70  60          0              0
  1 3D_FULL_SCREEN*:             70  60          1              3
  2   POWER_SAVING :             90  60          0              0
  3          VIDEO :             70  60          0              0
  4             VR :             70  90          0              0
  5        COMPUTE :             30  60          0              6
  6         CUSTOM :              0   0          0              0
Mode: 644
# ttar - - - - - - - - - - - - - - - - - - - - - - - - - - - - - - - - - - - -
Path: fixtures/sys/class/drm/card0/device/pp_sclk_od
>>>>>>> c50cee4e
Lines: 1
0
Mode: 644
# ttar - - - - - - - - - - - - - - - - - - - - - - - - - - - - - - - - - - - -
<<<<<<< HEAD
Path: fixtures/sys/devices/pci0000:00/0000:00:0d.0/ata4/host3/target3:0:0/3:0:0:0/block/sdb/bcache/stats_five_minute/cache_bypass_hits
Lines: 1
0
Mode: 644
# ttar - - - - - - - - - - - - - - - - - - - - - - - - - - - - - - - - - - - -
Path: fixtures/sys/devices/pci0000:00/0000:00:0d.0/ata4/host3/target3:0:0/3:0:0:0/block/sdb/bcache/stats_five_minute/cache_bypass_misses
Lines: 1
0
Mode: 644
# ttar - - - - - - - - - - - - - - - - - - - - - - - - - - - - - - - - - - - -
Path: fixtures/sys/devices/pci0000:00/0000:00:0d.0/ata4/host3/target3:0:0/3:0:0:0/block/sdb/bcache/stats_five_minute/cache_hit_ratio
Lines: 1
0
Mode: 644
# ttar - - - - - - - - - - - - - - - - - - - - - - - - - - - - - - - - - - - -
Path: fixtures/sys/devices/pci0000:00/0000:00:0d.0/ata4/host3/target3:0:0/3:0:0:0/block/sdb/bcache/stats_five_minute/cache_hits
Lines: 1
0
Mode: 644
# ttar - - - - - - - - - - - - - - - - - - - - - - - - - - - - - - - - - - - -
Path: fixtures/sys/devices/pci0000:00/0000:00:0d.0/ata4/host3/target3:0:0/3:0:0:0/block/sdb/bcache/stats_five_minute/cache_miss_collisions
Lines: 1
0
Mode: 644
# ttar - - - - - - - - - - - - - - - - - - - - - - - - - - - - - - - - - - - -
Path: fixtures/sys/devices/pci0000:00/0000:00:0d.0/ata4/host3/target3:0:0/3:0:0:0/block/sdb/bcache/stats_five_minute/cache_misses
Lines: 1
0
Mode: 644
# ttar - - - - - - - - - - - - - - - - - - - - - - - - - - - - - - - - - - - -
Path: fixtures/sys/devices/pci0000:00/0000:00:0d.0/ata4/host3/target3:0:0/3:0:0:0/block/sdb/bcache/stats_five_minute/cache_readaheads
Lines: 1
0
Mode: 644
# ttar - - - - - - - - - - - - - - - - - - - - - - - - - - - - - - - - - - - -
Directory: fixtures/sys/devices/pci0000:00/0000:00:0d.0/ata4/host3/target3:0:0/3:0:0:0/block/sdb/bcache/stats_hour
Mode: 755
# ttar - - - - - - - - - - - - - - - - - - - - - - - - - - - - - - - - - - - -
Path: fixtures/sys/devices/pci0000:00/0000:00:0d.0/ata4/host3/target3:0:0/3:0:0:0/block/sdb/bcache/stats_hour/bypassed
Lines: 1
0
Mode: 644
# ttar - - - - - - - - - - - - - - - - - - - - - - - - - - - - - - - - - - - -
Path: fixtures/sys/devices/pci0000:00/0000:00:0d.0/ata4/host3/target3:0:0/3:0:0:0/block/sdb/bcache/stats_hour/cache_bypass_hits
Lines: 1
0
Mode: 644
# ttar - - - - - - - - - - - - - - - - - - - - - - - - - - - - - - - - - - - -
Path: fixtures/sys/devices/pci0000:00/0000:00:0d.0/ata4/host3/target3:0:0/3:0:0:0/block/sdb/bcache/stats_hour/cache_bypass_misses
Lines: 1
0
Mode: 644
# ttar - - - - - - - - - - - - - - - - - - - - - - - - - - - - - - - - - - - -
Path: fixtures/sys/devices/pci0000:00/0000:00:0d.0/ata4/host3/target3:0:0/3:0:0:0/block/sdb/bcache/stats_hour/cache_hit_ratio
Lines: 1
0
Mode: 644
# ttar - - - - - - - - - - - - - - - - - - - - - - - - - - - - - - - - - - - -
Path: fixtures/sys/devices/pci0000:00/0000:00:0d.0/ata4/host3/target3:0:0/3:0:0:0/block/sdb/bcache/stats_hour/cache_hits
Lines: 1
0
Mode: 644
# ttar - - - - - - - - - - - - - - - - - - - - - - - - - - - - - - - - - - - -
Path: fixtures/sys/devices/pci0000:00/0000:00:0d.0/ata4/host3/target3:0:0/3:0:0:0/block/sdb/bcache/stats_hour/cache_miss_collisions
Lines: 1
0
Mode: 644
# ttar - - - - - - - - - - - - - - - - - - - - - - - - - - - - - - - - - - - -
Path: fixtures/sys/devices/pci0000:00/0000:00:0d.0/ata4/host3/target3:0:0/3:0:0:0/block/sdb/bcache/stats_hour/cache_misses
Lines: 1
0
Mode: 644
# ttar - - - - - - - - - - - - - - - - - - - - - - - - - - - - - - - - - - - -
Path: fixtures/sys/devices/pci0000:00/0000:00:0d.0/ata4/host3/target3:0:0/3:0:0:0/block/sdb/bcache/stats_hour/cache_readaheads
Lines: 1
0
Mode: 644
# ttar - - - - - - - - - - - - - - - - - - - - - - - - - - - - - - - - - - - -
Directory: fixtures/sys/devices/pci0000:00/0000:00:0d.0/ata4/host3/target3:0:0/3:0:0:0/block/sdb/bcache/stats_total
Mode: 755
# ttar - - - - - - - - - - - - - - - - - - - - - - - - - - - - - - - - - - - -
Path: fixtures/sys/devices/pci0000:00/0000:00:0d.0/ata4/host3/target3:0:0/3:0:0:0/block/sdb/bcache/stats_total/bypassed
Lines: 1
0
Mode: 644
# ttar - - - - - - - - - - - - - - - - - - - - - - - - - - - - - - - - - - - -
Path: fixtures/sys/devices/pci0000:00/0000:00:0d.0/ata4/host3/target3:0:0/3:0:0:0/block/sdb/bcache/stats_total/cache_bypass_hits
Lines: 1
0
Mode: 644
# ttar - - - - - - - - - - - - - - - - - - - - - - - - - - - - - - - - - - - -
Path: fixtures/sys/devices/pci0000:00/0000:00:0d.0/ata4/host3/target3:0:0/3:0:0:0/block/sdb/bcache/stats_total/cache_bypass_misses
Lines: 1
0
Mode: 644
# ttar - - - - - - - - - - - - - - - - - - - - - - - - - - - - - - - - - - - -
Path: fixtures/sys/devices/pci0000:00/0000:00:0d.0/ata4/host3/target3:0:0/3:0:0:0/block/sdb/bcache/stats_total/cache_hit_ratio
Lines: 1
100
Mode: 644
# ttar - - - - - - - - - - - - - - - - - - - - - - - - - - - - - - - - - - - -
Path: fixtures/sys/devices/pci0000:00/0000:00:0d.0/ata4/host3/target3:0:0/3:0:0:0/block/sdb/bcache/stats_total/cache_hits
Lines: 1
546
Mode: 644
# ttar - - - - - - - - - - - - - - - - - - - - - - - - - - - - - - - - - - - -
Path: fixtures/sys/devices/pci0000:00/0000:00:0d.0/ata4/host3/target3:0:0/3:0:0:0/block/sdb/bcache/stats_total/cache_miss_collisions
Lines: 1
0
Mode: 644
# ttar - - - - - - - - - - - - - - - - - - - - - - - - - - - - - - - - - - - -
Path: fixtures/sys/devices/pci0000:00/0000:00:0d.0/ata4/host3/target3:0:0/3:0:0:0/block/sdb/bcache/stats_total/cache_misses
Lines: 1
0
Mode: 644
# ttar - - - - - - - - - - - - - - - - - - - - - - - - - - - - - - - - - - - -
Path: fixtures/sys/devices/pci0000:00/0000:00:0d.0/ata4/host3/target3:0:0/3:0:0:0/block/sdb/bcache/stats_total/cache_readaheads
Lines: 1
0
Mode: 644
# ttar - - - - - - - - - - - - - - - - - - - - - - - - - - - - - - - - - - - -
Directory: fixtures/sys/devices/pci0000:00/0000:00:0d.0/ata5
Mode: 755
# ttar - - - - - - - - - - - - - - - - - - - - - - - - - - - - - - - - - - - -
Directory: fixtures/sys/devices/pci0000:00/0000:00:0d.0/ata5/host4
Mode: 755
# ttar - - - - - - - - - - - - - - - - - - - - - - - - - - - - - - - - - - - -
Directory: fixtures/sys/devices/pci0000:00/0000:00:0d.0/ata5/host4/target4:0:0
Mode: 755
# ttar - - - - - - - - - - - - - - - - - - - - - - - - - - - - - - - - - - - -
Directory: fixtures/sys/devices/pci0000:00/0000:00:0d.0/ata5/host4/target4:0:0/4:0:0:0
Mode: 755
# ttar - - - - - - - - - - - - - - - - - - - - - - - - - - - - - - - - - - - -
Directory: fixtures/sys/devices/pci0000:00/0000:00:0d.0/ata5/host4/target4:0:0/4:0:0:0/block
Mode: 755
# ttar - - - - - - - - - - - - - - - - - - - - - - - - - - - - - - - - - - - -
Directory: fixtures/sys/devices/pci0000:00/0000:00:0d.0/ata5/host4/target4:0:0/4:0:0:0/block/sdc
Mode: 755
# ttar - - - - - - - - - - - - - - - - - - - - - - - - - - - - - - - - - - - -
Directory: fixtures/sys/devices/pci0000:00/0000:00:0d.0/ata5/host4/target4:0:0/4:0:0:0/block/sdc/bcache
Mode: 755
# ttar - - - - - - - - - - - - - - - - - - - - - - - - - - - - - - - - - - - -
Path: fixtures/sys/devices/pci0000:00/0000:00:0d.0/ata5/host4/target4:0:0/4:0:0:0/block/sdc/bcache/io_errors
Lines: 1
0
Mode: 644
# ttar - - - - - - - - - - - - - - - - - - - - - - - - - - - - - - - - - - - -
Path: fixtures/sys/devices/pci0000:00/0000:00:0d.0/ata5/host4/target4:0:0/4:0:0:0/block/sdc/bcache/metadata_written
Lines: 1
512
Mode: 644
# ttar - - - - - - - - - - - - - - - - - - - - - - - - - - - - - - - - - - - -
Path: fixtures/sys/devices/pci0000:00/0000:00:0d.0/ata5/host4/target4:0:0/4:0:0:0/block/sdc/bcache/priority_stats
Lines: 5
Unused:		99%
Metadata:	0%
Average:	10473
Sectors per Q:	64
Quantiles:	[0 0 0 0 0 0 0 0 0 0 0 0 0 0 0 20946 20946 20946 20946 20946 20946 20946 20946 20946 20946 20946 20946 20946 20946 20946 20946]
Mode: 644
# ttar - - - - - - - - - - - - - - - - - - - - - - - - - - - - - - - - - - - -
Path: fixtures/sys/devices/pci0000:00/0000:00:0d.0/ata5/host4/target4:0:0/4:0:0:0/block/sdc/bcache/written
Lines: 1
0
Mode: 644
# ttar - - - - - - - - - - - - - - - - - - - - - - - - - - - - - - - - - - - -
Directory: fixtures/sys/devices/rbd
Mode: 755
# ttar - - - - - - - - - - - - - - - - - - - - - - - - - - - - - - - - - - - -
Directory: fixtures/sys/devices/rbd/0
Mode: 755
# ttar - - - - - - - - - - - - - - - - - - - - - - - - - - - - - - - - - - - -
Path: fixtures/sys/devices/rbd/0/name
Lines: 1
demo
Mode: 644
# ttar - - - - - - - - - - - - - - - - - - - - - - - - - - - - - - - - - - - -
Path: fixtures/sys/devices/rbd/0/pool
Lines: 1
iscsi-images
Mode: 644
# ttar - - - - - - - - - - - - - - - - - - - - - - - - - - - - - - - - - - - -
Directory: fixtures/sys/devices/rbd/1
Mode: 755
# ttar - - - - - - - - - - - - - - - - - - - - - - - - - - - - - - - - - - - -
Path: fixtures/sys/devices/rbd/1/name
Lines: 1
wrong
Mode: 644
# ttar - - - - - - - - - - - - - - - - - - - - - - - - - - - - - - - - - - - -
Path: fixtures/sys/devices/rbd/1/pool
Lines: 1
wrong-images
Mode: 644
# ttar - - - - - - - - - - - - - - - - - - - - - - - - - - - - - - - - - - - -
Directory: fixtures/sys/devices/system
Mode: 775
# ttar - - - - - - - - - - - - - - - - - - - - - - - - - - - - - - - - - - - -
Directory: fixtures/sys/devices/system/clocksource
Mode: 775
# ttar - - - - - - - - - - - - - - - - - - - - - - - - - - - - - - - - - - - -
Directory: fixtures/sys/devices/system/clocksource/clocksource0
Mode: 775
# ttar - - - - - - - - - - - - - - - - - - - - - - - - - - - - - - - - - - - -
Path: fixtures/sys/devices/system/clocksource/clocksource0/available_clocksource
Lines: 1
tsc hpet acpi_pm 
Mode: 444
# ttar - - - - - - - - - - - - - - - - - - - - - - - - - - - - - - - - - - - -
Path: fixtures/sys/devices/system/clocksource/clocksource0/current_clocksource
Lines: 1
tsc
Mode: 644
# ttar - - - - - - - - - - - - - - - - - - - - - - - - - - - - - - - - - - - -
Directory: fixtures/sys/devices/system/cpu
Mode: 775
# ttar - - - - - - - - - - - - - - - - - - - - - - - - - - - - - - - - - - - -
Directory: fixtures/sys/devices/system/cpu/cpu0
Mode: 775
# ttar - - - - - - - - - - - - - - - - - - - - - - - - - - - - - - - - - - - -
Path: fixtures/sys/devices/system/cpu/cpu0/cpufreq
SymlinkTo: ../cpufreq/policy0
# ttar - - - - - - - - - - - - - - - - - - - - - - - - - - - - - - - - - - - -
Directory: fixtures/sys/devices/system/cpu/cpu1
Mode: 775
# ttar - - - - - - - - - - - - - - - - - - - - - - - - - - - - - - - - - - - -
Directory: fixtures/sys/devices/system/cpu/cpu1/cpufreq
Mode: 775
# ttar - - - - - - - - - - - - - - - - - - - - - - - - - - - - - - - - - - - -
Path: fixtures/sys/devices/system/cpu/cpu1/cpufreq/cpuinfo_cur_freq
Lines: 1
1200195
Mode: 400
# ttar - - - - - - - - - - - - - - - - - - - - - - - - - - - - - - - - - - - -
Path: fixtures/sys/devices/system/cpu/cpu1/cpufreq/cpuinfo_max_freq
Lines: 1
3300000
Mode: 664
# ttar - - - - - - - - - - - - - - - - - - - - - - - - - - - - - - - - - - - -
Path: fixtures/sys/devices/system/cpu/cpu1/cpufreq/cpuinfo_min_freq
Lines: 1
1200000
Mode: 664
# ttar - - - - - - - - - - - - - - - - - - - - - - - - - - - - - - - - - - - -
Path: fixtures/sys/devices/system/cpu/cpu1/cpufreq/cpuinfo_transition_latency
Lines: 1
4294967295
Mode: 664
# ttar - - - - - - - - - - - - - - - - - - - - - - - - - - - - - - - - - - - -
Path: fixtures/sys/devices/system/cpu/cpu1/cpufreq/related_cpus
Lines: 1
1
Mode: 664
# ttar - - - - - - - - - - - - - - - - - - - - - - - - - - - - - - - - - - - -
Path: fixtures/sys/devices/system/cpu/cpu1/cpufreq/scaling_available_governors
Lines: 1
performance powersave
Mode: 664
# ttar - - - - - - - - - - - - - - - - - - - - - - - - - - - - - - - - - - - -
Path: fixtures/sys/devices/system/cpu/cpu1/cpufreq/scaling_driver
Lines: 1
intel_pstate
Mode: 664
# ttar - - - - - - - - - - - - - - - - - - - - - - - - - - - - - - - - - - - -
Path: fixtures/sys/devices/system/cpu/cpu1/cpufreq/scaling_governor
Lines: 1
powersave
Mode: 664
# ttar - - - - - - - - - - - - - - - - - - - - - - - - - - - - - - - - - - - -
Path: fixtures/sys/devices/system/cpu/cpu1/cpufreq/scaling_max_freq
Lines: 1
3300000
Mode: 664
# ttar - - - - - - - - - - - - - - - - - - - - - - - - - - - - - - - - - - - -
Path: fixtures/sys/devices/system/cpu/cpu1/cpufreq/scaling_min_freq
Lines: 1
1200000
Mode: 664
# ttar - - - - - - - - - - - - - - - - - - - - - - - - - - - - - - - - - - - -
Path: fixtures/sys/devices/system/cpu/cpu1/cpufreq/scaling_setspeed
Lines: 1
<unsupported>
Mode: 664
# ttar - - - - - - - - - - - - - - - - - - - - - - - - - - - - - - - - - - - -
Directory: fixtures/sys/devices/system/cpu/cpufreq
Mode: 775
# ttar - - - - - - - - - - - - - - - - - - - - - - - - - - - - - - - - - - - -
Directory: fixtures/sys/devices/system/cpu/cpufreq/policy0
Mode: 775
# ttar - - - - - - - - - - - - - - - - - - - - - - - - - - - - - - - - - - - -
Path: fixtures/sys/devices/system/cpu/cpufreq/policy0/affected_cpus
Lines: 1
0
Mode: 444
# ttar - - - - - - - - - - - - - - - - - - - - - - - - - - - - - - - - - - - -
Path: fixtures/sys/devices/system/cpu/cpufreq/policy0/cpuinfo_max_freq
Lines: 1
2400000
Mode: 444
# ttar - - - - - - - - - - - - - - - - - - - - - - - - - - - - - - - - - - - -
Path: fixtures/sys/devices/system/cpu/cpufreq/policy0/cpuinfo_min_freq
Lines: 1
800000
Mode: 444
# ttar - - - - - - - - - - - - - - - - - - - - - - - - - - - - - - - - - - - -
Path: fixtures/sys/devices/system/cpu/cpufreq/policy0/cpuinfo_transition_latency
Lines: 1
0
Mode: 444
# ttar - - - - - - - - - - - - - - - - - - - - - - - - - - - - - - - - - - - -
Path: fixtures/sys/devices/system/cpu/cpufreq/policy0/related_cpus
Lines: 1
0
Mode: 444
# ttar - - - - - - - - - - - - - - - - - - - - - - - - - - - - - - - - - - - -
Path: fixtures/sys/devices/system/cpu/cpufreq/policy0/scaling_available_governors
Lines: 1
performance powersave
Mode: 444
# ttar - - - - - - - - - - - - - - - - - - - - - - - - - - - - - - - - - - - -
Path: fixtures/sys/devices/system/cpu/cpufreq/policy0/scaling_cur_freq
Lines: 1
1219917
Mode: 444
# ttar - - - - - - - - - - - - - - - - - - - - - - - - - - - - - - - - - - - -
Path: fixtures/sys/devices/system/cpu/cpufreq/policy0/scaling_driver
Lines: 1
intel_pstate
Mode: 444
# ttar - - - - - - - - - - - - - - - - - - - - - - - - - - - - - - - - - - - -
Path: fixtures/sys/devices/system/cpu/cpufreq/policy0/scaling_governor
Lines: 1
powersave
Mode: 644
# ttar - - - - - - - - - - - - - - - - - - - - - - - - - - - - - - - - - - - -
Path: fixtures/sys/devices/system/cpu/cpufreq/policy0/scaling_max_freq
Lines: 1
2400000
Mode: 644
# ttar - - - - - - - - - - - - - - - - - - - - - - - - - - - - - - - - - - - -
Path: fixtures/sys/devices/system/cpu/cpufreq/policy0/scaling_min_freq
Lines: 1
800000
Mode: 644
# ttar - - - - - - - - - - - - - - - - - - - - - - - - - - - - - - - - - - - -
Path: fixtures/sys/devices/system/cpu/cpufreq/policy0/scaling_setspeed
Lines: 1
<unsupported>
Mode: 644
# ttar - - - - - - - - - - - - - - - - - - - - - - - - - - - - - - - - - - - -
Directory: fixtures/sys/devices/system/cpu/cpufreq/policy1
Mode: 755
# ttar - - - - - - - - - - - - - - - - - - - - - - - - - - - - - - - - - - - -
Directory: fixtures/sys/fs
Mode: 755
# ttar - - - - - - - - - - - - - - - - - - - - - - - - - - - - - - - - - - - -
Directory: fixtures/sys/fs/bcache
Mode: 755
# ttar - - - - - - - - - - - - - - - - - - - - - - - - - - - - - - - - - - - -
Directory: fixtures/sys/fs/bcache/deaddd54-c735-46d5-868e-f331c5fd7c74
Mode: 755
# ttar - - - - - - - - - - - - - - - - - - - - - - - - - - - - - - - - - - - -
Path: fixtures/sys/fs/bcache/deaddd54-c735-46d5-868e-f331c5fd7c74/average_key_size
Lines: 1
0
Mode: 644
# ttar - - - - - - - - - - - - - - - - - - - - - - - - - - - - - - - - - - - -
Directory: fixtures/sys/fs/bcache/deaddd54-c735-46d5-868e-f331c5fd7c74/bdev0
Mode: 777
# ttar - - - - - - - - - - - - - - - - - - - - - - - - - - - - - - - - - - - -
Path: fixtures/sys/fs/bcache/deaddd54-c735-46d5-868e-f331c5fd7c74/bdev0/dirty_data
=======
Path: fixtures/sys/class/drm/card0/device/product_name
Lines: 1

Mode: 444
# ttar - - - - - - - - - - - - - - - - - - - - - - - - - - - - - - - - - - - -
Path: fixtures/sys/class/drm/card0/device/product_number
Lines: 1

Mode: 444
# ttar - - - - - - - - - - - - - - - - - - - - - - - - - - - - - - - - - - - -
Path: fixtures/sys/class/drm/card0/device/resource
Lines: 13
0x0000007c00000000 0x0000007dffffffff 0x000000000014220c
0x0000000000000000 0x0000000000000000 0x0000000000000000
0x0000007e00000000 0x0000007e0fffffff 0x000000000014220c
0x0000000000000000 0x0000000000000000 0x0000000000000000
0x000000000000d000 0x000000000000d0ff 0x0000000000040101
0x00000000fcd00000 0x00000000fcd7ffff 0x0000000000040200
0x00000000fcd80000 0x00000000fcd9ffff 0x0000000000046200
0x0000000000000000 0x0000000000000000 0x0000000000000000
0x0000000000000000 0x0000000000000000 0x0000000000000000
0x0000000000000000 0x0000000000000000 0x0000000000000000
0x0000000000000000 0x0000000000000000 0x0000000000000000
0x0000000000000000 0x0000000000000000 0x0000000000000000
0x0000000000000000 0x0000000000000000 0x0000000000000000
Mode: 444
# ttar - - - - - - - - - - - - - - - - - - - - - - - - - - - - - - - - - - - -
Path: fixtures/sys/class/drm/card0/device/revision
Lines: 1
0xc1
Mode: 444
# ttar - - - - - - - - - - - - - - - - - - - - - - - - - - - - - - - - - - - -
Path: fixtures/sys/class/drm/card0/device/serial_number
Lines: 1

Mode: 444
# ttar - - - - - - - - - - - - - - - - - - - - - - - - - - - - - - - - - - - -
Path: fixtures/sys/class/drm/card0/device/subsystem_device
Lines: 1
0x04c4
Mode: 444
# ttar - - - - - - - - - - - - - - - - - - - - - - - - - - - - - - - - - - - -
Path: fixtures/sys/class/drm/card0/device/subsystem_vendor
Lines: 1
0x1043
Mode: 444
# ttar - - - - - - - - - - - - - - - - - - - - - - - - - - - - - - - - - - - -
Path: fixtures/sys/class/drm/card0/device/thermal_throttling_logging
Lines: 1
0000:09:00.0: thermal throttling logging enabled, with interval 60 seconds
Mode: 644
# ttar - - - - - - - - - - - - - - - - - - - - - - - - - - - - - - - - - - - -
Path: fixtures/sys/class/drm/card0/device/uevent
Lines: 6
DRIVER=amdgpu
PCI_CLASS=30000
PCI_ID=1002:687F
PCI_SUBSYS_ID=1043:04C4
PCI_SLOT_NAME=0000:09:00.0
MODALIAS=pci:v00001002d0000687Fsv00001043sd000004C4bc03sc00i00
Mode: 644
# ttar - - - - - - - - - - - - - - - - - - - - - - - - - - - - - - - - - - - -
Path: fixtures/sys/class/drm/card0/device/unique_id
Lines: 1
0123456789abcdef
Mode: 444
# ttar - - - - - - - - - - - - - - - - - - - - - - - - - - - - - - - - - - - -
Path: fixtures/sys/class/drm/card0/device/vbios_version
Lines: 1
115-D050PIL-100
Mode: 444
# ttar - - - - - - - - - - - - - - - - - - - - - - - - - - - - - - - - - - - -
Path: fixtures/sys/class/drm/card0/device/vendor
Lines: 1
0x1002
Mode: 444
# ttar - - - - - - - - - - - - - - - - - - - - - - - - - - - - - - - - - - - -
Directory: fixtures/sys/class/fc_host
Mode: 755
# ttar - - - - - - - - - - - - - - - - - - - - - - - - - - - - - - - - - - - -
Directory: fixtures/sys/class/fc_host/host0
Mode: 755
# ttar - - - - - - - - - - - - - - - - - - - - - - - - - - - - - - - - - - - -
Path: fixtures/sys/class/fc_host/host0/dev_loss_tmo
Lines: 1
30
Mode: 644
# ttar - - - - - - - - - - - - - - - - - - - - - - - - - - - - - - - - - - - -
Path: fixtures/sys/class/fc_host/host0/fabric_name
Lines: 1
0x0
Mode: 644
# ttar - - - - - - - - - - - - - - - - - - - - - - - - - - - - - - - - - - - -
Path: fixtures/sys/class/fc_host/host0/node_name
Lines: 1
0x2000e0071bce95f2
Mode: 644
# ttar - - - - - - - - - - - - - - - - - - - - - - - - - - - - - - - - - - - -
Path: fixtures/sys/class/fc_host/host0/port_id
Lines: 1
0x000002
Mode: 644
# ttar - - - - - - - - - - - - - - - - - - - - - - - - - - - - - - - - - - - -
Path: fixtures/sys/class/fc_host/host0/port_name
Lines: 1
0x1000e0071bce95f2
Mode: 644
# ttar - - - - - - - - - - - - - - - - - - - - - - - - - - - - - - - - - - - -
Path: fixtures/sys/class/fc_host/host0/port_state
Lines: 1
Online
Mode: 644
# ttar - - - - - - - - - - - - - - - - - - - - - - - - - - - - - - - - - - - -
Path: fixtures/sys/class/fc_host/host0/port_type
Lines: 1
Point-To-Point (direct nport connection)
Mode: 644
# ttar - - - - - - - - - - - - - - - - - - - - - - - - - - - - - - - - - - - -
Path: fixtures/sys/class/fc_host/host0/speed
Lines: 1
16 Gbit
Mode: 644
# ttar - - - - - - - - - - - - - - - - - - - - - - - - - - - - - - - - - - - -
Directory: fixtures/sys/class/fc_host/host0/statistics
Mode: 755
# ttar - - - - - - - - - - - - - - - - - - - - - - - - - - - - - - - - - - - -
Path: fixtures/sys/class/fc_host/host0/statistics/dumped_frames
Lines: 1
0xffffffffffffffff
Mode: 644
# ttar - - - - - - - - - - - - - - - - - - - - - - - - - - - - - - - - - - - -
Path: fixtures/sys/class/fc_host/host0/statistics/error_frames
Lines: 1
0x0
Mode: 644
# ttar - - - - - - - - - - - - - - - - - - - - - - - - - - - - - - - - - - - -
Path: fixtures/sys/class/fc_host/host0/statistics/fcp_packet_aborts
Lines: 1
0x13
Mode: 644
# ttar - - - - - - - - - - - - - - - - - - - - - - - - - - - - - - - - - - - -
Path: fixtures/sys/class/fc_host/host0/statistics/invalid_crc_count
Lines: 1
0x2
Mode: 644
# ttar - - - - - - - - - - - - - - - - - - - - - - - - - - - - - - - - - - - -
Path: fixtures/sys/class/fc_host/host0/statistics/invalid_tx_word_count
Lines: 1
0x8
Mode: 644
# ttar - - - - - - - - - - - - - - - - - - - - - - - - - - - - - - - - - - - -
Path: fixtures/sys/class/fc_host/host0/statistics/link_failure_count
Lines: 1
0x9
Mode: 644
# ttar - - - - - - - - - - - - - - - - - - - - - - - - - - - - - - - - - - - -
Path: fixtures/sys/class/fc_host/host0/statistics/loss_of_signal_count
Lines: 1
0x11
Mode: 644
# ttar - - - - - - - - - - - - - - - - - - - - - - - - - - - - - - - - - - - -
Path: fixtures/sys/class/fc_host/host0/statistics/loss_of_sync_count
Lines: 1
0x10
Mode: 644
# ttar - - - - - - - - - - - - - - - - - - - - - - - - - - - - - - - - - - - -
Path: fixtures/sys/class/fc_host/host0/statistics/nos_count
Lines: 1
0x12
Mode: 644
# ttar - - - - - - - - - - - - - - - - - - - - - - - - - - - - - - - - - - - -
Path: fixtures/sys/class/fc_host/host0/statistics/rx_frames
Lines: 1
0x3
Mode: 644
# ttar - - - - - - - - - - - - - - - - - - - - - - - - - - - - - - - - - - - -
Path: fixtures/sys/class/fc_host/host0/statistics/rx_words
Lines: 1
0x4
Mode: 644
# ttar - - - - - - - - - - - - - - - - - - - - - - - - - - - - - - - - - - - -
Path: fixtures/sys/class/fc_host/host0/statistics/seconds_since_last_reset
Lines: 1
0x7
Mode: 644
# ttar - - - - - - - - - - - - - - - - - - - - - - - - - - - - - - - - - - - -
Path: fixtures/sys/class/fc_host/host0/statistics/tx_frames
Lines: 1
0x5
Mode: 644
# ttar - - - - - - - - - - - - - - - - - - - - - - - - - - - - - - - - - - - -
Path: fixtures/sys/class/fc_host/host0/statistics/tx_words
Lines: 1
0x6
Mode: 644
# ttar - - - - - - - - - - - - - - - - - - - - - - - - - - - - - - - - - - - -
Path: fixtures/sys/class/fc_host/host0/supported_classes
Lines: 1
Class 3
Mode: 644
# ttar - - - - - - - - - - - - - - - - - - - - - - - - - - - - - - - - - - - -
Path: fixtures/sys/class/fc_host/host0/supported_speeds
Lines: 1
4 Gbit, 8 Gbit, 16 Gbit
Mode: 644
# ttar - - - - - - - - - - - - - - - - - - - - - - - - - - - - - - - - - - - -
Path: fixtures/sys/class/fc_host/host0/symbolic_name
Lines: 1
Emulex SN1100E2P FV12.4.270.3 DV12.4.0.0. HN:gotest. OS:Linux
Mode: 644
# ttar - - - - - - - - - - - - - - - - - - - - - - - - - - - - - - - - - - - -
Directory: fixtures/sys/class/infiniband
Mode: 755
# ttar - - - - - - - - - - - - - - - - - - - - - - - - - - - - - - - - - - - -
Directory: fixtures/sys/class/infiniband/hfi1_0
Mode: 755
# ttar - - - - - - - - - - - - - - - - - - - - - - - - - - - - - - - - - - - -
Path: fixtures/sys/class/infiniband/hfi1_0/board_id
Lines: 1
HPE 100Gb 1-port OP101 QSFP28 x16 PCIe Gen3 with Intel Omni-Path Adapter
Mode: 644
# ttar - - - - - - - - - - - - - - - - - - - - - - - - - - - - - - - - - - - -
Path: fixtures/sys/class/infiniband/hfi1_0/fw_ver
Lines: 1
1.27.0
Mode: 644
# ttar - - - - - - - - - - - - - - - - - - - - - - - - - - - - - - - - - - - -
Directory: fixtures/sys/class/infiniband/hfi1_0/ports
Mode: 755
# ttar - - - - - - - - - - - - - - - - - - - - - - - - - - - - - - - - - - - -
Directory: fixtures/sys/class/infiniband/hfi1_0/ports/1
Mode: 755
# ttar - - - - - - - - - - - - - - - - - - - - - - - - - - - - - - - - - - - -
Directory: fixtures/sys/class/infiniband/hfi1_0/ports/1/counters
Mode: 755
# ttar - - - - - - - - - - - - - - - - - - - - - - - - - - - - - - - - - - - -
Path: fixtures/sys/class/infiniband/hfi1_0/ports/1/counters/VL15_dropped
Lines: 1
0
Mode: 644
# ttar - - - - - - - - - - - - - - - - - - - - - - - - - - - - - - - - - - - -
Path: fixtures/sys/class/infiniband/hfi1_0/ports/1/counters/excessive_buffer_overrun_errors
Lines: 1
0
Mode: 644
# ttar - - - - - - - - - - - - - - - - - - - - - - - - - - - - - - - - - - - -
Path: fixtures/sys/class/infiniband/hfi1_0/ports/1/counters/link_downed
Lines: 1
0
Mode: 644
# ttar - - - - - - - - - - - - - - - - - - - - - - - - - - - - - - - - - - - -
Path: fixtures/sys/class/infiniband/hfi1_0/ports/1/counters/link_error_recovery
Lines: 1
0
Mode: 644
# ttar - - - - - - - - - - - - - - - - - - - - - - - - - - - - - - - - - - - -
Path: fixtures/sys/class/infiniband/hfi1_0/ports/1/counters/local_link_integrity_errors
Lines: 1
0
Mode: 644
# ttar - - - - - - - - - - - - - - - - - - - - - - - - - - - - - - - - - - - -
Path: fixtures/sys/class/infiniband/hfi1_0/ports/1/counters/port_rcv_constraint_errors
Lines: 1
0
Mode: 644
# ttar - - - - - - - - - - - - - - - - - - - - - - - - - - - - - - - - - - - -
Path: fixtures/sys/class/infiniband/hfi1_0/ports/1/counters/port_rcv_data
Lines: 1
345091702026
Mode: 644
# ttar - - - - - - - - - - - - - - - - - - - - - - - - - - - - - - - - - - - -
Path: fixtures/sys/class/infiniband/hfi1_0/ports/1/counters/port_rcv_errors
Lines: 1
0
Mode: 644
# ttar - - - - - - - - - - - - - - - - - - - - - - - - - - - - - - - - - - - -
Path: fixtures/sys/class/infiniband/hfi1_0/ports/1/counters/port_rcv_packets
Lines: 1
638036947
Mode: 644
# ttar - - - - - - - - - - - - - - - - - - - - - - - - - - - - - - - - - - - -
Path: fixtures/sys/class/infiniband/hfi1_0/ports/1/counters/port_rcv_remote_physical_errors
Lines: 1
0
Mode: 644
# ttar - - - - - - - - - - - - - - - - - - - - - - - - - - - - - - - - - - - -
Path: fixtures/sys/class/infiniband/hfi1_0/ports/1/counters/port_rcv_switch_relay_errors
Lines: 1
0
Mode: 644
# ttar - - - - - - - - - - - - - - - - - - - - - - - - - - - - - - - - - - - -
Path: fixtures/sys/class/infiniband/hfi1_0/ports/1/counters/port_xmit_constraint_errors
Lines: 1
0
Mode: 644
# ttar - - - - - - - - - - - - - - - - - - - - - - - - - - - - - - - - - - - -
Path: fixtures/sys/class/infiniband/hfi1_0/ports/1/counters/port_xmit_data
Lines: 1
273558326543
Mode: 644
# ttar - - - - - - - - - - - - - - - - - - - - - - - - - - - - - - - - - - - -
Path: fixtures/sys/class/infiniband/hfi1_0/ports/1/counters/port_xmit_discards
Lines: 1
0
Mode: 644
# ttar - - - - - - - - - - - - - - - - - - - - - - - - - - - - - - - - - - - -
Path: fixtures/sys/class/infiniband/hfi1_0/ports/1/counters/port_xmit_packets
Lines: 1
568318856
Mode: 644
# ttar - - - - - - - - - - - - - - - - - - - - - - - - - - - - - - - - - - - -
Path: fixtures/sys/class/infiniband/hfi1_0/ports/1/counters/port_xmit_wait
Lines: 1
0
Mode: 644
# ttar - - - - - - - - - - - - - - - - - - - - - - - - - - - - - - - - - - - -
Path: fixtures/sys/class/infiniband/hfi1_0/ports/1/counters/symbol_error
Lines: 1
0
Mode: 644
# ttar - - - - - - - - - - - - - - - - - - - - - - - - - - - - - - - - - - - -
Path: fixtures/sys/class/infiniband/hfi1_0/ports/1/phys_state
Lines: 1
5: LinkUp
Mode: 644
# ttar - - - - - - - - - - - - - - - - - - - - - - - - - - - - - - - - - - - -
Path: fixtures/sys/class/infiniband/hfi1_0/ports/1/rate
Lines: 1
100 Gb/sec (4X EDR)
Mode: 644
# ttar - - - - - - - - - - - - - - - - - - - - - - - - - - - - - - - - - - - -
Path: fixtures/sys/class/infiniband/hfi1_0/ports/1/state
Lines: 1
4: ACTIVE
Mode: 644
# ttar - - - - - - - - - - - - - - - - - - - - - - - - - - - - - - - - - - - -
Directory: fixtures/sys/class/infiniband/mlx4_0
Mode: 755
# ttar - - - - - - - - - - - - - - - - - - - - - - - - - - - - - - - - - - - -
Path: fixtures/sys/class/infiniband/mlx4_0/board_id
Lines: 1
SM_1141000001000
Mode: 644
# ttar - - - - - - - - - - - - - - - - - - - - - - - - - - - - - - - - - - - -
Path: fixtures/sys/class/infiniband/mlx4_0/fw_ver
Lines: 1
2.31.5050
Mode: 644
# ttar - - - - - - - - - - - - - - - - - - - - - - - - - - - - - - - - - - - -
Path: fixtures/sys/class/infiniband/mlx4_0/hca_type
Lines: 1
MT4099
Mode: 644
# ttar - - - - - - - - - - - - - - - - - - - - - - - - - - - - - - - - - - - -
Directory: fixtures/sys/class/infiniband/mlx4_0/ports
Mode: 755
# ttar - - - - - - - - - - - - - - - - - - - - - - - - - - - - - - - - - - - -
Directory: fixtures/sys/class/infiniband/mlx4_0/ports/1
Mode: 755
# ttar - - - - - - - - - - - - - - - - - - - - - - - - - - - - - - - - - - - -
Directory: fixtures/sys/class/infiniband/mlx4_0/ports/1/counters
Mode: 755
# ttar - - - - - - - - - - - - - - - - - - - - - - - - - - - - - - - - - - - -
Path: fixtures/sys/class/infiniband/mlx4_0/ports/1/counters/VL15_dropped
Lines: 1
0
Mode: 664
# ttar - - - - - - - - - - - - - - - - - - - - - - - - - - - - - - - - - - - -
Path: fixtures/sys/class/infiniband/mlx4_0/ports/1/counters/excessive_buffer_overrun_errors
>>>>>>> c50cee4e
Lines: 1
0
Mode: 644
# ttar - - - - - - - - - - - - - - - - - - - - - - - - - - - - - - - - - - - -
<<<<<<< HEAD
Directory: fixtures/sys/fs/bcache/deaddd54-c735-46d5-868e-f331c5fd7c74/bdev0/stats_day
Mode: 755
# ttar - - - - - - - - - - - - - - - - - - - - - - - - - - - - - - - - - - - -
Path: fixtures/sys/fs/bcache/deaddd54-c735-46d5-868e-f331c5fd7c74/bdev0/stats_day/bypassed
=======
Path: fixtures/sys/class/infiniband/mlx4_0/ports/1/counters/link_downed
>>>>>>> c50cee4e
Lines: 1
0
Mode: 644
# ttar - - - - - - - - - - - - - - - - - - - - - - - - - - - - - - - - - - - -
<<<<<<< HEAD
Path: fixtures/sys/fs/bcache/deaddd54-c735-46d5-868e-f331c5fd7c74/bdev0/stats_day/cache_bypass_hits
=======
Path: fixtures/sys/class/infiniband/mlx4_0/ports/1/counters/link_error_recovery
>>>>>>> c50cee4e
Lines: 1
0
Mode: 644
# ttar - - - - - - - - - - - - - - - - - - - - - - - - - - - - - - - - - - - -
<<<<<<< HEAD
Path: fixtures/sys/fs/bcache/deaddd54-c735-46d5-868e-f331c5fd7c74/bdev0/stats_day/cache_bypass_misses
=======
Path: fixtures/sys/class/infiniband/mlx4_0/ports/1/counters/local_link_integrity_errors
>>>>>>> c50cee4e
Lines: 1
0
Mode: 644
# ttar - - - - - - - - - - - - - - - - - - - - - - - - - - - - - - - - - - - -
<<<<<<< HEAD
Path: fixtures/sys/fs/bcache/deaddd54-c735-46d5-868e-f331c5fd7c74/bdev0/stats_day/cache_hit_ratio
Lines: 1
100
Mode: 644
# ttar - - - - - - - - - - - - - - - - - - - - - - - - - - - - - - - - - - - -
Path: fixtures/sys/fs/bcache/deaddd54-c735-46d5-868e-f331c5fd7c74/bdev0/stats_day/cache_hits
Lines: 1
289
Mode: 644
# ttar - - - - - - - - - - - - - - - - - - - - - - - - - - - - - - - - - - - -
Path: fixtures/sys/fs/bcache/deaddd54-c735-46d5-868e-f331c5fd7c74/bdev0/stats_day/cache_miss_collisions
=======
Path: fixtures/sys/class/infiniband/mlx4_0/ports/1/counters/port_rcv_constraint_errors
Lines: 1
0
Mode: 644
# ttar - - - - - - - - - - - - - - - - - - - - - - - - - - - - - - - - - - - -
Path: fixtures/sys/class/infiniband/mlx4_0/ports/1/counters/port_rcv_data
Lines: 1
2221223609
Mode: 644
# ttar - - - - - - - - - - - - - - - - - - - - - - - - - - - - - - - - - - - -
Path: fixtures/sys/class/infiniband/mlx4_0/ports/1/counters/port_rcv_errors
>>>>>>> c50cee4e
Lines: 1
0
Mode: 644
# ttar - - - - - - - - - - - - - - - - - - - - - - - - - - - - - - - - - - - -
<<<<<<< HEAD
Path: fixtures/sys/fs/bcache/deaddd54-c735-46d5-868e-f331c5fd7c74/bdev0/stats_day/cache_misses
Lines: 1
0
Mode: 644
# ttar - - - - - - - - - - - - - - - - - - - - - - - - - - - - - - - - - - - -
Path: fixtures/sys/fs/bcache/deaddd54-c735-46d5-868e-f331c5fd7c74/bdev0/stats_day/cache_readaheads
=======
Path: fixtures/sys/class/infiniband/mlx4_0/ports/1/counters/port_rcv_packets
Lines: 1
87169372
Mode: 644
# ttar - - - - - - - - - - - - - - - - - - - - - - - - - - - - - - - - - - - -
Path: fixtures/sys/class/infiniband/mlx4_0/ports/1/counters/port_rcv_remote_physical_errors
>>>>>>> c50cee4e
Lines: 1
0
Mode: 644
# ttar - - - - - - - - - - - - - - - - - - - - - - - - - - - - - - - - - - - -
<<<<<<< HEAD
Directory: fixtures/sys/fs/bcache/deaddd54-c735-46d5-868e-f331c5fd7c74/bdev0/stats_five_minute
Mode: 755
# ttar - - - - - - - - - - - - - - - - - - - - - - - - - - - - - - - - - - - -
Path: fixtures/sys/fs/bcache/deaddd54-c735-46d5-868e-f331c5fd7c74/bdev0/stats_five_minute/bypassed
=======
Path: fixtures/sys/class/infiniband/mlx4_0/ports/1/counters/port_rcv_switch_relay_errors
>>>>>>> c50cee4e
Lines: 1
0
Mode: 644
# ttar - - - - - - - - - - - - - - - - - - - - - - - - - - - - - - - - - - - -
<<<<<<< HEAD
Path: fixtures/sys/fs/bcache/deaddd54-c735-46d5-868e-f331c5fd7c74/bdev0/stats_five_minute/cache_bypass_hits
=======
Path: fixtures/sys/class/infiniband/mlx4_0/ports/1/counters/port_xmit_constraint_errors
>>>>>>> c50cee4e
Lines: 1
0
Mode: 644
# ttar - - - - - - - - - - - - - - - - - - - - - - - - - - - - - - - - - - - -
<<<<<<< HEAD
Path: fixtures/sys/fs/bcache/deaddd54-c735-46d5-868e-f331c5fd7c74/bdev0/stats_five_minute/cache_bypass_misses
Lines: 1
0
Mode: 644
# ttar - - - - - - - - - - - - - - - - - - - - - - - - - - - - - - - - - - - -
Path: fixtures/sys/fs/bcache/deaddd54-c735-46d5-868e-f331c5fd7c74/bdev0/stats_five_minute/cache_hit_ratio
=======
Path: fixtures/sys/class/infiniband/mlx4_0/ports/1/counters/port_xmit_data
Lines: 1
26509113295
Mode: 644
# ttar - - - - - - - - - - - - - - - - - - - - - - - - - - - - - - - - - - - -
Path: fixtures/sys/class/infiniband/mlx4_0/ports/1/counters/port_xmit_discards
>>>>>>> c50cee4e
Lines: 1
0
Mode: 644
# ttar - - - - - - - - - - - - - - - - - - - - - - - - - - - - - - - - - - - -
<<<<<<< HEAD
Path: fixtures/sys/fs/bcache/deaddd54-c735-46d5-868e-f331c5fd7c74/bdev0/stats_five_minute/cache_hits
Lines: 1
0
Mode: 644
# ttar - - - - - - - - - - - - - - - - - - - - - - - - - - - - - - - - - - - -
Path: fixtures/sys/fs/bcache/deaddd54-c735-46d5-868e-f331c5fd7c74/bdev0/stats_five_minute/cache_miss_collisions
Lines: 1
0
Mode: 644
# ttar - - - - - - - - - - - - - - - - - - - - - - - - - - - - - - - - - - - -
Path: fixtures/sys/fs/bcache/deaddd54-c735-46d5-868e-f331c5fd7c74/bdev0/stats_five_minute/cache_misses
=======
Path: fixtures/sys/class/infiniband/mlx4_0/ports/1/counters/port_xmit_packets
Lines: 1
85734114
Mode: 644
# ttar - - - - - - - - - - - - - - - - - - - - - - - - - - - - - - - - - - - -
Path: fixtures/sys/class/infiniband/mlx4_0/ports/1/counters/port_xmit_wait
Lines: 1
3599
Mode: 644
# ttar - - - - - - - - - - - - - - - - - - - - - - - - - - - - - - - - - - - -
Path: fixtures/sys/class/infiniband/mlx4_0/ports/1/counters/symbol_error
>>>>>>> c50cee4e
Lines: 1
0
Mode: 644
# ttar - - - - - - - - - - - - - - - - - - - - - - - - - - - - - - - - - - - -
<<<<<<< HEAD
Path: fixtures/sys/fs/bcache/deaddd54-c735-46d5-868e-f331c5fd7c74/bdev0/stats_five_minute/cache_readaheads
Lines: 1
0
Mode: 644
# ttar - - - - - - - - - - - - - - - - - - - - - - - - - - - - - - - - - - - -
Directory: fixtures/sys/fs/bcache/deaddd54-c735-46d5-868e-f331c5fd7c74/bdev0/stats_hour
Mode: 755
# ttar - - - - - - - - - - - - - - - - - - - - - - - - - - - - - - - - - - - -
Path: fixtures/sys/fs/bcache/deaddd54-c735-46d5-868e-f331c5fd7c74/bdev0/stats_hour/bypassed
Lines: 1
0
Mode: 644
# ttar - - - - - - - - - - - - - - - - - - - - - - - - - - - - - - - - - - - -
Path: fixtures/sys/fs/bcache/deaddd54-c735-46d5-868e-f331c5fd7c74/bdev0/stats_hour/cache_bypass_hits
Lines: 1
0
Mode: 644
# ttar - - - - - - - - - - - - - - - - - - - - - - - - - - - - - - - - - - - -
Path: fixtures/sys/fs/bcache/deaddd54-c735-46d5-868e-f331c5fd7c74/bdev0/stats_hour/cache_bypass_misses
Lines: 1
0
Mode: 644
# ttar - - - - - - - - - - - - - - - - - - - - - - - - - - - - - - - - - - - -
Path: fixtures/sys/fs/bcache/deaddd54-c735-46d5-868e-f331c5fd7c74/bdev0/stats_hour/cache_hit_ratio
Lines: 1
0
Mode: 644
# ttar - - - - - - - - - - - - - - - - - - - - - - - - - - - - - - - - - - - -
Path: fixtures/sys/fs/bcache/deaddd54-c735-46d5-868e-f331c5fd7c74/bdev0/stats_hour/cache_hits
=======
Path: fixtures/sys/class/infiniband/mlx4_0/ports/1/phys_state
Lines: 1
5: LinkUp
Mode: 644
# ttar - - - - - - - - - - - - - - - - - - - - - - - - - - - - - - - - - - - -
Path: fixtures/sys/class/infiniband/mlx4_0/ports/1/rate
Lines: 1
40 Gb/sec (4X QDR)
Mode: 644
# ttar - - - - - - - - - - - - - - - - - - - - - - - - - - - - - - - - - - - -
Path: fixtures/sys/class/infiniband/mlx4_0/ports/1/state
Lines: 1
4: ACTIVE
Mode: 644
# ttar - - - - - - - - - - - - - - - - - - - - - - - - - - - - - - - - - - - -
Directory: fixtures/sys/class/infiniband/mlx4_0/ports/2
Mode: 755
# ttar - - - - - - - - - - - - - - - - - - - - - - - - - - - - - - - - - - - -
Directory: fixtures/sys/class/infiniband/mlx4_0/ports/2/counters
Mode: 755
# ttar - - - - - - - - - - - - - - - - - - - - - - - - - - - - - - - - - - - -
Path: fixtures/sys/class/infiniband/mlx4_0/ports/2/counters/VL15_dropped
Lines: 1
0
Mode: 664
# ttar - - - - - - - - - - - - - - - - - - - - - - - - - - - - - - - - - - - -
Path: fixtures/sys/class/infiniband/mlx4_0/ports/2/counters/excessive_buffer_overrun_errors
>>>>>>> c50cee4e
Lines: 1
0
Mode: 644
# ttar - - - - - - - - - - - - - - - - - - - - - - - - - - - - - - - - - - - -
<<<<<<< HEAD
Path: fixtures/sys/fs/bcache/deaddd54-c735-46d5-868e-f331c5fd7c74/bdev0/stats_hour/cache_miss_collisions
=======
Path: fixtures/sys/class/infiniband/mlx4_0/ports/2/counters/link_downed
>>>>>>> c50cee4e
Lines: 1
0
Mode: 644
# ttar - - - - - - - - - - - - - - - - - - - - - - - - - - - - - - - - - - - -
<<<<<<< HEAD
Path: fixtures/sys/fs/bcache/deaddd54-c735-46d5-868e-f331c5fd7c74/bdev0/stats_hour/cache_misses
=======
Path: fixtures/sys/class/infiniband/mlx4_0/ports/2/counters/link_error_recovery
>>>>>>> c50cee4e
Lines: 1
0
Mode: 644
# ttar - - - - - - - - - - - - - - - - - - - - - - - - - - - - - - - - - - - -
<<<<<<< HEAD
Path: fixtures/sys/fs/bcache/deaddd54-c735-46d5-868e-f331c5fd7c74/bdev0/stats_hour/cache_readaheads
=======
Path: fixtures/sys/class/infiniband/mlx4_0/ports/2/counters/local_link_integrity_errors
>>>>>>> c50cee4e
Lines: 1
0
Mode: 644
# ttar - - - - - - - - - - - - - - - - - - - - - - - - - - - - - - - - - - - -
<<<<<<< HEAD
Directory: fixtures/sys/fs/bcache/deaddd54-c735-46d5-868e-f331c5fd7c74/bdev0/stats_total
Mode: 755
# ttar - - - - - - - - - - - - - - - - - - - - - - - - - - - - - - - - - - - -
Path: fixtures/sys/fs/bcache/deaddd54-c735-46d5-868e-f331c5fd7c74/bdev0/stats_total/bypassed
=======
Path: fixtures/sys/class/infiniband/mlx4_0/ports/2/counters/port_rcv_constraint_errors
>>>>>>> c50cee4e
Lines: 1
0
Mode: 644
# ttar - - - - - - - - - - - - - - - - - - - - - - - - - - - - - - - - - - - -
<<<<<<< HEAD
Path: fixtures/sys/fs/bcache/deaddd54-c735-46d5-868e-f331c5fd7c74/bdev0/stats_total/cache_bypass_hits
Lines: 1
0
Mode: 644
# ttar - - - - - - - - - - - - - - - - - - - - - - - - - - - - - - - - - - - -
Path: fixtures/sys/fs/bcache/deaddd54-c735-46d5-868e-f331c5fd7c74/bdev0/stats_total/cache_bypass_misses
=======
Path: fixtures/sys/class/infiniband/mlx4_0/ports/2/counters/port_rcv_data
Lines: 1
2460436784
Mode: 644
# ttar - - - - - - - - - - - - - - - - - - - - - - - - - - - - - - - - - - - -
Path: fixtures/sys/class/infiniband/mlx4_0/ports/2/counters/port_rcv_errors
>>>>>>> c50cee4e
Lines: 1
0
Mode: 644
# ttar - - - - - - - - - - - - - - - - - - - - - - - - - - - - - - - - - - - -
<<<<<<< HEAD
Path: fixtures/sys/fs/bcache/deaddd54-c735-46d5-868e-f331c5fd7c74/bdev0/stats_total/cache_hit_ratio
Lines: 1
100
Mode: 644
# ttar - - - - - - - - - - - - - - - - - - - - - - - - - - - - - - - - - - - -
Path: fixtures/sys/fs/bcache/deaddd54-c735-46d5-868e-f331c5fd7c74/bdev0/stats_total/cache_hits
Lines: 1
546
Mode: 644
# ttar - - - - - - - - - - - - - - - - - - - - - - - - - - - - - - - - - - - -
Path: fixtures/sys/fs/bcache/deaddd54-c735-46d5-868e-f331c5fd7c74/bdev0/stats_total/cache_miss_collisions
=======
Path: fixtures/sys/class/infiniband/mlx4_0/ports/2/counters/port_rcv_packets
Lines: 1
89332064
Mode: 644
# ttar - - - - - - - - - - - - - - - - - - - - - - - - - - - - - - - - - - - -
Path: fixtures/sys/class/infiniband/mlx4_0/ports/2/counters/port_rcv_remote_physical_errors
Lines: 1
0
Mode: 644
# ttar - - - - - - - - - - - - - - - - - - - - - - - - - - - - - - - - - - - -
Path: fixtures/sys/class/infiniband/mlx4_0/ports/2/counters/port_rcv_switch_relay_errors
>>>>>>> c50cee4e
Lines: 1
0
Mode: 644
# ttar - - - - - - - - - - - - - - - - - - - - - - - - - - - - - - - - - - - -
<<<<<<< HEAD
Path: fixtures/sys/fs/bcache/deaddd54-c735-46d5-868e-f331c5fd7c74/bdev0/stats_total/cache_misses
=======
Path: fixtures/sys/class/infiniband/mlx4_0/ports/2/counters/port_xmit_constraint_errors
>>>>>>> c50cee4e
Lines: 1
0
Mode: 644
# ttar - - - - - - - - - - - - - - - - - - - - - - - - - - - - - - - - - - - -
<<<<<<< HEAD
Path: fixtures/sys/fs/bcache/deaddd54-c735-46d5-868e-f331c5fd7c74/bdev0/stats_total/cache_readaheads
Lines: 1
0
Mode: 644
# ttar - - - - - - - - - - - - - - - - - - - - - - - - - - - - - - - - - - - -
Path: fixtures/sys/fs/bcache/deaddd54-c735-46d5-868e-f331c5fd7c74/btree_cache_size
=======
Path: fixtures/sys/class/infiniband/mlx4_0/ports/2/counters/port_xmit_data
Lines: 1
26540356890
Mode: 644
# ttar - - - - - - - - - - - - - - - - - - - - - - - - - - - - - - - - - - - -
Path: fixtures/sys/class/infiniband/mlx4_0/ports/2/counters/port_xmit_discards
>>>>>>> c50cee4e
Lines: 1
0
Mode: 644
# ttar - - - - - - - - - - - - - - - - - - - - - - - - - - - - - - - - - - - -
<<<<<<< HEAD
Directory: fixtures/sys/fs/bcache/deaddd54-c735-46d5-868e-f331c5fd7c74/cache0
Mode: 777
# ttar - - - - - - - - - - - - - - - - - - - - - - - - - - - - - - - - - - - -
Path: fixtures/sys/fs/bcache/deaddd54-c735-46d5-868e-f331c5fd7c74/cache0/io_errors
Lines: 1
0
Mode: 644
# ttar - - - - - - - - - - - - - - - - - - - - - - - - - - - - - - - - - - - -
Path: fixtures/sys/fs/bcache/deaddd54-c735-46d5-868e-f331c5fd7c74/cache0/metadata_written
Lines: 1
512
Mode: 644
# ttar - - - - - - - - - - - - - - - - - - - - - - - - - - - - - - - - - - - -
Path: fixtures/sys/fs/bcache/deaddd54-c735-46d5-868e-f331c5fd7c74/cache0/priority_stats
Lines: 5
Unused:		99%
Metadata:	0%
Average:	10473
Sectors per Q:	64
Quantiles:	[0 0 0 0 0 0 0 0 0 0 0 0 0 0 0 20946 20946 20946 20946 20946 20946 20946 20946 20946 20946 20946 20946 20946 20946 20946 20946]
Mode: 644
# ttar - - - - - - - - - - - - - - - - - - - - - - - - - - - - - - - - - - - -
Path: fixtures/sys/fs/bcache/deaddd54-c735-46d5-868e-f331c5fd7c74/cache0/written
Lines: 1
0
Mode: 644
# ttar - - - - - - - - - - - - - - - - - - - - - - - - - - - - - - - - - - - -
Path: fixtures/sys/fs/bcache/deaddd54-c735-46d5-868e-f331c5fd7c74/cache_available_percent
Lines: 1
100
Mode: 644
# ttar - - - - - - - - - - - - - - - - - - - - - - - - - - - - - - - - - - - -
Path: fixtures/sys/fs/bcache/deaddd54-c735-46d5-868e-f331c5fd7c74/congested
Lines: 1
0
Mode: 644
# ttar - - - - - - - - - - - - - - - - - - - - - - - - - - - - - - - - - - - -
Directory: fixtures/sys/fs/bcache/deaddd54-c735-46d5-868e-f331c5fd7c74/internal
Mode: 755
# ttar - - - - - - - - - - - - - - - - - - - - - - - - - - - - - - - - - - - -
Path: fixtures/sys/fs/bcache/deaddd54-c735-46d5-868e-f331c5fd7c74/internal/active_journal_entries
Lines: 1
1
Mode: 644
# ttar - - - - - - - - - - - - - - - - - - - - - - - - - - - - - - - - - - - -
Path: fixtures/sys/fs/bcache/deaddd54-c735-46d5-868e-f331c5fd7c74/internal/btree_nodes
Lines: 1
0
Mode: 644
# ttar - - - - - - - - - - - - - - - - - - - - - - - - - - - - - - - - - - - -
Path: fixtures/sys/fs/bcache/deaddd54-c735-46d5-868e-f331c5fd7c74/internal/btree_read_average_duration_us
Lines: 1
1305
Mode: 644
# ttar - - - - - - - - - - - - - - - - - - - - - - - - - - - - - - - - - - - -
Path: fixtures/sys/fs/bcache/deaddd54-c735-46d5-868e-f331c5fd7c74/internal/cache_read_races
Lines: 1
0
Mode: 644
# ttar - - - - - - - - - - - - - - - - - - - - - - - - - - - - - - - - - - - -
Path: fixtures/sys/fs/bcache/deaddd54-c735-46d5-868e-f331c5fd7c74/root_usage_percent
Lines: 1
0
Mode: 644
# ttar - - - - - - - - - - - - - - - - - - - - - - - - - - - - - - - - - - - -
Directory: fixtures/sys/fs/bcache/deaddd54-c735-46d5-868e-f331c5fd7c74/stats_day
Mode: 755
# ttar - - - - - - - - - - - - - - - - - - - - - - - - - - - - - - - - - - - -
Path: fixtures/sys/fs/bcache/deaddd54-c735-46d5-868e-f331c5fd7c74/stats_day/bypassed
Lines: 1
0
Mode: 644
# ttar - - - - - - - - - - - - - - - - - - - - - - - - - - - - - - - - - - - -
Path: fixtures/sys/fs/bcache/deaddd54-c735-46d5-868e-f331c5fd7c74/stats_day/cache_bypass_hits
Lines: 1
0
Mode: 644
# ttar - - - - - - - - - - - - - - - - - - - - - - - - - - - - - - - - - - - -
Path: fixtures/sys/fs/bcache/deaddd54-c735-46d5-868e-f331c5fd7c74/stats_day/cache_bypass_misses
Lines: 1
0
Mode: 644
# ttar - - - - - - - - - - - - - - - - - - - - - - - - - - - - - - - - - - - -
Path: fixtures/sys/fs/bcache/deaddd54-c735-46d5-868e-f331c5fd7c74/stats_day/cache_hit_ratio
Lines: 1
100
Mode: 644
# ttar - - - - - - - - - - - - - - - - - - - - - - - - - - - - - - - - - - - -
Path: fixtures/sys/fs/bcache/deaddd54-c735-46d5-868e-f331c5fd7c74/stats_day/cache_hits
Lines: 1
289
Mode: 644
# ttar - - - - - - - - - - - - - - - - - - - - - - - - - - - - - - - - - - - -
Path: fixtures/sys/fs/bcache/deaddd54-c735-46d5-868e-f331c5fd7c74/stats_day/cache_miss_collisions
Lines: 1
0
Mode: 644
# ttar - - - - - - - - - - - - - - - - - - - - - - - - - - - - - - - - - - - -
Path: fixtures/sys/fs/bcache/deaddd54-c735-46d5-868e-f331c5fd7c74/stats_day/cache_misses
Lines: 1
0
Mode: 644
# ttar - - - - - - - - - - - - - - - - - - - - - - - - - - - - - - - - - - - -
Path: fixtures/sys/fs/bcache/deaddd54-c735-46d5-868e-f331c5fd7c74/stats_day/cache_readaheads
Lines: 1
0
Mode: 644
# ttar - - - - - - - - - - - - - - - - - - - - - - - - - - - - - - - - - - - -
Directory: fixtures/sys/fs/bcache/deaddd54-c735-46d5-868e-f331c5fd7c74/stats_five_minute
Mode: 755
# ttar - - - - - - - - - - - - - - - - - - - - - - - - - - - - - - - - - - - -
Path: fixtures/sys/fs/bcache/deaddd54-c735-46d5-868e-f331c5fd7c74/stats_five_minute/bypassed
Lines: 1
0
Mode: 644
# ttar - - - - - - - - - - - - - - - - - - - - - - - - - - - - - - - - - - - -
Path: fixtures/sys/fs/bcache/deaddd54-c735-46d5-868e-f331c5fd7c74/stats_five_minute/cache_bypass_hits
Lines: 1
0
Mode: 644
# ttar - - - - - - - - - - - - - - - - - - - - - - - - - - - - - - - - - - - -
Path: fixtures/sys/fs/bcache/deaddd54-c735-46d5-868e-f331c5fd7c74/stats_five_minute/cache_bypass_misses
Lines: 1
0
Mode: 644
# ttar - - - - - - - - - - - - - - - - - - - - - - - - - - - - - - - - - - - -
Path: fixtures/sys/fs/bcache/deaddd54-c735-46d5-868e-f331c5fd7c74/stats_five_minute/cache_hit_ratio
Lines: 1
0
Mode: 644
# ttar - - - - - - - - - - - - - - - - - - - - - - - - - - - - - - - - - - - -
Path: fixtures/sys/fs/bcache/deaddd54-c735-46d5-868e-f331c5fd7c74/stats_five_minute/cache_hits
Lines: 1
0
Mode: 644
# ttar - - - - - - - - - - - - - - - - - - - - - - - - - - - - - - - - - - - -
Path: fixtures/sys/fs/bcache/deaddd54-c735-46d5-868e-f331c5fd7c74/stats_five_minute/cache_miss_collisions
=======
Path: fixtures/sys/class/infiniband/mlx4_0/ports/2/counters/port_xmit_packets
Lines: 1
88622850
Mode: 644
# ttar - - - - - - - - - - - - - - - - - - - - - - - - - - - - - - - - - - - -
Path: fixtures/sys/class/infiniband/mlx4_0/ports/2/counters/port_xmit_wait
Lines: 1
3846
Mode: 644
# ttar - - - - - - - - - - - - - - - - - - - - - - - - - - - - - - - - - - - -
Path: fixtures/sys/class/infiniband/mlx4_0/ports/2/counters/symbol_error
Lines: 1
0
Mode: 644
# ttar - - - - - - - - - - - - - - - - - - - - - - - - - - - - - - - - - - - -
Path: fixtures/sys/class/infiniband/mlx4_0/ports/2/phys_state
Lines: 1
5: LinkUp
Mode: 644
# ttar - - - - - - - - - - - - - - - - - - - - - - - - - - - - - - - - - - - -
Path: fixtures/sys/class/infiniband/mlx4_0/ports/2/rate
Lines: 1
40 Gb/sec (4X QDR)
Mode: 644
# ttar - - - - - - - - - - - - - - - - - - - - - - - - - - - - - - - - - - - -
Path: fixtures/sys/class/infiniband/mlx4_0/ports/2/state
Lines: 1
4: ACTIVE
Mode: 644
# ttar - - - - - - - - - - - - - - - - - - - - - - - - - - - - - - - - - - - -
Directory: fixtures/sys/class/net
Mode: 775
# ttar - - - - - - - - - - - - - - - - - - - - - - - - - - - - - - - - - - - -
Directory: fixtures/sys/class/net/eth0
Mode: 755
# ttar - - - - - - - - - - - - - - - - - - - - - - - - - - - - - - - - - - - -
Path: fixtures/sys/class/net/eth0/addr_assign_type
Lines: 1
3
Mode: 644
# ttar - - - - - - - - - - - - - - - - - - - - - - - - - - - - - - - - - - - -
Path: fixtures/sys/class/net/eth0/addr_len
Lines: 1
6
Mode: 644
# ttar - - - - - - - - - - - - - - - - - - - - - - - - - - - - - - - - - - - -
Path: fixtures/sys/class/net/eth0/address
Lines: 1
01:01:01:01:01:01
Mode: 644
# ttar - - - - - - - - - - - - - - - - - - - - - - - - - - - - - - - - - - - -
Path: fixtures/sys/class/net/eth0/broadcast
Lines: 1
ff:ff:ff:ff:ff:ff
Mode: 644
# ttar - - - - - - - - - - - - - - - - - - - - - - - - - - - - - - - - - - - -
Path: fixtures/sys/class/net/eth0/carrier
Lines: 1
1
Mode: 644
# ttar - - - - - - - - - - - - - - - - - - - - - - - - - - - - - - - - - - - -
Path: fixtures/sys/class/net/eth0/carrier_changes
Lines: 1
2
Mode: 644
# ttar - - - - - - - - - - - - - - - - - - - - - - - - - - - - - - - - - - - -
Path: fixtures/sys/class/net/eth0/carrier_down_count
Lines: 1
1
Mode: 644
# ttar - - - - - - - - - - - - - - - - - - - - - - - - - - - - - - - - - - - -
Path: fixtures/sys/class/net/eth0/carrier_up_count
Lines: 1
1
Mode: 644
# ttar - - - - - - - - - - - - - - - - - - - - - - - - - - - - - - - - - - - -
Path: fixtures/sys/class/net/eth0/dev_id
Lines: 1
0x20
Mode: 644
# ttar - - - - - - - - - - - - - - - - - - - - - - - - - - - - - - - - - - - -
Path: fixtures/sys/class/net/eth0/device
SymlinkTo: ../../../devices/pci0000:00/0000:00:1f.6/
# ttar - - - - - - - - - - - - - - - - - - - - - - - - - - - - - - - - - - - -
Path: fixtures/sys/class/net/eth0/dormant
Lines: 1
1
Mode: 644
# ttar - - - - - - - - - - - - - - - - - - - - - - - - - - - - - - - - - - - -
Path: fixtures/sys/class/net/eth0/duplex
Lines: 1
full
Mode: 644
# ttar - - - - - - - - - - - - - - - - - - - - - - - - - - - - - - - - - - - -
Path: fixtures/sys/class/net/eth0/flags
Lines: 1
0x1303
Mode: 644
# ttar - - - - - - - - - - - - - - - - - - - - - - - - - - - - - - - - - - - -
Path: fixtures/sys/class/net/eth0/ifalias
Lines: 0
Mode: 644
# ttar - - - - - - - - - - - - - - - - - - - - - - - - - - - - - - - - - - - -
Path: fixtures/sys/class/net/eth0/ifindex
Lines: 1
2
Mode: 644
# ttar - - - - - - - - - - - - - - - - - - - - - - - - - - - - - - - - - - - -
Path: fixtures/sys/class/net/eth0/iflink
Lines: 1
2
Mode: 644
# ttar - - - - - - - - - - - - - - - - - - - - - - - - - - - - - - - - - - - -
Path: fixtures/sys/class/net/eth0/link_mode
Lines: 1
1
Mode: 644
# ttar - - - - - - - - - - - - - - - - - - - - - - - - - - - - - - - - - - - -
Path: fixtures/sys/class/net/eth0/mtu
Lines: 1
1500
Mode: 644
# ttar - - - - - - - - - - - - - - - - - - - - - - - - - - - - - - - - - - - -
Path: fixtures/sys/class/net/eth0/name_assign_type
Lines: 1
2
Mode: 644
# ttar - - - - - - - - - - - - - - - - - - - - - - - - - - - - - - - - - - - -
Path: fixtures/sys/class/net/eth0/netdev_group
>>>>>>> c50cee4e
Lines: 1
0
Mode: 644
# ttar - - - - - - - - - - - - - - - - - - - - - - - - - - - - - - - - - - - -
<<<<<<< HEAD
Path: fixtures/sys/fs/bcache/deaddd54-c735-46d5-868e-f331c5fd7c74/stats_five_minute/cache_misses
Lines: 1
0
Mode: 644
# ttar - - - - - - - - - - - - - - - - - - - - - - - - - - - - - - - - - - - -
Path: fixtures/sys/fs/bcache/deaddd54-c735-46d5-868e-f331c5fd7c74/stats_five_minute/cache_readaheads
Lines: 1
0
Mode: 644
# ttar - - - - - - - - - - - - - - - - - - - - - - - - - - - - - - - - - - - -
Directory: fixtures/sys/fs/bcache/deaddd54-c735-46d5-868e-f331c5fd7c74/stats_hour
Mode: 755
# ttar - - - - - - - - - - - - - - - - - - - - - - - - - - - - - - - - - - - -
Path: fixtures/sys/fs/bcache/deaddd54-c735-46d5-868e-f331c5fd7c74/stats_hour/bypassed
Lines: 1
0
Mode: 644
# ttar - - - - - - - - - - - - - - - - - - - - - - - - - - - - - - - - - - - -
Path: fixtures/sys/fs/bcache/deaddd54-c735-46d5-868e-f331c5fd7c74/stats_hour/cache_bypass_hits
Lines: 1
0
Mode: 644
# ttar - - - - - - - - - - - - - - - - - - - - - - - - - - - - - - - - - - - -
Path: fixtures/sys/fs/bcache/deaddd54-c735-46d5-868e-f331c5fd7c74/stats_hour/cache_bypass_misses
Lines: 1
0
Mode: 644
# ttar - - - - - - - - - - - - - - - - - - - - - - - - - - - - - - - - - - - -
Path: fixtures/sys/fs/bcache/deaddd54-c735-46d5-868e-f331c5fd7c74/stats_hour/cache_hit_ratio
Lines: 1
0
Mode: 644
# ttar - - - - - - - - - - - - - - - - - - - - - - - - - - - - - - - - - - - -
Path: fixtures/sys/fs/bcache/deaddd54-c735-46d5-868e-f331c5fd7c74/stats_hour/cache_hits
Lines: 1
0
Mode: 644
# ttar - - - - - - - - - - - - - - - - - - - - - - - - - - - - - - - - - - - -
Path: fixtures/sys/fs/bcache/deaddd54-c735-46d5-868e-f331c5fd7c74/stats_hour/cache_miss_collisions
Lines: 1
0
Mode: 644
# ttar - - - - - - - - - - - - - - - - - - - - - - - - - - - - - - - - - - - -
Path: fixtures/sys/fs/bcache/deaddd54-c735-46d5-868e-f331c5fd7c74/stats_hour/cache_misses
Lines: 1
0
Mode: 644
# ttar - - - - - - - - - - - - - - - - - - - - - - - - - - - - - - - - - - - -
Path: fixtures/sys/fs/bcache/deaddd54-c735-46d5-868e-f331c5fd7c74/stats_hour/cache_readaheads
Lines: 1
0
Mode: 644
# ttar - - - - - - - - - - - - - - - - - - - - - - - - - - - - - - - - - - - -
Directory: fixtures/sys/fs/bcache/deaddd54-c735-46d5-868e-f331c5fd7c74/stats_total
Mode: 755
# ttar - - - - - - - - - - - - - - - - - - - - - - - - - - - - - - - - - - - -
Path: fixtures/sys/fs/bcache/deaddd54-c735-46d5-868e-f331c5fd7c74/stats_total/bypassed
Lines: 1
0
Mode: 644
# ttar - - - - - - - - - - - - - - - - - - - - - - - - - - - - - - - - - - - -
Path: fixtures/sys/fs/bcache/deaddd54-c735-46d5-868e-f331c5fd7c74/stats_total/cache_bypass_hits
Lines: 1
0
Mode: 644
# ttar - - - - - - - - - - - - - - - - - - - - - - - - - - - - - - - - - - - -
Path: fixtures/sys/fs/bcache/deaddd54-c735-46d5-868e-f331c5fd7c74/stats_total/cache_bypass_misses
=======
Path: fixtures/sys/class/net/eth0/operstate
Lines: 1
up
Mode: 644
# ttar - - - - - - - - - - - - - - - - - - - - - - - - - - - - - - - - - - - -
Path: fixtures/sys/class/net/eth0/phys_port_id
Lines: 0
Mode: 644
# ttar - - - - - - - - - - - - - - - - - - - - - - - - - - - - - - - - - - - -
Path: fixtures/sys/class/net/eth0/phys_port_name
Lines: 0
Mode: 644
# ttar - - - - - - - - - - - - - - - - - - - - - - - - - - - - - - - - - - - -
Path: fixtures/sys/class/net/eth0/phys_switch_id
Lines: 0
Mode: 644
# ttar - - - - - - - - - - - - - - - - - - - - - - - - - - - - - - - - - - - -
Path: fixtures/sys/class/net/eth0/speed
Lines: 1
1000
Mode: 644
# ttar - - - - - - - - - - - - - - - - - - - - - - - - - - - - - - - - - - - -
Path: fixtures/sys/class/net/eth0/tx_queue_len
Lines: 1
1000
Mode: 644
# ttar - - - - - - - - - - - - - - - - - - - - - - - - - - - - - - - - - - - -
Path: fixtures/sys/class/net/eth0/type
Lines: 1
1
Mode: 644
# ttar - - - - - - - - - - - - - - - - - - - - - - - - - - - - - - - - - - - -
Directory: fixtures/sys/class/nvme
Mode: 775
# ttar - - - - - - - - - - - - - - - - - - - - - - - - - - - - - - - - - - - -
Directory: fixtures/sys/class/nvme/nvme0
Mode: 775
# ttar - - - - - - - - - - - - - - - - - - - - - - - - - - - - - - - - - - - -
Path: fixtures/sys/class/nvme/nvme0/firmware_rev
Lines: 1
1B2QEXP7
Mode: 664
# ttar - - - - - - - - - - - - - - - - - - - - - - - - - - - - - - - - - - - -
Path: fixtures/sys/class/nvme/nvme0/model
Lines: 1
Samsung SSD 970 PRO 512GB               
Mode: 664
# ttar - - - - - - - - - - - - - - - - - - - - - - - - - - - - - - - - - - - -
Path: fixtures/sys/class/nvme/nvme0/serial
Lines: 1
S680HF8N190894I
Mode: 664
# ttar - - - - - - - - - - - - - - - - - - - - - - - - - - - - - - - - - - - -
Path: fixtures/sys/class/nvme/nvme0/state
Lines: 1
live
Mode: 664
# ttar - - - - - - - - - - - - - - - - - - - - - - - - - - - - - - - - - - - -
Directory: fixtures/sys/class/power_supply
Mode: 755
# ttar - - - - - - - - - - - - - - - - - - - - - - - - - - - - - - - - - - - -
Path: fixtures/sys/class/power_supply/AC
SymlinkTo: ../../devices/LNXSYSTM:00/LNXSYBUS:00/PNP0A08:00/device:00/PNP0C09:00/ACPI0003:00/power_supply/AC
# ttar - - - - - - - - - - - - - - - - - - - - - - - - - - - - - - - - - - - -
Path: fixtures/sys/class/power_supply/BAT0
SymlinkTo: ../../devices/LNXSYSTM:00/LNXSYBUS:00/PNP0A08:00/device:00/PNP0C09:00/PNP0C0A:00/power_supply/BAT0
# ttar - - - - - - - - - - - - - - - - - - - - - - - - - - - - - - - - - - - -
Directory: fixtures/sys/class/powercap
Mode: 755
# ttar - - - - - - - - - - - - - - - - - - - - - - - - - - - - - - - - - - - -
Directory: fixtures/sys/class/powercap/intel-rapl
Mode: 755
# ttar - - - - - - - - - - - - - - - - - - - - - - - - - - - - - - - - - - - -
Path: fixtures/sys/class/powercap/intel-rapl/enabled
Lines: 1
1
Mode: 644
# ttar - - - - - - - - - - - - - - - - - - - - - - - - - - - - - - - - - - - -
Path: fixtures/sys/class/powercap/intel-rapl/uevent
Lines: 0
Mode: 644
# ttar - - - - - - - - - - - - - - - - - - - - - - - - - - - - - - - - - - - -
Directory: fixtures/sys/class/powercap/intel-rapl:0
Mode: 755
# ttar - - - - - - - - - - - - - - - - - - - - - - - - - - - - - - - - - - - -
Path: fixtures/sys/class/powercap/intel-rapl:0/constraint_0_max_power_uw
Lines: 1
95000000
Mode: 444
# ttar - - - - - - - - - - - - - - - - - - - - - - - - - - - - - - - - - - - -
Path: fixtures/sys/class/powercap/intel-rapl:0/constraint_0_name
Lines: 1
long_term
Mode: 444
# ttar - - - - - - - - - - - - - - - - - - - - - - - - - - - - - - - - - - - -
Path: fixtures/sys/class/powercap/intel-rapl:0/constraint_0_power_limit_uw
Lines: 1
4090000000
Mode: 644
# ttar - - - - - - - - - - - - - - - - - - - - - - - - - - - - - - - - - - - -
Path: fixtures/sys/class/powercap/intel-rapl:0/constraint_0_time_window_us
Lines: 1
999424
Mode: 644
# ttar - - - - - - - - - - - - - - - - - - - - - - - - - - - - - - - - - - - -
Path: fixtures/sys/class/powercap/intel-rapl:0/constraint_1_max_power_uw
Lines: 1
0
Mode: 444
# ttar - - - - - - - - - - - - - - - - - - - - - - - - - - - - - - - - - - - -
Path: fixtures/sys/class/powercap/intel-rapl:0/constraint_1_name
Lines: 1
short_term
Mode: 444
# ttar - - - - - - - - - - - - - - - - - - - - - - - - - - - - - - - - - - - -
Path: fixtures/sys/class/powercap/intel-rapl:0/constraint_1_power_limit_uw
Lines: 1
4090000000
Mode: 644
# ttar - - - - - - - - - - - - - - - - - - - - - - - - - - - - - - - - - - - -
Path: fixtures/sys/class/powercap/intel-rapl:0/constraint_1_time_window_us
Lines: 1
2440
Mode: 644
# ttar - - - - - - - - - - - - - - - - - - - - - - - - - - - - - - - - - - - -
Path: fixtures/sys/class/powercap/intel-rapl:0/enabled
Lines: 1
1
Mode: 644
# ttar - - - - - - - - - - - - - - - - - - - - - - - - - - - - - - - - - - - -
Path: fixtures/sys/class/powercap/intel-rapl:0/energy_uj
Lines: 1
240422366267
Mode: 444
# ttar - - - - - - - - - - - - - - - - - - - - - - - - - - - - - - - - - - - -
Path: fixtures/sys/class/powercap/intel-rapl:0/max_energy_range_uj
Lines: 1
262143328850
Mode: 444
# ttar - - - - - - - - - - - - - - - - - - - - - - - - - - - - - - - - - - - -
Path: fixtures/sys/class/powercap/intel-rapl:0/name
Lines: 1
package-0
Mode: 444
# ttar - - - - - - - - - - - - - - - - - - - - - - - - - - - - - - - - - - - -
Path: fixtures/sys/class/powercap/intel-rapl:0/uevent
Lines: 0
Mode: 644
# ttar - - - - - - - - - - - - - - - - - - - - - - - - - - - - - - - - - - - -
Directory: fixtures/sys/class/powercap/intel-rapl:0:0
Mode: 755
# ttar - - - - - - - - - - - - - - - - - - - - - - - - - - - - - - - - - - - -
Path: fixtures/sys/class/powercap/intel-rapl:0:0/constraint_0_max_power_uw
Lines: 0
Mode: 444
# ttar - - - - - - - - - - - - - - - - - - - - - - - - - - - - - - - - - - - -
Path: fixtures/sys/class/powercap/intel-rapl:0:0/constraint_0_name
Lines: 1
long_term
Mode: 444
# ttar - - - - - - - - - - - - - - - - - - - - - - - - - - - - - - - - - - - -
Path: fixtures/sys/class/powercap/intel-rapl:0:0/constraint_0_power_limit_uw
>>>>>>> c50cee4e
Lines: 1
0
Mode: 644
# ttar - - - - - - - - - - - - - - - - - - - - - - - - - - - - - - - - - - - -
<<<<<<< HEAD
Path: fixtures/sys/fs/bcache/deaddd54-c735-46d5-868e-f331c5fd7c74/stats_total/cache_hit_ratio
Lines: 1
100
Mode: 644
# ttar - - - - - - - - - - - - - - - - - - - - - - - - - - - - - - - - - - - -
Path: fixtures/sys/fs/bcache/deaddd54-c735-46d5-868e-f331c5fd7c74/stats_total/cache_hits
Lines: 1
546
Mode: 644
# ttar - - - - - - - - - - - - - - - - - - - - - - - - - - - - - - - - - - - -
Path: fixtures/sys/fs/bcache/deaddd54-c735-46d5-868e-f331c5fd7c74/stats_total/cache_miss_collisions
Lines: 1
0
Mode: 644
# ttar - - - - - - - - - - - - - - - - - - - - - - - - - - - - - - - - - - - -
Path: fixtures/sys/fs/bcache/deaddd54-c735-46d5-868e-f331c5fd7c74/stats_total/cache_misses
=======
Path: fixtures/sys/class/powercap/intel-rapl:0:0/constraint_0_time_window_us
Lines: 1
976
Mode: 644
# ttar - - - - - - - - - - - - - - - - - - - - - - - - - - - - - - - - - - - -
Path: fixtures/sys/class/powercap/intel-rapl:0:0/enabled
Lines: 1
0
Mode: 644
# ttar - - - - - - - - - - - - - - - - - - - - - - - - - - - - - - - - - - - -
Path: fixtures/sys/class/powercap/intel-rapl:0:0/energy_uj
Lines: 1
118821284256
Mode: 444
# ttar - - - - - - - - - - - - - - - - - - - - - - - - - - - - - - - - - - - -
Path: fixtures/sys/class/powercap/intel-rapl:0:0/max_energy_range_uj
Lines: 1
262143328850
Mode: 444
# ttar - - - - - - - - - - - - - - - - - - - - - - - - - - - - - - - - - - - -
Path: fixtures/sys/class/powercap/intel-rapl:0:0/name
Lines: 1
core
Mode: 444
# ttar - - - - - - - - - - - - - - - - - - - - - - - - - - - - - - - - - - - -
Path: fixtures/sys/class/powercap/intel-rapl:0:0/uevent
Lines: 0
Mode: 644
# ttar - - - - - - - - - - - - - - - - - - - - - - - - - - - - - - - - - - - -
Directory: fixtures/sys/class/powercap/intel-rapl:a
Mode: 755
# ttar - - - - - - - - - - - - - - - - - - - - - - - - - - - - - - - - - - - -
Path: fixtures/sys/class/powercap/intel-rapl:a/constraint_0_max_power_uw
Lines: 1
95000000
Mode: 444
# ttar - - - - - - - - - - - - - - - - - - - - - - - - - - - - - - - - - - - -
Path: fixtures/sys/class/powercap/intel-rapl:a/constraint_0_name
Lines: 1
long_term
Mode: 444
# ttar - - - - - - - - - - - - - - - - - - - - - - - - - - - - - - - - - - - -
Path: fixtures/sys/class/powercap/intel-rapl:a/constraint_0_power_limit_uw
Lines: 1
4090000000
Mode: 644
# ttar - - - - - - - - - - - - - - - - - - - - - - - - - - - - - - - - - - - -
Path: fixtures/sys/class/powercap/intel-rapl:a/constraint_0_time_window_us
Lines: 1
999424
Mode: 644
# ttar - - - - - - - - - - - - - - - - - - - - - - - - - - - - - - - - - - - -
Path: fixtures/sys/class/powercap/intel-rapl:a/constraint_1_max_power_uw
Lines: 1
0
Mode: 444
# ttar - - - - - - - - - - - - - - - - - - - - - - - - - - - - - - - - - - - -
Path: fixtures/sys/class/powercap/intel-rapl:a/constraint_1_name
Lines: 1
short_term
Mode: 444
# ttar - - - - - - - - - - - - - - - - - - - - - - - - - - - - - - - - - - - -
Path: fixtures/sys/class/powercap/intel-rapl:a/constraint_1_power_limit_uw
Lines: 1
4090000000
Mode: 644
# ttar - - - - - - - - - - - - - - - - - - - - - - - - - - - - - - - - - - - -
Path: fixtures/sys/class/powercap/intel-rapl:a/constraint_1_time_window_us
Lines: 1
2440
Mode: 644
# ttar - - - - - - - - - - - - - - - - - - - - - - - - - - - - - - - - - - - -
Path: fixtures/sys/class/powercap/intel-rapl:a/enabled
Lines: 1
1
Mode: 644
# ttar - - - - - - - - - - - - - - - - - - - - - - - - - - - - - - - - - - - -
Path: fixtures/sys/class/powercap/intel-rapl:a/energy_uj
Lines: 1
240422366267
Mode: 444
# ttar - - - - - - - - - - - - - - - - - - - - - - - - - - - - - - - - - - - -
Path: fixtures/sys/class/powercap/intel-rapl:a/max_energy_range_uj
Lines: 1
262143328850
Mode: 444
# ttar - - - - - - - - - - - - - - - - - - - - - - - - - - - - - - - - - - - -
Path: fixtures/sys/class/powercap/intel-rapl:a/name
Lines: 1
package-10
Mode: 444
# ttar - - - - - - - - - - - - - - - - - - - - - - - - - - - - - - - - - - - -
Path: fixtures/sys/class/powercap/intel-rapl:a/uevent
Lines: 0
Mode: 644
# ttar - - - - - - - - - - - - - - - - - - - - - - - - - - - - - - - - - - - -
Directory: fixtures/sys/class/scsi_tape
Mode: 755
# ttar - - - - - - - - - - - - - - - - - - - - - - - - - - - - - - - - - - - -
Path: fixtures/sys/class/scsi_tape/nst0
SymlinkTo: ../../devices/pci0000:00/0000:00:00.0/host0/port-0:0/end_device-0:0/target0:0:0/0:0:0:0/scsi_tape/nst0
# ttar - - - - - - - - - - - - - - - - - - - - - - - - - - - - - - - - - - - -
Path: fixtures/sys/class/scsi_tape/nst0a
SymlinkTo: ../../devices/pci0000:00/0000:00:00.0/host0/port-0:0/end_device-0:0/target0:0:0/0:0:0:0/scsi_tape/nst0a
# ttar - - - - - - - - - - - - - - - - - - - - - - - - - - - - - - - - - - - -
Path: fixtures/sys/class/scsi_tape/nst0l
SymlinkTo: ../../devices/pci0000:00/0000:00:00.0/host0/port-0:0/end_device-0:0/target0:0:0/0:0:0:0/scsi_tape/nst0l
# ttar - - - - - - - - - - - - - - - - - - - - - - - - - - - - - - - - - - - -
Path: fixtures/sys/class/scsi_tape/nst0m
SymlinkTo: ../../devices/pci0000:00/0000:00:00.0/host0/port-0:0/end_device-0:0/target0:0:0/0:0:0:0/scsi_tape/nst0m
# ttar - - - - - - - - - - - - - - - - - - - - - - - - - - - - - - - - - - - -
Path: fixtures/sys/class/scsi_tape/st0
SymlinkTo: ../../devices/pci0000:00/0000:00:00.0/host0/port-0:0/end_device-0:0/target0:0:0/0:0:0:0/scsi_tape/st0
# ttar - - - - - - - - - - - - - - - - - - - - - - - - - - - - - - - - - - - -
Path: fixtures/sys/class/scsi_tape/st0a
SymlinkTo: ../../devices/pci0000:00/0000:00:00.0/host0/port-0:0/end_device-0:0/target0:0:0/0:0:0:0/scsi_tape/st0a
# ttar - - - - - - - - - - - - - - - - - - - - - - - - - - - - - - - - - - - -
Path: fixtures/sys/class/scsi_tape/st0l
SymlinkTo: ../../devices/pci0000:00/0000:00:00.0/host0/port-0:0/end_device-0:0/target0:0:0/0:0:0:0/scsi_tape/st0l
# ttar - - - - - - - - - - - - - - - - - - - - - - - - - - - - - - - - - - - -
Path: fixtures/sys/class/scsi_tape/st0m
SymlinkTo: ../../devices/pci0000:00/0000:00:00.0/host0/port-0:0/end_device-0:0/target0:0:0/0:0:0:0/scsi_tape/st0m
# ttar - - - - - - - - - - - - - - - - - - - - - - - - - - - - - - - - - - - -
Directory: fixtures/sys/class/thermal
Mode: 775
# ttar - - - - - - - - - - - - - - - - - - - - - - - - - - - - - - - - - - - -
Directory: fixtures/sys/class/thermal/cooling_device0
Mode: 755
# ttar - - - - - - - - - - - - - - - - - - - - - - - - - - - - - - - - - - - -
Path: fixtures/sys/class/thermal/cooling_device0/cur_state
>>>>>>> c50cee4e
Lines: 1
0
Mode: 644
# ttar - - - - - - - - - - - - - - - - - - - - - - - - - - - - - - - - - - - -
<<<<<<< HEAD
Path: fixtures/sys/fs/bcache/deaddd54-c735-46d5-868e-f331c5fd7c74/stats_total/cache_readaheads
Lines: 1
0
Mode: 644
# ttar - - - - - - - - - - - - - - - - - - - - - - - - - - - - - - - - - - - -
Path: fixtures/sys/fs/bcache/deaddd54-c735-46d5-868e-f331c5fd7c74/tree_depth
Lines: 1
0
Mode: 644
# ttar - - - - - - - - - - - - - - - - - - - - - - - - - - - - - - - - - - - -
=======
Path: fixtures/sys/class/thermal/cooling_device0/max_state
Lines: 1
50
Mode: 644
# ttar - - - - - - - - - - - - - - - - - - - - - - - - - - - - - - - - - - - -
Path: fixtures/sys/class/thermal/cooling_device0/type
Lines: 1
Processor
Mode: 644
# ttar - - - - - - - - - - - - - - - - - - - - - - - - - - - - - - - - - - - -
Directory: fixtures/sys/class/thermal/cooling_device1
Mode: 755
# ttar - - - - - - - - - - - - - - - - - - - - - - - - - - - - - - - - - - - -
Path: fixtures/sys/class/thermal/cooling_device1/cur_state
Lines: 1
-1
Mode: 644
# ttar - - - - - - - - - - - - - - - - - - - - - - - - - - - - - - - - - - - -
Path: fixtures/sys/class/thermal/cooling_device1/max_state
Lines: 1
27
Mode: 644
# ttar - - - - - - - - - - - - - - - - - - - - - - - - - - - - - - - - - - - -
Path: fixtures/sys/class/thermal/cooling_device1/type
Lines: 1
intel_powerclamp
Mode: 644
# ttar - - - - - - - - - - - - - - - - - - - - - - - - - - - - - - - - - - - -
Directory: fixtures/sys/class/thermal/thermal_zone0
Mode: 775
# ttar - - - - - - - - - - - - - - - - - - - - - - - - - - - - - - - - - - - -
Path: fixtures/sys/class/thermal/thermal_zone0/policy
Lines: 1
step_wise
Mode: 664
# ttar - - - - - - - - - - - - - - - - - - - - - - - - - - - - - - - - - - - -
Path: fixtures/sys/class/thermal/thermal_zone0/temp
Lines: 1
49925
Mode: 664
# ttar - - - - - - - - - - - - - - - - - - - - - - - - - - - - - - - - - - - -
Path: fixtures/sys/class/thermal/thermal_zone0/type
Lines: 1
bcm2835_thermal
Mode: 664
# ttar - - - - - - - - - - - - - - - - - - - - - - - - - - - - - - - - - - - -
Directory: fixtures/sys/class/thermal/thermal_zone1
Mode: 755
# ttar - - - - - - - - - - - - - - - - - - - - - - - - - - - - - - - - - - - -
Path: fixtures/sys/class/thermal/thermal_zone1/mode
Lines: 1
enabled
Mode: 664
# ttar - - - - - - - - - - - - - - - - - - - - - - - - - - - - - - - - - - - -
Path: fixtures/sys/class/thermal/thermal_zone1/passive
Lines: 1
0
Mode: 664
# ttar - - - - - - - - - - - - - - - - - - - - - - - - - - - - - - - - - - - -
Path: fixtures/sys/class/thermal/thermal_zone1/policy
Lines: 1
step_wise
Mode: 664
# ttar - - - - - - - - - - - - - - - - - - - - - - - - - - - - - - - - - - - -
Path: fixtures/sys/class/thermal/thermal_zone1/temp
Lines: 1
-44000
Mode: 664
# ttar - - - - - - - - - - - - - - - - - - - - - - - - - - - - - - - - - - - -
Path: fixtures/sys/class/thermal/thermal_zone1/type
Lines: 1
acpitz
Mode: 664
# ttar - - - - - - - - - - - - - - - - - - - - - - - - - - - - - - - - - - - -
Directory: fixtures/sys/devices
Mode: 755
# ttar - - - - - - - - - - - - - - - - - - - - - - - - - - - - - - - - - - - -
Directory: fixtures/sys/devices/LNXSYSTM:00
Mode: 755
# ttar - - - - - - - - - - - - - - - - - - - - - - - - - - - - - - - - - - - -
Directory: fixtures/sys/devices/LNXSYSTM:00/LNXSYBUS:00
Mode: 755
# ttar - - - - - - - - - - - - - - - - - - - - - - - - - - - - - - - - - - - -
Directory: fixtures/sys/devices/LNXSYSTM:00/LNXSYBUS:00/PNP0A08:00
Mode: 755
# ttar - - - - - - - - - - - - - - - - - - - - - - - - - - - - - - - - - - - -
Directory: fixtures/sys/devices/LNXSYSTM:00/LNXSYBUS:00/PNP0A08:00/device:00
Mode: 755
# ttar - - - - - - - - - - - - - - - - - - - - - - - - - - - - - - - - - - - -
Directory: fixtures/sys/devices/LNXSYSTM:00/LNXSYBUS:00/PNP0A08:00/device:00/PNP0C09:00
Mode: 755
# ttar - - - - - - - - - - - - - - - - - - - - - - - - - - - - - - - - - - - -
Directory: fixtures/sys/devices/LNXSYSTM:00/LNXSYBUS:00/PNP0A08:00/device:00/PNP0C09:00/ACPI0003:00
Mode: 755
# ttar - - - - - - - - - - - - - - - - - - - - - - - - - - - - - - - - - - - -
Directory: fixtures/sys/devices/LNXSYSTM:00/LNXSYBUS:00/PNP0A08:00/device:00/PNP0C09:00/ACPI0003:00/power_supply
Mode: 755
# ttar - - - - - - - - - - - - - - - - - - - - - - - - - - - - - - - - - - - -
Directory: fixtures/sys/devices/LNXSYSTM:00/LNXSYBUS:00/PNP0A08:00/device:00/PNP0C09:00/ACPI0003:00/power_supply/AC
Mode: 755
# ttar - - - - - - - - - - - - - - - - - - - - - - - - - - - - - - - - - - - -
Path: fixtures/sys/devices/LNXSYSTM:00/LNXSYBUS:00/PNP0A08:00/device:00/PNP0C09:00/ACPI0003:00/power_supply/AC/device
SymlinkTo: ../../../ACPI0003:00
# ttar - - - - - - - - - - - - - - - - - - - - - - - - - - - - - - - - - - - -
Path: fixtures/sys/devices/LNXSYSTM:00/LNXSYBUS:00/PNP0A08:00/device:00/PNP0C09:00/ACPI0003:00/power_supply/AC/online
Lines: 1
0
Mode: 444
# ttar - - - - - - - - - - - - - - - - - - - - - - - - - - - - - - - - - - - -
Directory: fixtures/sys/devices/LNXSYSTM:00/LNXSYBUS:00/PNP0A08:00/device:00/PNP0C09:00/ACPI0003:00/power_supply/AC/power
Mode: 755
# ttar - - - - - - - - - - - - - - - - - - - - - - - - - - - - - - - - - - - -
Path: fixtures/sys/devices/LNXSYSTM:00/LNXSYBUS:00/PNP0A08:00/device:00/PNP0C09:00/ACPI0003:00/power_supply/AC/power/async
Lines: 1
disabled
Mode: 644
# ttar - - - - - - - - - - - - - - - - - - - - - - - - - - - - - - - - - - - -
Path: fixtures/sys/devices/LNXSYSTM:00/LNXSYBUS:00/PNP0A08:00/device:00/PNP0C09:00/ACPI0003:00/power_supply/AC/power/autosuspend_delay_ms
Lines: 0
Mode: 644
# ttar - - - - - - - - - - - - - - - - - - - - - - - - - - - - - - - - - - - -
Path: fixtures/sys/devices/LNXSYSTM:00/LNXSYBUS:00/PNP0A08:00/device:00/PNP0C09:00/ACPI0003:00/power_supply/AC/power/control
Lines: 1
auto
Mode: 644
# ttar - - - - - - - - - - - - - - - - - - - - - - - - - - - - - - - - - - - -
Path: fixtures/sys/devices/LNXSYSTM:00/LNXSYBUS:00/PNP0A08:00/device:00/PNP0C09:00/ACPI0003:00/power_supply/AC/power/runtime_active_kids
Lines: 1
0
Mode: 444
# ttar - - - - - - - - - - - - - - - - - - - - - - - - - - - - - - - - - - - -
Path: fixtures/sys/devices/LNXSYSTM:00/LNXSYBUS:00/PNP0A08:00/device:00/PNP0C09:00/ACPI0003:00/power_supply/AC/power/runtime_active_time
Lines: 1
0
Mode: 444
# ttar - - - - - - - - - - - - - - - - - - - - - - - - - - - - - - - - - - - -
Path: fixtures/sys/devices/LNXSYSTM:00/LNXSYBUS:00/PNP0A08:00/device:00/PNP0C09:00/ACPI0003:00/power_supply/AC/power/runtime_enabled
Lines: 1
disabled
Mode: 444
# ttar - - - - - - - - - - - - - - - - - - - - - - - - - - - - - - - - - - - -
Path: fixtures/sys/devices/LNXSYSTM:00/LNXSYBUS:00/PNP0A08:00/device:00/PNP0C09:00/ACPI0003:00/power_supply/AC/power/runtime_status
Lines: 1
unsupported
Mode: 444
# ttar - - - - - - - - - - - - - - - - - - - - - - - - - - - - - - - - - - - -
Path: fixtures/sys/devices/LNXSYSTM:00/LNXSYBUS:00/PNP0A08:00/device:00/PNP0C09:00/ACPI0003:00/power_supply/AC/power/runtime_suspended_time
Lines: 1
0
Mode: 444
# ttar - - - - - - - - - - - - - - - - - - - - - - - - - - - - - - - - - - - -
Path: fixtures/sys/devices/LNXSYSTM:00/LNXSYBUS:00/PNP0A08:00/device:00/PNP0C09:00/ACPI0003:00/power_supply/AC/power/runtime_usage
Lines: 1
0
Mode: 444
# ttar - - - - - - - - - - - - - - - - - - - - - - - - - - - - - - - - - - - -
Path: fixtures/sys/devices/LNXSYSTM:00/LNXSYBUS:00/PNP0A08:00/device:00/PNP0C09:00/ACPI0003:00/power_supply/AC/power/wakeup
Lines: 1
enabled
Mode: 644
# ttar - - - - - - - - - - - - - - - - - - - - - - - - - - - - - - - - - - - -
Path: fixtures/sys/devices/LNXSYSTM:00/LNXSYBUS:00/PNP0A08:00/device:00/PNP0C09:00/ACPI0003:00/power_supply/AC/power/wakeup_abort_count
Lines: 1
0
Mode: 444
# ttar - - - - - - - - - - - - - - - - - - - - - - - - - - - - - - - - - - - -
Path: fixtures/sys/devices/LNXSYSTM:00/LNXSYBUS:00/PNP0A08:00/device:00/PNP0C09:00/ACPI0003:00/power_supply/AC/power/wakeup_active
Lines: 1
0
Mode: 444
# ttar - - - - - - - - - - - - - - - - - - - - - - - - - - - - - - - - - - - -
Path: fixtures/sys/devices/LNXSYSTM:00/LNXSYBUS:00/PNP0A08:00/device:00/PNP0C09:00/ACPI0003:00/power_supply/AC/power/wakeup_active_count
Lines: 1
1
Mode: 444
# ttar - - - - - - - - - - - - - - - - - - - - - - - - - - - - - - - - - - - -
Path: fixtures/sys/devices/LNXSYSTM:00/LNXSYBUS:00/PNP0A08:00/device:00/PNP0C09:00/ACPI0003:00/power_supply/AC/power/wakeup_count
Lines: 1
0
Mode: 444
# ttar - - - - - - - - - - - - - - - - - - - - - - - - - - - - - - - - - - - -
Path: fixtures/sys/devices/LNXSYSTM:00/LNXSYBUS:00/PNP0A08:00/device:00/PNP0C09:00/ACPI0003:00/power_supply/AC/power/wakeup_expire_count
Lines: 1
0
Mode: 444
# ttar - - - - - - - - - - - - - - - - - - - - - - - - - - - - - - - - - - - -
Path: fixtures/sys/devices/LNXSYSTM:00/LNXSYBUS:00/PNP0A08:00/device:00/PNP0C09:00/ACPI0003:00/power_supply/AC/power/wakeup_last_time_ms
Lines: 1
10598
Mode: 444
# ttar - - - - - - - - - - - - - - - - - - - - - - - - - - - - - - - - - - - -
Path: fixtures/sys/devices/LNXSYSTM:00/LNXSYBUS:00/PNP0A08:00/device:00/PNP0C09:00/ACPI0003:00/power_supply/AC/power/wakeup_max_time_ms
Lines: 1
1
Mode: 444
# ttar - - - - - - - - - - - - - - - - - - - - - - - - - - - - - - - - - - - -
Path: fixtures/sys/devices/LNXSYSTM:00/LNXSYBUS:00/PNP0A08:00/device:00/PNP0C09:00/ACPI0003:00/power_supply/AC/power/wakeup_prevent_sleep_time_ms
Lines: 1
0
Mode: 444
# ttar - - - - - - - - - - - - - - - - - - - - - - - - - - - - - - - - - - - -
Path: fixtures/sys/devices/LNXSYSTM:00/LNXSYBUS:00/PNP0A08:00/device:00/PNP0C09:00/ACPI0003:00/power_supply/AC/power/wakeup_total_time_ms
Lines: 1
1
Mode: 444
# ttar - - - - - - - - - - - - - - - - - - - - - - - - - - - - - - - - - - - -
Path: fixtures/sys/devices/LNXSYSTM:00/LNXSYBUS:00/PNP0A08:00/device:00/PNP0C09:00/ACPI0003:00/power_supply/AC/subsystem
SymlinkTo: ../../../../../../../../../class/power_supply
# ttar - - - - - - - - - - - - - - - - - - - - - - - - - - - - - - - - - - - -
Path: fixtures/sys/devices/LNXSYSTM:00/LNXSYBUS:00/PNP0A08:00/device:00/PNP0C09:00/ACPI0003:00/power_supply/AC/type
Lines: 1
Mains
Mode: 444
# ttar - - - - - - - - - - - - - - - - - - - - - - - - - - - - - - - - - - - -
Path: fixtures/sys/devices/LNXSYSTM:00/LNXSYBUS:00/PNP0A08:00/device:00/PNP0C09:00/ACPI0003:00/power_supply/AC/uevent
Lines: 2
POWER_SUPPLY_NAME=AC
POWER_SUPPLY_ONLINE=0
Mode: 644
# ttar - - - - - - - - - - - - - - - - - - - - - - - - - - - - - - - - - - - -
Directory: fixtures/sys/devices/LNXSYSTM:00/LNXSYBUS:00/PNP0A08:00/device:00/PNP0C09:00/PNP0C0A:00
Mode: 755
# ttar - - - - - - - - - - - - - - - - - - - - - - - - - - - - - - - - - - - -
Directory: fixtures/sys/devices/LNXSYSTM:00/LNXSYBUS:00/PNP0A08:00/device:00/PNP0C09:00/PNP0C0A:00/power_supply
Mode: 755
# ttar - - - - - - - - - - - - - - - - - - - - - - - - - - - - - - - - - - - -
Directory: fixtures/sys/devices/LNXSYSTM:00/LNXSYBUS:00/PNP0A08:00/device:00/PNP0C09:00/PNP0C0A:00/power_supply/BAT0
Mode: 755
# ttar - - - - - - - - - - - - - - - - - - - - - - - - - - - - - - - - - - - -
Path: fixtures/sys/devices/LNXSYSTM:00/LNXSYBUS:00/PNP0A08:00/device:00/PNP0C09:00/PNP0C0A:00/power_supply/BAT0/alarm
Lines: 1
2369000
Mode: 644
# ttar - - - - - - - - - - - - - - - - - - - - - - - - - - - - - - - - - - - -
Path: fixtures/sys/devices/LNXSYSTM:00/LNXSYBUS:00/PNP0A08:00/device:00/PNP0C09:00/PNP0C0A:00/power_supply/BAT0/capacity
Lines: 1
98
Mode: 444
# ttar - - - - - - - - - - - - - - - - - - - - - - - - - - - - - - - - - - - -
Path: fixtures/sys/devices/LNXSYSTM:00/LNXSYBUS:00/PNP0A08:00/device:00/PNP0C09:00/PNP0C0A:00/power_supply/BAT0/capacity_level
Lines: 1
Normal
Mode: 444
# ttar - - - - - - - - - - - - - - - - - - - - - - - - - - - - - - - - - - - -
Path: fixtures/sys/devices/LNXSYSTM:00/LNXSYBUS:00/PNP0A08:00/device:00/PNP0C09:00/PNP0C0A:00/power_supply/BAT0/charge_start_threshold
Lines: 1
95
Mode: 644
# ttar - - - - - - - - - - - - - - - - - - - - - - - - - - - - - - - - - - - -
Path: fixtures/sys/devices/LNXSYSTM:00/LNXSYBUS:00/PNP0A08:00/device:00/PNP0C09:00/PNP0C0A:00/power_supply/BAT0/charge_stop_threshold
Lines: 1
100
Mode: 644
# ttar - - - - - - - - - - - - - - - - - - - - - - - - - - - - - - - - - - - -
Path: fixtures/sys/devices/LNXSYSTM:00/LNXSYBUS:00/PNP0A08:00/device:00/PNP0C09:00/PNP0C0A:00/power_supply/BAT0/cycle_count
Lines: 1
0
Mode: 444
# ttar - - - - - - - - - - - - - - - - - - - - - - - - - - - - - - - - - - - -
Path: fixtures/sys/devices/LNXSYSTM:00/LNXSYBUS:00/PNP0A08:00/device:00/PNP0C09:00/PNP0C0A:00/power_supply/BAT0/device
SymlinkTo: ../../../PNP0C0A:00
# ttar - - - - - - - - - - - - - - - - - - - - - - - - - - - - - - - - - - - -
Path: fixtures/sys/devices/LNXSYSTM:00/LNXSYBUS:00/PNP0A08:00/device:00/PNP0C09:00/PNP0C0A:00/power_supply/BAT0/energy_full
Lines: 1
50060000
Mode: 444
# ttar - - - - - - - - - - - - - - - - - - - - - - - - - - - - - - - - - - - -
Path: fixtures/sys/devices/LNXSYSTM:00/LNXSYBUS:00/PNP0A08:00/device:00/PNP0C09:00/PNP0C0A:00/power_supply/BAT0/energy_full_design
Lines: 1
47520000
Mode: 444
# ttar - - - - - - - - - - - - - - - - - - - - - - - - - - - - - - - - - - - -
Path: fixtures/sys/devices/LNXSYSTM:00/LNXSYBUS:00/PNP0A08:00/device:00/PNP0C09:00/PNP0C0A:00/power_supply/BAT0/energy_now
Lines: 1
49450000
Mode: 444
# ttar - - - - - - - - - - - - - - - - - - - - - - - - - - - - - - - - - - - -
Path: fixtures/sys/devices/LNXSYSTM:00/LNXSYBUS:00/PNP0A08:00/device:00/PNP0C09:00/PNP0C0A:00/power_supply/BAT0/manufacturer
Lines: 1
LGC
Mode: 444
# ttar - - - - - - - - - - - - - - - - - - - - - - - - - - - - - - - - - - - -
Path: fixtures/sys/devices/LNXSYSTM:00/LNXSYBUS:00/PNP0A08:00/device:00/PNP0C09:00/PNP0C0A:00/power_supply/BAT0/model_name
Lines: 1
LNV-45N1
Mode: 444
# ttar - - - - - - - - - - - - - - - - - - - - - - - - - - - - - - - - - - - -
Directory: fixtures/sys/devices/LNXSYSTM:00/LNXSYBUS:00/PNP0A08:00/device:00/PNP0C09:00/PNP0C0A:00/power_supply/BAT0/power
Mode: 755
# ttar - - - - - - - - - - - - - - - - - - - - - - - - - - - - - - - - - - - -
Path: fixtures/sys/devices/LNXSYSTM:00/LNXSYBUS:00/PNP0A08:00/device:00/PNP0C09:00/PNP0C0A:00/power_supply/BAT0/power/async
Lines: 1
disabled
Mode: 644
# ttar - - - - - - - - - - - - - - - - - - - - - - - - - - - - - - - - - - - -
Path: fixtures/sys/devices/LNXSYSTM:00/LNXSYBUS:00/PNP0A08:00/device:00/PNP0C09:00/PNP0C0A:00/power_supply/BAT0/power/autosuspend_delay_ms
Lines: 0
Mode: 644
# ttar - - - - - - - - - - - - - - - - - - - - - - - - - - - - - - - - - - - -
Path: fixtures/sys/devices/LNXSYSTM:00/LNXSYBUS:00/PNP0A08:00/device:00/PNP0C09:00/PNP0C0A:00/power_supply/BAT0/power/control
Lines: 1
auto
Mode: 644
# ttar - - - - - - - - - - - - - - - - - - - - - - - - - - - - - - - - - - - -
Path: fixtures/sys/devices/LNXSYSTM:00/LNXSYBUS:00/PNP0A08:00/device:00/PNP0C09:00/PNP0C0A:00/power_supply/BAT0/power/runtime_active_kids
Lines: 1
0
Mode: 444
# ttar - - - - - - - - - - - - - - - - - - - - - - - - - - - - - - - - - - - -
Path: fixtures/sys/devices/LNXSYSTM:00/LNXSYBUS:00/PNP0A08:00/device:00/PNP0C09:00/PNP0C0A:00/power_supply/BAT0/power/runtime_active_time
Lines: 1
0
Mode: 444
# ttar - - - - - - - - - - - - - - - - - - - - - - - - - - - - - - - - - - - -
Path: fixtures/sys/devices/LNXSYSTM:00/LNXSYBUS:00/PNP0A08:00/device:00/PNP0C09:00/PNP0C0A:00/power_supply/BAT0/power/runtime_enabled
Lines: 1
disabled
Mode: 444
# ttar - - - - - - - - - - - - - - - - - - - - - - - - - - - - - - - - - - - -
Path: fixtures/sys/devices/LNXSYSTM:00/LNXSYBUS:00/PNP0A08:00/device:00/PNP0C09:00/PNP0C0A:00/power_supply/BAT0/power/runtime_status
Lines: 1
unsupported
Mode: 444
# ttar - - - - - - - - - - - - - - - - - - - - - - - - - - - - - - - - - - - -
Path: fixtures/sys/devices/LNXSYSTM:00/LNXSYBUS:00/PNP0A08:00/device:00/PNP0C09:00/PNP0C0A:00/power_supply/BAT0/power/runtime_suspended_time
Lines: 1
0
Mode: 444
# ttar - - - - - - - - - - - - - - - - - - - - - - - - - - - - - - - - - - - -
Path: fixtures/sys/devices/LNXSYSTM:00/LNXSYBUS:00/PNP0A08:00/device:00/PNP0C09:00/PNP0C0A:00/power_supply/BAT0/power/runtime_usage
Lines: 1
0
Mode: 444
# ttar - - - - - - - - - - - - - - - - - - - - - - - - - - - - - - - - - - - -
Path: fixtures/sys/devices/LNXSYSTM:00/LNXSYBUS:00/PNP0A08:00/device:00/PNP0C09:00/PNP0C0A:00/power_supply/BAT0/power_now
Lines: 1
4830000
Mode: 444
# ttar - - - - - - - - - - - - - - - - - - - - - - - - - - - - - - - - - - - -
Path: fixtures/sys/devices/LNXSYSTM:00/LNXSYBUS:00/PNP0A08:00/device:00/PNP0C09:00/PNP0C0A:00/power_supply/BAT0/present
Lines: 1
1
Mode: 444
# ttar - - - - - - - - - - - - - - - - - - - - - - - - - - - - - - - - - - - -
Path: fixtures/sys/devices/LNXSYSTM:00/LNXSYBUS:00/PNP0A08:00/device:00/PNP0C09:00/PNP0C0A:00/power_supply/BAT0/serial_number
Lines: 1
38109
Mode: 444
# ttar - - - - - - - - - - - - - - - - - - - - - - - - - - - - - - - - - - - -
Path: fixtures/sys/devices/LNXSYSTM:00/LNXSYBUS:00/PNP0A08:00/device:00/PNP0C09:00/PNP0C0A:00/power_supply/BAT0/status
Lines: 1
Discharging
Mode: 444
# ttar - - - - - - - - - - - - - - - - - - - - - - - - - - - - - - - - - - - -
Path: fixtures/sys/devices/LNXSYSTM:00/LNXSYBUS:00/PNP0A08:00/device:00/PNP0C09:00/PNP0C0A:00/power_supply/BAT0/subsystem
SymlinkTo: ../../../../../../../../../class/power_supply
# ttar - - - - - - - - - - - - - - - - - - - - - - - - - - - - - - - - - - - -
Path: fixtures/sys/devices/LNXSYSTM:00/LNXSYBUS:00/PNP0A08:00/device:00/PNP0C09:00/PNP0C0A:00/power_supply/BAT0/technology
Lines: 1
Li-ion
Mode: 444
# ttar - - - - - - - - - - - - - - - - - - - - - - - - - - - - - - - - - - - -
Path: fixtures/sys/devices/LNXSYSTM:00/LNXSYBUS:00/PNP0A08:00/device:00/PNP0C09:00/PNP0C0A:00/power_supply/BAT0/type
Lines: 1
Battery
Mode: 444
# ttar - - - - - - - - - - - - - - - - - - - - - - - - - - - - - - - - - - - -
Path: fixtures/sys/devices/LNXSYSTM:00/LNXSYBUS:00/PNP0A08:00/device:00/PNP0C09:00/PNP0C0A:00/power_supply/BAT0/uevent
Lines: 16
POWER_SUPPLY_NAME=BAT0
POWER_SUPPLY_STATUS=Discharging
POWER_SUPPLY_PRESENT=1
POWER_SUPPLY_TECHNOLOGY=Li-ion
POWER_SUPPLY_CYCLE_COUNT=0
POWER_SUPPLY_VOLTAGE_MIN_DESIGN=10800000
POWER_SUPPLY_VOLTAGE_NOW=11750000
POWER_SUPPLY_POWER_NOW=5064000
POWER_SUPPLY_ENERGY_FULL_DESIGN=47520000
POWER_SUPPLY_ENERGY_FULL=47390000
POWER_SUPPLY_ENERGY_NOW=40730000
POWER_SUPPLY_CAPACITY=85
POWER_SUPPLY_CAPACITY_LEVEL=Normal
POWER_SUPPLY_MODEL_NAME=LNV-45N1
POWER_SUPPLY_MANUFACTURER=LGC
POWER_SUPPLY_SERIAL_NUMBER=38109
Mode: 644
# ttar - - - - - - - - - - - - - - - - - - - - - - - - - - - - - - - - - - - -
Path: fixtures/sys/devices/LNXSYSTM:00/LNXSYBUS:00/PNP0A08:00/device:00/PNP0C09:00/PNP0C0A:00/power_supply/BAT0/voltage_min_design
Lines: 1
10800000
Mode: 444
# ttar - - - - - - - - - - - - - - - - - - - - - - - - - - - - - - - - - - - -
Path: fixtures/sys/devices/LNXSYSTM:00/LNXSYBUS:00/PNP0A08:00/device:00/PNP0C09:00/PNP0C0A:00/power_supply/BAT0/voltage_now
Lines: 1
12229000
Mode: 444
# ttar - - - - - - - - - - - - - - - - - - - - - - - - - - - - - - - - - - - -
Directory: fixtures/sys/devices/pci0000:00
Mode: 755
# ttar - - - - - - - - - - - - - - - - - - - - - - - - - - - - - - - - - - - -
Directory: fixtures/sys/devices/pci0000:00/0000:00:00.0
Mode: 755
# ttar - - - - - - - - - - - - - - - - - - - - - - - - - - - - - - - - - - - -
Directory: fixtures/sys/devices/pci0000:00/0000:00:00.0/host0
Mode: 755
# ttar - - - - - - - - - - - - - - - - - - - - - - - - - - - - - - - - - - - -
Directory: fixtures/sys/devices/pci0000:00/0000:00:00.0/host0/port-0:0
Mode: 755
# ttar - - - - - - - - - - - - - - - - - - - - - - - - - - - - - - - - - - - -
Directory: fixtures/sys/devices/pci0000:00/0000:00:00.0/host0/port-0:0/end_device-0:0
Mode: 755
# ttar - - - - - - - - - - - - - - - - - - - - - - - - - - - - - - - - - - - -
Directory: fixtures/sys/devices/pci0000:00/0000:00:00.0/host0/port-0:0/end_device-0:0/target0:0:0
Mode: 755
# ttar - - - - - - - - - - - - - - - - - - - - - - - - - - - - - - - - - - - -
Directory: fixtures/sys/devices/pci0000:00/0000:00:00.0/host0/port-0:0/end_device-0:0/target0:0:0/0:0:0:0
Mode: 755
# ttar - - - - - - - - - - - - - - - - - - - - - - - - - - - - - - - - - - - -
Directory: fixtures/sys/devices/pci0000:00/0000:00:00.0/host0/port-0:0/end_device-0:0/target0:0:0/0:0:0:0/scsi_tape
Mode: 755
# ttar - - - - - - - - - - - - - - - - - - - - - - - - - - - - - - - - - - - -
Directory: fixtures/sys/devices/pci0000:00/0000:00:00.0/host0/port-0:0/end_device-0:0/target0:0:0/0:0:0:0/scsi_tape/nst0
Mode: 755
# ttar - - - - - - - - - - - - - - - - - - - - - - - - - - - - - - - - - - - -
Directory: fixtures/sys/devices/pci0000:00/0000:00:00.0/host0/port-0:0/end_device-0:0/target0:0:0/0:0:0:0/scsi_tape/nst0/stats
Mode: 755
# ttar - - - - - - - - - - - - - - - - - - - - - - - - - - - - - - - - - - - -
Path: fixtures/sys/devices/pci0000:00/0000:00:00.0/host0/port-0:0/end_device-0:0/target0:0:0/0:0:0:0/scsi_tape/nst0/stats/in_flight
Lines: 1
1EOF
Mode: 444
# ttar - - - - - - - - - - - - - - - - - - - - - - - - - - - - - - - - - - - -
Path: fixtures/sys/devices/pci0000:00/0000:00:00.0/host0/port-0:0/end_device-0:0/target0:0:0/0:0:0:0/scsi_tape/nst0/stats/io_ns
Lines: 1
9247011087720EOF
Mode: 444
# ttar - - - - - - - - - - - - - - - - - - - - - - - - - - - - - - - - - - - -
Path: fixtures/sys/devices/pci0000:00/0000:00:00.0/host0/port-0:0/end_device-0:0/target0:0:0/0:0:0:0/scsi_tape/nst0/stats/other_cnt
Lines: 1
1409EOF
Mode: 444
# ttar - - - - - - - - - - - - - - - - - - - - - - - - - - - - - - - - - - - -
Path: fixtures/sys/devices/pci0000:00/0000:00:00.0/host0/port-0:0/end_device-0:0/target0:0:0/0:0:0:0/scsi_tape/nst0/stats/read_byte_cnt
Lines: 1
979383912EOF
Mode: 444
# ttar - - - - - - - - - - - - - - - - - - - - - - - - - - - - - - - - - - - -
Path: fixtures/sys/devices/pci0000:00/0000:00:00.0/host0/port-0:0/end_device-0:0/target0:0:0/0:0:0:0/scsi_tape/nst0/stats/read_cnt
Lines: 1
3741EOF
Mode: 444
# ttar - - - - - - - - - - - - - - - - - - - - - - - - - - - - - - - - - - - -
Path: fixtures/sys/devices/pci0000:00/0000:00:00.0/host0/port-0:0/end_device-0:0/target0:0:0/0:0:0:0/scsi_tape/nst0/stats/read_ns
Lines: 1
33788355744EOF
Mode: 444
# ttar - - - - - - - - - - - - - - - - - - - - - - - - - - - - - - - - - - - -
Path: fixtures/sys/devices/pci0000:00/0000:00:00.0/host0/port-0:0/end_device-0:0/target0:0:0/0:0:0:0/scsi_tape/nst0/stats/resid_cnt
Lines: 1
19EOF
Mode: 444
# ttar - - - - - - - - - - - - - - - - - - - - - - - - - - - - - - - - - - - -
Path: fixtures/sys/devices/pci0000:00/0000:00:00.0/host0/port-0:0/end_device-0:0/target0:0:0/0:0:0:0/scsi_tape/nst0/stats/write_byte_cnt
Lines: 1
1496246784000EOF
Mode: 444
# ttar - - - - - - - - - - - - - - - - - - - - - - - - - - - - - - - - - - - -
Path: fixtures/sys/devices/pci0000:00/0000:00:00.0/host0/port-0:0/end_device-0:0/target0:0:0/0:0:0:0/scsi_tape/nst0/stats/write_cnt
Lines: 1
53772916EOF
Mode: 444
# ttar - - - - - - - - - - - - - - - - - - - - - - - - - - - - - - - - - - - -
Path: fixtures/sys/devices/pci0000:00/0000:00:00.0/host0/port-0:0/end_device-0:0/target0:0:0/0:0:0:0/scsi_tape/nst0/stats/write_ns
Lines: 1
5233597394395EOF
Mode: 444
# ttar - - - - - - - - - - - - - - - - - - - - - - - - - - - - - - - - - - - -
Directory: fixtures/sys/devices/pci0000:00/0000:00:00.0/host0/port-0:0/end_device-0:0/target0:0:0/0:0:0:0/scsi_tape/nst0a
Mode: 755
# ttar - - - - - - - - - - - - - - - - - - - - - - - - - - - - - - - - - - - -
Directory: fixtures/sys/devices/pci0000:00/0000:00:00.0/host0/port-0:0/end_device-0:0/target0:0:0/0:0:0:0/scsi_tape/nst0a/stats
Mode: 755
# ttar - - - - - - - - - - - - - - - - - - - - - - - - - - - - - - - - - - - -
Path: fixtures/sys/devices/pci0000:00/0000:00:00.0/host0/port-0:0/end_device-0:0/target0:0:0/0:0:0:0/scsi_tape/nst0a/stats/in_flight
Lines: 1
1EOF
Mode: 444
# ttar - - - - - - - - - - - - - - - - - - - - - - - - - - - - - - - - - - - -
Path: fixtures/sys/devices/pci0000:00/0000:00:00.0/host0/port-0:0/end_device-0:0/target0:0:0/0:0:0:0/scsi_tape/nst0a/stats/io_ns
Lines: 1
9247011087720EOF
Mode: 444
# ttar - - - - - - - - - - - - - - - - - - - - - - - - - - - - - - - - - - - -
Path: fixtures/sys/devices/pci0000:00/0000:00:00.0/host0/port-0:0/end_device-0:0/target0:0:0/0:0:0:0/scsi_tape/nst0a/stats/other_cnt
Lines: 1
1409EOF
Mode: 444
# ttar - - - - - - - - - - - - - - - - - - - - - - - - - - - - - - - - - - - -
Path: fixtures/sys/devices/pci0000:00/0000:00:00.0/host0/port-0:0/end_device-0:0/target0:0:0/0:0:0:0/scsi_tape/nst0a/stats/read_byte_cnt
Lines: 1
979383912EOF
Mode: 444
# ttar - - - - - - - - - - - - - - - - - - - - - - - - - - - - - - - - - - - -
Path: fixtures/sys/devices/pci0000:00/0000:00:00.0/host0/port-0:0/end_device-0:0/target0:0:0/0:0:0:0/scsi_tape/nst0a/stats/read_cnt
Lines: 1
3741EOF
Mode: 444
# ttar - - - - - - - - - - - - - - - - - - - - - - - - - - - - - - - - - - - -
Path: fixtures/sys/devices/pci0000:00/0000:00:00.0/host0/port-0:0/end_device-0:0/target0:0:0/0:0:0:0/scsi_tape/nst0a/stats/read_ns
Lines: 1
33788355744EOF
Mode: 444
# ttar - - - - - - - - - - - - - - - - - - - - - - - - - - - - - - - - - - - -
Path: fixtures/sys/devices/pci0000:00/0000:00:00.0/host0/port-0:0/end_device-0:0/target0:0:0/0:0:0:0/scsi_tape/nst0a/stats/resid_cnt
Lines: 1
19EOF
Mode: 444
# ttar - - - - - - - - - - - - - - - - - - - - - - - - - - - - - - - - - - - -
Path: fixtures/sys/devices/pci0000:00/0000:00:00.0/host0/port-0:0/end_device-0:0/target0:0:0/0:0:0:0/scsi_tape/nst0a/stats/write_byte_cnt
Lines: 1
1496246784000EOF
Mode: 444
# ttar - - - - - - - - - - - - - - - - - - - - - - - - - - - - - - - - - - - -
Path: fixtures/sys/devices/pci0000:00/0000:00:00.0/host0/port-0:0/end_device-0:0/target0:0:0/0:0:0:0/scsi_tape/nst0a/stats/write_cnt
Lines: 1
53772916EOF
Mode: 444
# ttar - - - - - - - - - - - - - - - - - - - - - - - - - - - - - - - - - - - -
Path: fixtures/sys/devices/pci0000:00/0000:00:00.0/host0/port-0:0/end_device-0:0/target0:0:0/0:0:0:0/scsi_tape/nst0a/stats/write_ns
Lines: 1
5233597394395EOF
Mode: 444
# ttar - - - - - - - - - - - - - - - - - - - - - - - - - - - - - - - - - - - -
Directory: fixtures/sys/devices/pci0000:00/0000:00:00.0/host0/port-0:0/end_device-0:0/target0:0:0/0:0:0:0/scsi_tape/nst0l
Mode: 755
# ttar - - - - - - - - - - - - - - - - - - - - - - - - - - - - - - - - - - - -
Directory: fixtures/sys/devices/pci0000:00/0000:00:00.0/host0/port-0:0/end_device-0:0/target0:0:0/0:0:0:0/scsi_tape/nst0l/stats
Mode: 755
# ttar - - - - - - - - - - - - - - - - - - - - - - - - - - - - - - - - - - - -
Path: fixtures/sys/devices/pci0000:00/0000:00:00.0/host0/port-0:0/end_device-0:0/target0:0:0/0:0:0:0/scsi_tape/nst0l/stats/in_flight
Lines: 1
1EOF
Mode: 444
# ttar - - - - - - - - - - - - - - - - - - - - - - - - - - - - - - - - - - - -
Path: fixtures/sys/devices/pci0000:00/0000:00:00.0/host0/port-0:0/end_device-0:0/target0:0:0/0:0:0:0/scsi_tape/nst0l/stats/io_ns
Lines: 1
9247011087720EOF
Mode: 444
# ttar - - - - - - - - - - - - - - - - - - - - - - - - - - - - - - - - - - - -
Path: fixtures/sys/devices/pci0000:00/0000:00:00.0/host0/port-0:0/end_device-0:0/target0:0:0/0:0:0:0/scsi_tape/nst0l/stats/other_cnt
Lines: 1
1409EOF
Mode: 444
# ttar - - - - - - - - - - - - - - - - - - - - - - - - - - - - - - - - - - - -
Path: fixtures/sys/devices/pci0000:00/0000:00:00.0/host0/port-0:0/end_device-0:0/target0:0:0/0:0:0:0/scsi_tape/nst0l/stats/read_byte_cnt
Lines: 1
979383912EOF
Mode: 444
# ttar - - - - - - - - - - - - - - - - - - - - - - - - - - - - - - - - - - - -
Path: fixtures/sys/devices/pci0000:00/0000:00:00.0/host0/port-0:0/end_device-0:0/target0:0:0/0:0:0:0/scsi_tape/nst0l/stats/read_cnt
Lines: 1
3741EOF
Mode: 444
# ttar - - - - - - - - - - - - - - - - - - - - - - - - - - - - - - - - - - - -
Path: fixtures/sys/devices/pci0000:00/0000:00:00.0/host0/port-0:0/end_device-0:0/target0:0:0/0:0:0:0/scsi_tape/nst0l/stats/read_ns
Lines: 1
33788355744EOF
Mode: 444
# ttar - - - - - - - - - - - - - - - - - - - - - - - - - - - - - - - - - - - -
Path: fixtures/sys/devices/pci0000:00/0000:00:00.0/host0/port-0:0/end_device-0:0/target0:0:0/0:0:0:0/scsi_tape/nst0l/stats/resid_cnt
Lines: 1
19EOF
Mode: 444
# ttar - - - - - - - - - - - - - - - - - - - - - - - - - - - - - - - - - - - -
Path: fixtures/sys/devices/pci0000:00/0000:00:00.0/host0/port-0:0/end_device-0:0/target0:0:0/0:0:0:0/scsi_tape/nst0l/stats/write_byte_cnt
Lines: 1
1496246784000EOF
Mode: 444
# ttar - - - - - - - - - - - - - - - - - - - - - - - - - - - - - - - - - - - -
Path: fixtures/sys/devices/pci0000:00/0000:00:00.0/host0/port-0:0/end_device-0:0/target0:0:0/0:0:0:0/scsi_tape/nst0l/stats/write_cnt
Lines: 1
53772916EOF
Mode: 444
# ttar - - - - - - - - - - - - - - - - - - - - - - - - - - - - - - - - - - - -
Path: fixtures/sys/devices/pci0000:00/0000:00:00.0/host0/port-0:0/end_device-0:0/target0:0:0/0:0:0:0/scsi_tape/nst0l/stats/write_ns
Lines: 1
5233597394395EOF
Mode: 444
# ttar - - - - - - - - - - - - - - - - - - - - - - - - - - - - - - - - - - - -
Directory: fixtures/sys/devices/pci0000:00/0000:00:00.0/host0/port-0:0/end_device-0:0/target0:0:0/0:0:0:0/scsi_tape/nst0m
Mode: 755
# ttar - - - - - - - - - - - - - - - - - - - - - - - - - - - - - - - - - - - -
Directory: fixtures/sys/devices/pci0000:00/0000:00:00.0/host0/port-0:0/end_device-0:0/target0:0:0/0:0:0:0/scsi_tape/nst0m/stats
Mode: 755
# ttar - - - - - - - - - - - - - - - - - - - - - - - - - - - - - - - - - - - -
Path: fixtures/sys/devices/pci0000:00/0000:00:00.0/host0/port-0:0/end_device-0:0/target0:0:0/0:0:0:0/scsi_tape/nst0m/stats/in_flight
Lines: 1
1EOF
Mode: 444
# ttar - - - - - - - - - - - - - - - - - - - - - - - - - - - - - - - - - - - -
Path: fixtures/sys/devices/pci0000:00/0000:00:00.0/host0/port-0:0/end_device-0:0/target0:0:0/0:0:0:0/scsi_tape/nst0m/stats/io_ns
Lines: 1
9247011087720EOF
Mode: 444
# ttar - - - - - - - - - - - - - - - - - - - - - - - - - - - - - - - - - - - -
Path: fixtures/sys/devices/pci0000:00/0000:00:00.0/host0/port-0:0/end_device-0:0/target0:0:0/0:0:0:0/scsi_tape/nst0m/stats/other_cnt
Lines: 1
1409EOF
Mode: 444
# ttar - - - - - - - - - - - - - - - - - - - - - - - - - - - - - - - - - - - -
Path: fixtures/sys/devices/pci0000:00/0000:00:00.0/host0/port-0:0/end_device-0:0/target0:0:0/0:0:0:0/scsi_tape/nst0m/stats/read_byte_cnt
Lines: 1
979383912EOF
Mode: 444
# ttar - - - - - - - - - - - - - - - - - - - - - - - - - - - - - - - - - - - -
Path: fixtures/sys/devices/pci0000:00/0000:00:00.0/host0/port-0:0/end_device-0:0/target0:0:0/0:0:0:0/scsi_tape/nst0m/stats/read_cnt
Lines: 1
3741EOF
Mode: 444
# ttar - - - - - - - - - - - - - - - - - - - - - - - - - - - - - - - - - - - -
Path: fixtures/sys/devices/pci0000:00/0000:00:00.0/host0/port-0:0/end_device-0:0/target0:0:0/0:0:0:0/scsi_tape/nst0m/stats/read_ns
Lines: 1
33788355744EOF
Mode: 444
# ttar - - - - - - - - - - - - - - - - - - - - - - - - - - - - - - - - - - - -
Path: fixtures/sys/devices/pci0000:00/0000:00:00.0/host0/port-0:0/end_device-0:0/target0:0:0/0:0:0:0/scsi_tape/nst0m/stats/resid_cnt
Lines: 1
19EOF
Mode: 444
# ttar - - - - - - - - - - - - - - - - - - - - - - - - - - - - - - - - - - - -
Path: fixtures/sys/devices/pci0000:00/0000:00:00.0/host0/port-0:0/end_device-0:0/target0:0:0/0:0:0:0/scsi_tape/nst0m/stats/write_byte_cnt
Lines: 1
1496246784000EOF
Mode: 444
# ttar - - - - - - - - - - - - - - - - - - - - - - - - - - - - - - - - - - - -
Path: fixtures/sys/devices/pci0000:00/0000:00:00.0/host0/port-0:0/end_device-0:0/target0:0:0/0:0:0:0/scsi_tape/nst0m/stats/write_cnt
Lines: 1
53772916EOF
Mode: 444
# ttar - - - - - - - - - - - - - - - - - - - - - - - - - - - - - - - - - - - -
Path: fixtures/sys/devices/pci0000:00/0000:00:00.0/host0/port-0:0/end_device-0:0/target0:0:0/0:0:0:0/scsi_tape/nst0m/stats/write_ns
Lines: 1
5233597394395EOF
Mode: 444
# ttar - - - - - - - - - - - - - - - - - - - - - - - - - - - - - - - - - - - -
Directory: fixtures/sys/devices/pci0000:00/0000:00:00.0/host0/port-0:0/end_device-0:0/target0:0:0/0:0:0:0/scsi_tape/st0
Mode: 755
# ttar - - - - - - - - - - - - - - - - - - - - - - - - - - - - - - - - - - - -
Directory: fixtures/sys/devices/pci0000:00/0000:00:00.0/host0/port-0:0/end_device-0:0/target0:0:0/0:0:0:0/scsi_tape/st0/stats
Mode: 755
# ttar - - - - - - - - - - - - - - - - - - - - - - - - - - - - - - - - - - - -
Path: fixtures/sys/devices/pci0000:00/0000:00:00.0/host0/port-0:0/end_device-0:0/target0:0:0/0:0:0:0/scsi_tape/st0/stats/in_flight
Lines: 1
1EOF
Mode: 444
# ttar - - - - - - - - - - - - - - - - - - - - - - - - - - - - - - - - - - - -
Path: fixtures/sys/devices/pci0000:00/0000:00:00.0/host0/port-0:0/end_device-0:0/target0:0:0/0:0:0:0/scsi_tape/st0/stats/io_ns
Lines: 1
9247011087720EOF
Mode: 444
# ttar - - - - - - - - - - - - - - - - - - - - - - - - - - - - - - - - - - - -
Path: fixtures/sys/devices/pci0000:00/0000:00:00.0/host0/port-0:0/end_device-0:0/target0:0:0/0:0:0:0/scsi_tape/st0/stats/other_cnt
Lines: 1
1409EOF
Mode: 444
# ttar - - - - - - - - - - - - - - - - - - - - - - - - - - - - - - - - - - - -
Path: fixtures/sys/devices/pci0000:00/0000:00:00.0/host0/port-0:0/end_device-0:0/target0:0:0/0:0:0:0/scsi_tape/st0/stats/read_byte_cnt
Lines: 1
979383912EOF
Mode: 444
# ttar - - - - - - - - - - - - - - - - - - - - - - - - - - - - - - - - - - - -
Path: fixtures/sys/devices/pci0000:00/0000:00:00.0/host0/port-0:0/end_device-0:0/target0:0:0/0:0:0:0/scsi_tape/st0/stats/read_cnt
Lines: 1
3741EOF
Mode: 444
# ttar - - - - - - - - - - - - - - - - - - - - - - - - - - - - - - - - - - - -
Path: fixtures/sys/devices/pci0000:00/0000:00:00.0/host0/port-0:0/end_device-0:0/target0:0:0/0:0:0:0/scsi_tape/st0/stats/read_ns
Lines: 1
33788355744EOF
Mode: 444
# ttar - - - - - - - - - - - - - - - - - - - - - - - - - - - - - - - - - - - -
Path: fixtures/sys/devices/pci0000:00/0000:00:00.0/host0/port-0:0/end_device-0:0/target0:0:0/0:0:0:0/scsi_tape/st0/stats/resid_cnt
Lines: 1
19EOF
Mode: 444
# ttar - - - - - - - - - - - - - - - - - - - - - - - - - - - - - - - - - - - -
Path: fixtures/sys/devices/pci0000:00/0000:00:00.0/host0/port-0:0/end_device-0:0/target0:0:0/0:0:0:0/scsi_tape/st0/stats/write_byte_cnt
Lines: 1
1496246784000EOF
Mode: 444
# ttar - - - - - - - - - - - - - - - - - - - - - - - - - - - - - - - - - - - -
Path: fixtures/sys/devices/pci0000:00/0000:00:00.0/host0/port-0:0/end_device-0:0/target0:0:0/0:0:0:0/scsi_tape/st0/stats/write_cnt
Lines: 1
53772916EOF
Mode: 444
# ttar - - - - - - - - - - - - - - - - - - - - - - - - - - - - - - - - - - - -
Path: fixtures/sys/devices/pci0000:00/0000:00:00.0/host0/port-0:0/end_device-0:0/target0:0:0/0:0:0:0/scsi_tape/st0/stats/write_ns
Lines: 1
5233597394395EOF
Mode: 444
# ttar - - - - - - - - - - - - - - - - - - - - - - - - - - - - - - - - - - - -
Directory: fixtures/sys/devices/pci0000:00/0000:00:00.0/host0/port-0:0/end_device-0:0/target0:0:0/0:0:0:0/scsi_tape/st0a
Mode: 755
# ttar - - - - - - - - - - - - - - - - - - - - - - - - - - - - - - - - - - - -
Directory: fixtures/sys/devices/pci0000:00/0000:00:00.0/host0/port-0:0/end_device-0:0/target0:0:0/0:0:0:0/scsi_tape/st0a/stats
Mode: 755
# ttar - - - - - - - - - - - - - - - - - - - - - - - - - - - - - - - - - - - -
Path: fixtures/sys/devices/pci0000:00/0000:00:00.0/host0/port-0:0/end_device-0:0/target0:0:0/0:0:0:0/scsi_tape/st0a/stats/in_flight
Lines: 1
1EOF
Mode: 444
# ttar - - - - - - - - - - - - - - - - - - - - - - - - - - - - - - - - - - - -
Path: fixtures/sys/devices/pci0000:00/0000:00:00.0/host0/port-0:0/end_device-0:0/target0:0:0/0:0:0:0/scsi_tape/st0a/stats/io_ns
Lines: 1
9247011087720EOF
Mode: 444
# ttar - - - - - - - - - - - - - - - - - - - - - - - - - - - - - - - - - - - -
Path: fixtures/sys/devices/pci0000:00/0000:00:00.0/host0/port-0:0/end_device-0:0/target0:0:0/0:0:0:0/scsi_tape/st0a/stats/other_cnt
Lines: 1
1409EOF
Mode: 444
# ttar - - - - - - - - - - - - - - - - - - - - - - - - - - - - - - - - - - - -
Path: fixtures/sys/devices/pci0000:00/0000:00:00.0/host0/port-0:0/end_device-0:0/target0:0:0/0:0:0:0/scsi_tape/st0a/stats/read_byte_cnt
Lines: 1
979383912EOF
Mode: 444
# ttar - - - - - - - - - - - - - - - - - - - - - - - - - - - - - - - - - - - -
Path: fixtures/sys/devices/pci0000:00/0000:00:00.0/host0/port-0:0/end_device-0:0/target0:0:0/0:0:0:0/scsi_tape/st0a/stats/read_cnt
Lines: 1
3741EOF
Mode: 444
# ttar - - - - - - - - - - - - - - - - - - - - - - - - - - - - - - - - - - - -
Path: fixtures/sys/devices/pci0000:00/0000:00:00.0/host0/port-0:0/end_device-0:0/target0:0:0/0:0:0:0/scsi_tape/st0a/stats/read_ns
Lines: 1
33788355744EOF
Mode: 444
# ttar - - - - - - - - - - - - - - - - - - - - - - - - - - - - - - - - - - - -
Path: fixtures/sys/devices/pci0000:00/0000:00:00.0/host0/port-0:0/end_device-0:0/target0:0:0/0:0:0:0/scsi_tape/st0a/stats/resid_cnt
Lines: 1
19EOF
Mode: 444
# ttar - - - - - - - - - - - - - - - - - - - - - - - - - - - - - - - - - - - -
Path: fixtures/sys/devices/pci0000:00/0000:00:00.0/host0/port-0:0/end_device-0:0/target0:0:0/0:0:0:0/scsi_tape/st0a/stats/write_byte_cnt
Lines: 1
1496246784000EOF
Mode: 444
# ttar - - - - - - - - - - - - - - - - - - - - - - - - - - - - - - - - - - - -
Path: fixtures/sys/devices/pci0000:00/0000:00:00.0/host0/port-0:0/end_device-0:0/target0:0:0/0:0:0:0/scsi_tape/st0a/stats/write_cnt
Lines: 1
53772916EOF
Mode: 444
# ttar - - - - - - - - - - - - - - - - - - - - - - - - - - - - - - - - - - - -
Path: fixtures/sys/devices/pci0000:00/0000:00:00.0/host0/port-0:0/end_device-0:0/target0:0:0/0:0:0:0/scsi_tape/st0a/stats/write_ns
Lines: 1
5233597394395EOF
Mode: 444
# ttar - - - - - - - - - - - - - - - - - - - - - - - - - - - - - - - - - - - -
Directory: fixtures/sys/devices/pci0000:00/0000:00:00.0/host0/port-0:0/end_device-0:0/target0:0:0/0:0:0:0/scsi_tape/st0l
Mode: 755
# ttar - - - - - - - - - - - - - - - - - - - - - - - - - - - - - - - - - - - -
Directory: fixtures/sys/devices/pci0000:00/0000:00:00.0/host0/port-0:0/end_device-0:0/target0:0:0/0:0:0:0/scsi_tape/st0l/stats
Mode: 755
# ttar - - - - - - - - - - - - - - - - - - - - - - - - - - - - - - - - - - - -
Path: fixtures/sys/devices/pci0000:00/0000:00:00.0/host0/port-0:0/end_device-0:0/target0:0:0/0:0:0:0/scsi_tape/st0l/stats/in_flight
Lines: 1
1EOF
Mode: 444
# ttar - - - - - - - - - - - - - - - - - - - - - - - - - - - - - - - - - - - -
Path: fixtures/sys/devices/pci0000:00/0000:00:00.0/host0/port-0:0/end_device-0:0/target0:0:0/0:0:0:0/scsi_tape/st0l/stats/io_ns
Lines: 1
9247011087720EOF
Mode: 444
# ttar - - - - - - - - - - - - - - - - - - - - - - - - - - - - - - - - - - - -
Path: fixtures/sys/devices/pci0000:00/0000:00:00.0/host0/port-0:0/end_device-0:0/target0:0:0/0:0:0:0/scsi_tape/st0l/stats/other_cnt
Lines: 1
1409EOF
Mode: 444
# ttar - - - - - - - - - - - - - - - - - - - - - - - - - - - - - - - - - - - -
Path: fixtures/sys/devices/pci0000:00/0000:00:00.0/host0/port-0:0/end_device-0:0/target0:0:0/0:0:0:0/scsi_tape/st0l/stats/read_byte_cnt
Lines: 1
979383912EOF
Mode: 444
# ttar - - - - - - - - - - - - - - - - - - - - - - - - - - - - - - - - - - - -
Path: fixtures/sys/devices/pci0000:00/0000:00:00.0/host0/port-0:0/end_device-0:0/target0:0:0/0:0:0:0/scsi_tape/st0l/stats/read_cnt
Lines: 1
3741EOF
Mode: 444
# ttar - - - - - - - - - - - - - - - - - - - - - - - - - - - - - - - - - - - -
Path: fixtures/sys/devices/pci0000:00/0000:00:00.0/host0/port-0:0/end_device-0:0/target0:0:0/0:0:0:0/scsi_tape/st0l/stats/read_ns
Lines: 1
33788355744EOF
Mode: 444
# ttar - - - - - - - - - - - - - - - - - - - - - - - - - - - - - - - - - - - -
Path: fixtures/sys/devices/pci0000:00/0000:00:00.0/host0/port-0:0/end_device-0:0/target0:0:0/0:0:0:0/scsi_tape/st0l/stats/resid_cnt
Lines: 1
19EOF
Mode: 444
# ttar - - - - - - - - - - - - - - - - - - - - - - - - - - - - - - - - - - - -
Path: fixtures/sys/devices/pci0000:00/0000:00:00.0/host0/port-0:0/end_device-0:0/target0:0:0/0:0:0:0/scsi_tape/st0l/stats/write_byte_cnt
Lines: 1
1496246784000EOF
Mode: 444
# ttar - - - - - - - - - - - - - - - - - - - - - - - - - - - - - - - - - - - -
Path: fixtures/sys/devices/pci0000:00/0000:00:00.0/host0/port-0:0/end_device-0:0/target0:0:0/0:0:0:0/scsi_tape/st0l/stats/write_cnt
Lines: 1
53772916EOF
Mode: 444
# ttar - - - - - - - - - - - - - - - - - - - - - - - - - - - - - - - - - - - -
Path: fixtures/sys/devices/pci0000:00/0000:00:00.0/host0/port-0:0/end_device-0:0/target0:0:0/0:0:0:0/scsi_tape/st0l/stats/write_ns
Lines: 1
5233597394395EOF
Mode: 444
# ttar - - - - - - - - - - - - - - - - - - - - - - - - - - - - - - - - - - - -
Directory: fixtures/sys/devices/pci0000:00/0000:00:00.0/host0/port-0:0/end_device-0:0/target0:0:0/0:0:0:0/scsi_tape/st0m
Mode: 755
# ttar - - - - - - - - - - - - - - - - - - - - - - - - - - - - - - - - - - - -
Directory: fixtures/sys/devices/pci0000:00/0000:00:00.0/host0/port-0:0/end_device-0:0/target0:0:0/0:0:0:0/scsi_tape/st0m/stats
Mode: 755
# ttar - - - - - - - - - - - - - - - - - - - - - - - - - - - - - - - - - - - -
Path: fixtures/sys/devices/pci0000:00/0000:00:00.0/host0/port-0:0/end_device-0:0/target0:0:0/0:0:0:0/scsi_tape/st0m/stats/in_flight
Lines: 1
1EOF
Mode: 444
# ttar - - - - - - - - - - - - - - - - - - - - - - - - - - - - - - - - - - - -
Path: fixtures/sys/devices/pci0000:00/0000:00:00.0/host0/port-0:0/end_device-0:0/target0:0:0/0:0:0:0/scsi_tape/st0m/stats/io_ns
Lines: 1
9247011087720EOF
Mode: 444
# ttar - - - - - - - - - - - - - - - - - - - - - - - - - - - - - - - - - - - -
Path: fixtures/sys/devices/pci0000:00/0000:00:00.0/host0/port-0:0/end_device-0:0/target0:0:0/0:0:0:0/scsi_tape/st0m/stats/other_cnt
Lines: 1
1409EOF
Mode: 444
# ttar - - - - - - - - - - - - - - - - - - - - - - - - - - - - - - - - - - - -
Path: fixtures/sys/devices/pci0000:00/0000:00:00.0/host0/port-0:0/end_device-0:0/target0:0:0/0:0:0:0/scsi_tape/st0m/stats/read_byte_cnt
Lines: 1
979383912EOF
Mode: 444
# ttar - - - - - - - - - - - - - - - - - - - - - - - - - - - - - - - - - - - -
Path: fixtures/sys/devices/pci0000:00/0000:00:00.0/host0/port-0:0/end_device-0:0/target0:0:0/0:0:0:0/scsi_tape/st0m/stats/read_cnt
Lines: 1
3741EOF
Mode: 444
# ttar - - - - - - - - - - - - - - - - - - - - - - - - - - - - - - - - - - - -
Path: fixtures/sys/devices/pci0000:00/0000:00:00.0/host0/port-0:0/end_device-0:0/target0:0:0/0:0:0:0/scsi_tape/st0m/stats/read_ns
Lines: 1
33788355744EOF
Mode: 444
# ttar - - - - - - - - - - - - - - - - - - - - - - - - - - - - - - - - - - - -
Path: fixtures/sys/devices/pci0000:00/0000:00:00.0/host0/port-0:0/end_device-0:0/target0:0:0/0:0:0:0/scsi_tape/st0m/stats/resid_cnt
Lines: 1
19EOF
Mode: 444
# ttar - - - - - - - - - - - - - - - - - - - - - - - - - - - - - - - - - - - -
Path: fixtures/sys/devices/pci0000:00/0000:00:00.0/host0/port-0:0/end_device-0:0/target0:0:0/0:0:0:0/scsi_tape/st0m/stats/write_byte_cnt
Lines: 1
1496246784000EOF
Mode: 444
# ttar - - - - - - - - - - - - - - - - - - - - - - - - - - - - - - - - - - - -
Path: fixtures/sys/devices/pci0000:00/0000:00:00.0/host0/port-0:0/end_device-0:0/target0:0:0/0:0:0:0/scsi_tape/st0m/stats/write_cnt
Lines: 1
53772916EOF
Mode: 444
# ttar - - - - - - - - - - - - - - - - - - - - - - - - - - - - - - - - - - - -
Path: fixtures/sys/devices/pci0000:00/0000:00:00.0/host0/port-0:0/end_device-0:0/target0:0:0/0:0:0:0/scsi_tape/st0m/stats/write_ns
Lines: 1
5233597394395EOF
Mode: 444
# ttar - - - - - - - - - - - - - - - - - - - - - - - - - - - - - - - - - - - -
Directory: fixtures/sys/devices/pci0000:00/0000:00:0d.0
Mode: 755
# ttar - - - - - - - - - - - - - - - - - - - - - - - - - - - - - - - - - - - -
Directory: fixtures/sys/devices/pci0000:00/0000:00:0d.0/ata4
Mode: 755
# ttar - - - - - - - - - - - - - - - - - - - - - - - - - - - - - - - - - - - -
Directory: fixtures/sys/devices/pci0000:00/0000:00:0d.0/ata4/host3
Mode: 755
# ttar - - - - - - - - - - - - - - - - - - - - - - - - - - - - - - - - - - - -
Directory: fixtures/sys/devices/pci0000:00/0000:00:0d.0/ata4/host3/target3:0:0
Mode: 755
# ttar - - - - - - - - - - - - - - - - - - - - - - - - - - - - - - - - - - - -
Directory: fixtures/sys/devices/pci0000:00/0000:00:0d.0/ata4/host3/target3:0:0/3:0:0:0
Mode: 755
# ttar - - - - - - - - - - - - - - - - - - - - - - - - - - - - - - - - - - - -
Directory: fixtures/sys/devices/pci0000:00/0000:00:0d.0/ata4/host3/target3:0:0/3:0:0:0/block
Mode: 755
# ttar - - - - - - - - - - - - - - - - - - - - - - - - - - - - - - - - - - - -
Directory: fixtures/sys/devices/pci0000:00/0000:00:0d.0/ata4/host3/target3:0:0/3:0:0:0/block/sdb
Mode: 755
# ttar - - - - - - - - - - - - - - - - - - - - - - - - - - - - - - - - - - - -
Directory: fixtures/sys/devices/pci0000:00/0000:00:0d.0/ata4/host3/target3:0:0/3:0:0:0/block/sdb/bcache
Mode: 755
# ttar - - - - - - - - - - - - - - - - - - - - - - - - - - - - - - - - - - - -
Path: fixtures/sys/devices/pci0000:00/0000:00:0d.0/ata4/host3/target3:0:0/3:0:0:0/block/sdb/bcache/dirty_data
Lines: 1
0
Mode: 644
# ttar - - - - - - - - - - - - - - - - - - - - - - - - - - - - - - - - - - - -
Directory: fixtures/sys/devices/pci0000:00/0000:00:0d.0/ata4/host3/target3:0:0/3:0:0:0/block/sdb/bcache/stats_day
Mode: 755
# ttar - - - - - - - - - - - - - - - - - - - - - - - - - - - - - - - - - - - -
Path: fixtures/sys/devices/pci0000:00/0000:00:0d.0/ata4/host3/target3:0:0/3:0:0:0/block/sdb/bcache/stats_day/bypassed
Lines: 1
0
Mode: 644
# ttar - - - - - - - - - - - - - - - - - - - - - - - - - - - - - - - - - - - -
Path: fixtures/sys/devices/pci0000:00/0000:00:0d.0/ata4/host3/target3:0:0/3:0:0:0/block/sdb/bcache/stats_day/cache_bypass_hits
Lines: 1
0
Mode: 644
# ttar - - - - - - - - - - - - - - - - - - - - - - - - - - - - - - - - - - - -
Path: fixtures/sys/devices/pci0000:00/0000:00:0d.0/ata4/host3/target3:0:0/3:0:0:0/block/sdb/bcache/stats_day/cache_bypass_misses
Lines: 1
0
Mode: 644
# ttar - - - - - - - - - - - - - - - - - - - - - - - - - - - - - - - - - - - -
Path: fixtures/sys/devices/pci0000:00/0000:00:0d.0/ata4/host3/target3:0:0/3:0:0:0/block/sdb/bcache/stats_day/cache_hit_ratio
Lines: 1
100
Mode: 644
# ttar - - - - - - - - - - - - - - - - - - - - - - - - - - - - - - - - - - - -
Path: fixtures/sys/devices/pci0000:00/0000:00:0d.0/ata4/host3/target3:0:0/3:0:0:0/block/sdb/bcache/stats_day/cache_hits
Lines: 1
289
Mode: 644
# ttar - - - - - - - - - - - - - - - - - - - - - - - - - - - - - - - - - - - -
Path: fixtures/sys/devices/pci0000:00/0000:00:0d.0/ata4/host3/target3:0:0/3:0:0:0/block/sdb/bcache/stats_day/cache_miss_collisions
Lines: 1
0
Mode: 644
# ttar - - - - - - - - - - - - - - - - - - - - - - - - - - - - - - - - - - - -
Path: fixtures/sys/devices/pci0000:00/0000:00:0d.0/ata4/host3/target3:0:0/3:0:0:0/block/sdb/bcache/stats_day/cache_misses
Lines: 1
0
Mode: 644
# ttar - - - - - - - - - - - - - - - - - - - - - - - - - - - - - - - - - - - -
Path: fixtures/sys/devices/pci0000:00/0000:00:0d.0/ata4/host3/target3:0:0/3:0:0:0/block/sdb/bcache/stats_day/cache_readaheads
Lines: 1
0
Mode: 644
# ttar - - - - - - - - - - - - - - - - - - - - - - - - - - - - - - - - - - - -
Directory: fixtures/sys/devices/pci0000:00/0000:00:0d.0/ata4/host3/target3:0:0/3:0:0:0/block/sdb/bcache/stats_five_minute
Mode: 755
# ttar - - - - - - - - - - - - - - - - - - - - - - - - - - - - - - - - - - - -
Path: fixtures/sys/devices/pci0000:00/0000:00:0d.0/ata4/host3/target3:0:0/3:0:0:0/block/sdb/bcache/stats_five_minute/bypassed
Lines: 1
0
Mode: 644
# ttar - - - - - - - - - - - - - - - - - - - - - - - - - - - - - - - - - - - -
Path: fixtures/sys/devices/pci0000:00/0000:00:0d.0/ata4/host3/target3:0:0/3:0:0:0/block/sdb/bcache/stats_five_minute/cache_bypass_hits
Lines: 1
0
Mode: 644
# ttar - - - - - - - - - - - - - - - - - - - - - - - - - - - - - - - - - - - -
Path: fixtures/sys/devices/pci0000:00/0000:00:0d.0/ata4/host3/target3:0:0/3:0:0:0/block/sdb/bcache/stats_five_minute/cache_bypass_misses
Lines: 1
0
Mode: 644
# ttar - - - - - - - - - - - - - - - - - - - - - - - - - - - - - - - - - - - -
Path: fixtures/sys/devices/pci0000:00/0000:00:0d.0/ata4/host3/target3:0:0/3:0:0:0/block/sdb/bcache/stats_five_minute/cache_hit_ratio
Lines: 1
0
Mode: 644
# ttar - - - - - - - - - - - - - - - - - - - - - - - - - - - - - - - - - - - -
Path: fixtures/sys/devices/pci0000:00/0000:00:0d.0/ata4/host3/target3:0:0/3:0:0:0/block/sdb/bcache/stats_five_minute/cache_hits
Lines: 1
0
Mode: 644
# ttar - - - - - - - - - - - - - - - - - - - - - - - - - - - - - - - - - - - -
Path: fixtures/sys/devices/pci0000:00/0000:00:0d.0/ata4/host3/target3:0:0/3:0:0:0/block/sdb/bcache/stats_five_minute/cache_miss_collisions
Lines: 1
0
Mode: 644
# ttar - - - - - - - - - - - - - - - - - - - - - - - - - - - - - - - - - - - -
Path: fixtures/sys/devices/pci0000:00/0000:00:0d.0/ata4/host3/target3:0:0/3:0:0:0/block/sdb/bcache/stats_five_minute/cache_misses
Lines: 1
0
Mode: 644
# ttar - - - - - - - - - - - - - - - - - - - - - - - - - - - - - - - - - - - -
Path: fixtures/sys/devices/pci0000:00/0000:00:0d.0/ata4/host3/target3:0:0/3:0:0:0/block/sdb/bcache/stats_five_minute/cache_readaheads
Lines: 1
0
Mode: 644
# ttar - - - - - - - - - - - - - - - - - - - - - - - - - - - - - - - - - - - -
Directory: fixtures/sys/devices/pci0000:00/0000:00:0d.0/ata4/host3/target3:0:0/3:0:0:0/block/sdb/bcache/stats_hour
Mode: 755
# ttar - - - - - - - - - - - - - - - - - - - - - - - - - - - - - - - - - - - -
Path: fixtures/sys/devices/pci0000:00/0000:00:0d.0/ata4/host3/target3:0:0/3:0:0:0/block/sdb/bcache/stats_hour/bypassed
Lines: 1
0
Mode: 644
# ttar - - - - - - - - - - - - - - - - - - - - - - - - - - - - - - - - - - - -
Path: fixtures/sys/devices/pci0000:00/0000:00:0d.0/ata4/host3/target3:0:0/3:0:0:0/block/sdb/bcache/stats_hour/cache_bypass_hits
Lines: 1
0
Mode: 644
# ttar - - - - - - - - - - - - - - - - - - - - - - - - - - - - - - - - - - - -
Path: fixtures/sys/devices/pci0000:00/0000:00:0d.0/ata4/host3/target3:0:0/3:0:0:0/block/sdb/bcache/stats_hour/cache_bypass_misses
Lines: 1
0
Mode: 644
# ttar - - - - - - - - - - - - - - - - - - - - - - - - - - - - - - - - - - - -
Path: fixtures/sys/devices/pci0000:00/0000:00:0d.0/ata4/host3/target3:0:0/3:0:0:0/block/sdb/bcache/stats_hour/cache_hit_ratio
Lines: 1
0
Mode: 644
# ttar - - - - - - - - - - - - - - - - - - - - - - - - - - - - - - - - - - - -
Path: fixtures/sys/devices/pci0000:00/0000:00:0d.0/ata4/host3/target3:0:0/3:0:0:0/block/sdb/bcache/stats_hour/cache_hits
Lines: 1
0
Mode: 644
# ttar - - - - - - - - - - - - - - - - - - - - - - - - - - - - - - - - - - - -
Path: fixtures/sys/devices/pci0000:00/0000:00:0d.0/ata4/host3/target3:0:0/3:0:0:0/block/sdb/bcache/stats_hour/cache_miss_collisions
Lines: 1
0
Mode: 644
# ttar - - - - - - - - - - - - - - - - - - - - - - - - - - - - - - - - - - - -
Path: fixtures/sys/devices/pci0000:00/0000:00:0d.0/ata4/host3/target3:0:0/3:0:0:0/block/sdb/bcache/stats_hour/cache_misses
Lines: 1
0
Mode: 644
# ttar - - - - - - - - - - - - - - - - - - - - - - - - - - - - - - - - - - - -
Path: fixtures/sys/devices/pci0000:00/0000:00:0d.0/ata4/host3/target3:0:0/3:0:0:0/block/sdb/bcache/stats_hour/cache_readaheads
Lines: 1
0
Mode: 644
# ttar - - - - - - - - - - - - - - - - - - - - - - - - - - - - - - - - - - - -
Directory: fixtures/sys/devices/pci0000:00/0000:00:0d.0/ata4/host3/target3:0:0/3:0:0:0/block/sdb/bcache/stats_total
Mode: 755
# ttar - - - - - - - - - - - - - - - - - - - - - - - - - - - - - - - - - - - -
Path: fixtures/sys/devices/pci0000:00/0000:00:0d.0/ata4/host3/target3:0:0/3:0:0:0/block/sdb/bcache/stats_total/bypassed
Lines: 1
0
Mode: 644
# ttar - - - - - - - - - - - - - - - - - - - - - - - - - - - - - - - - - - - -
Path: fixtures/sys/devices/pci0000:00/0000:00:0d.0/ata4/host3/target3:0:0/3:0:0:0/block/sdb/bcache/stats_total/cache_bypass_hits
Lines: 1
0
Mode: 644
# ttar - - - - - - - - - - - - - - - - - - - - - - - - - - - - - - - - - - - -
Path: fixtures/sys/devices/pci0000:00/0000:00:0d.0/ata4/host3/target3:0:0/3:0:0:0/block/sdb/bcache/stats_total/cache_bypass_misses
Lines: 1
0
Mode: 644
# ttar - - - - - - - - - - - - - - - - - - - - - - - - - - - - - - - - - - - -
Path: fixtures/sys/devices/pci0000:00/0000:00:0d.0/ata4/host3/target3:0:0/3:0:0:0/block/sdb/bcache/stats_total/cache_hit_ratio
Lines: 1
100
Mode: 644
# ttar - - - - - - - - - - - - - - - - - - - - - - - - - - - - - - - - - - - -
Path: fixtures/sys/devices/pci0000:00/0000:00:0d.0/ata4/host3/target3:0:0/3:0:0:0/block/sdb/bcache/stats_total/cache_hits
Lines: 1
546
Mode: 644
# ttar - - - - - - - - - - - - - - - - - - - - - - - - - - - - - - - - - - - -
Path: fixtures/sys/devices/pci0000:00/0000:00:0d.0/ata4/host3/target3:0:0/3:0:0:0/block/sdb/bcache/stats_total/cache_miss_collisions
Lines: 1
0
Mode: 644
# ttar - - - - - - - - - - - - - - - - - - - - - - - - - - - - - - - - - - - -
Path: fixtures/sys/devices/pci0000:00/0000:00:0d.0/ata4/host3/target3:0:0/3:0:0:0/block/sdb/bcache/stats_total/cache_misses
Lines: 1
0
Mode: 644
# ttar - - - - - - - - - - - - - - - - - - - - - - - - - - - - - - - - - - - -
Path: fixtures/sys/devices/pci0000:00/0000:00:0d.0/ata4/host3/target3:0:0/3:0:0:0/block/sdb/bcache/stats_total/cache_readaheads
Lines: 1
0
Mode: 644
# ttar - - - - - - - - - - - - - - - - - - - - - - - - - - - - - - - - - - - -
Directory: fixtures/sys/devices/pci0000:00/0000:00:0d.0/ata5
Mode: 755
# ttar - - - - - - - - - - - - - - - - - - - - - - - - - - - - - - - - - - - -
Directory: fixtures/sys/devices/pci0000:00/0000:00:0d.0/ata5/host4
Mode: 755
# ttar - - - - - - - - - - - - - - - - - - - - - - - - - - - - - - - - - - - -
Directory: fixtures/sys/devices/pci0000:00/0000:00:0d.0/ata5/host4/target4:0:0
Mode: 755
# ttar - - - - - - - - - - - - - - - - - - - - - - - - - - - - - - - - - - - -
Directory: fixtures/sys/devices/pci0000:00/0000:00:0d.0/ata5/host4/target4:0:0/4:0:0:0
Mode: 755
# ttar - - - - - - - - - - - - - - - - - - - - - - - - - - - - - - - - - - - -
Directory: fixtures/sys/devices/pci0000:00/0000:00:0d.0/ata5/host4/target4:0:0/4:0:0:0/block
Mode: 755
# ttar - - - - - - - - - - - - - - - - - - - - - - - - - - - - - - - - - - - -
Directory: fixtures/sys/devices/pci0000:00/0000:00:0d.0/ata5/host4/target4:0:0/4:0:0:0/block/sdc
Mode: 755
# ttar - - - - - - - - - - - - - - - - - - - - - - - - - - - - - - - - - - - -
Directory: fixtures/sys/devices/pci0000:00/0000:00:0d.0/ata5/host4/target4:0:0/4:0:0:0/block/sdc/bcache
Mode: 755
# ttar - - - - - - - - - - - - - - - - - - - - - - - - - - - - - - - - - - - -
Path: fixtures/sys/devices/pci0000:00/0000:00:0d.0/ata5/host4/target4:0:0/4:0:0:0/block/sdc/bcache/io_errors
Lines: 1
0
Mode: 644
# ttar - - - - - - - - - - - - - - - - - - - - - - - - - - - - - - - - - - - -
Path: fixtures/sys/devices/pci0000:00/0000:00:0d.0/ata5/host4/target4:0:0/4:0:0:0/block/sdc/bcache/metadata_written
Lines: 1
512
Mode: 644
# ttar - - - - - - - - - - - - - - - - - - - - - - - - - - - - - - - - - - - -
Path: fixtures/sys/devices/pci0000:00/0000:00:0d.0/ata5/host4/target4:0:0/4:0:0:0/block/sdc/bcache/priority_stats
Lines: 5
Unused:		99%
Metadata:	0%
Average:	10473
Sectors per Q:	64
Quantiles:	[0 0 0 0 0 0 0 0 0 0 0 0 0 0 0 20946 20946 20946 20946 20946 20946 20946 20946 20946 20946 20946 20946 20946 20946 20946 20946]
Mode: 644
# ttar - - - - - - - - - - - - - - - - - - - - - - - - - - - - - - - - - - - -
Path: fixtures/sys/devices/pci0000:00/0000:00:0d.0/ata5/host4/target4:0:0/4:0:0:0/block/sdc/bcache/written
Lines: 1
0
Mode: 644
# ttar - - - - - - - - - - - - - - - - - - - - - - - - - - - - - - - - - - - -
Directory: fixtures/sys/devices/pci0000:00/0000:00:1f.6
Mode: 755
# ttar - - - - - - - - - - - - - - - - - - - - - - - - - - - - - - - - - - - -
Path: fixtures/sys/devices/pci0000:00/0000:00:1f.6/ari_enabled
Lines: 1
0
Mode: 444
# ttar - - - - - - - - - - - - - - - - - - - - - - - - - - - - - - - - - - - -
Path: fixtures/sys/devices/pci0000:00/0000:00:1f.6/broken_parity_status
Lines: 1
0
Mode: 644
# ttar - - - - - - - - - - - - - - - - - - - - - - - - - - - - - - - - - - - -
Path: fixtures/sys/devices/pci0000:00/0000:00:1f.6/class
Lines: 1
0x020000
Mode: 444
# ttar - - - - - - - - - - - - - - - - - - - - - - - - - - - - - - - - - - - -
Path: fixtures/sys/devices/pci0000:00/0000:00:1f.6/consistent_dma_mask_bits
Lines: 1
64
Mode: 444
# ttar - - - - - - - - - - - - - - - - - - - - - - - - - - - - - - - - - - - -
Path: fixtures/sys/devices/pci0000:00/0000:00:1f.6/d3cold_allowed
Lines: 1
1
Mode: 644
# ttar - - - - - - - - - - - - - - - - - - - - - - - - - - - - - - - - - - - -
Path: fixtures/sys/devices/pci0000:00/0000:00:1f.6/device
Lines: 1
0x15d7
Mode: 444
# ttar - - - - - - - - - - - - - - - - - - - - - - - - - - - - - - - - - - - -
Path: fixtures/sys/devices/pci0000:00/0000:00:1f.6/dma_mask_bits
Lines: 1
64
Mode: 444
# ttar - - - - - - - - - - - - - - - - - - - - - - - - - - - - - - - - - - - -
Path: fixtures/sys/devices/pci0000:00/0000:00:1f.6/driver_override
Lines: 1
(null)
Mode: 644
# ttar - - - - - - - - - - - - - - - - - - - - - - - - - - - - - - - - - - - -
Path: fixtures/sys/devices/pci0000:00/0000:00:1f.6/enable
Lines: 1
1
Mode: 644
# ttar - - - - - - - - - - - - - - - - - - - - - - - - - - - - - - - - - - - -
Path: fixtures/sys/devices/pci0000:00/0000:00:1f.6/irq
Lines: 1
140
Mode: 444
# ttar - - - - - - - - - - - - - - - - - - - - - - - - - - - - - - - - - - - -
Path: fixtures/sys/devices/pci0000:00/0000:00:1f.6/local_cpulist
Lines: 1
0-7
Mode: 444
# ttar - - - - - - - - - - - - - - - - - - - - - - - - - - - - - - - - - - - -
Path: fixtures/sys/devices/pci0000:00/0000:00:1f.6/local_cpus
Lines: 1
ff
Mode: 444
# ttar - - - - - - - - - - - - - - - - - - - - - - - - - - - - - - - - - - - -
Path: fixtures/sys/devices/pci0000:00/0000:00:1f.6/modalias
Lines: 1
pci:v00008086d000015D7sv000017AAsd0000225Abc02sc00i00
Mode: 444
# ttar - - - - - - - - - - - - - - - - - - - - - - - - - - - - - - - - - - - -
Path: fixtures/sys/devices/pci0000:00/0000:00:1f.6/msi_bus
Lines: 1
1
Mode: 644
# ttar - - - - - - - - - - - - - - - - - - - - - - - - - - - - - - - - - - - -
Path: fixtures/sys/devices/pci0000:00/0000:00:1f.6/numa_node
Lines: 1
-1
Mode: 644
# ttar - - - - - - - - - - - - - - - - - - - - - - - - - - - - - - - - - - - -
Path: fixtures/sys/devices/pci0000:00/0000:00:1f.6/resource
Lines: 13
0x00000000ec200000 0x00000000ec21ffff 0x0000000000040200
0x0000000000000000 0x0000000000000000 0x0000000000000000
0x0000000000000000 0x0000000000000000 0x0000000000000000
0x0000000000000000 0x0000000000000000 0x0000000000000000
0x0000000000000000 0x0000000000000000 0x0000000000000000
0x0000000000000000 0x0000000000000000 0x0000000000000000
0x0000000000000000 0x0000000000000000 0x0000000000000000
0x0000000000000000 0x0000000000000000 0x0000000000000000
0x0000000000000000 0x0000000000000000 0x0000000000000000
0x0000000000000000 0x0000000000000000 0x0000000000000000
0x0000000000000000 0x0000000000000000 0x0000000000000000
0x0000000000000000 0x0000000000000000 0x0000000000000000
0x0000000000000000 0x0000000000000000 0x0000000000000000
Mode: 444
# ttar - - - - - - - - - - - - - - - - - - - - - - - - - - - - - - - - - - - -
Path: fixtures/sys/devices/pci0000:00/0000:00:1f.6/revision
Lines: 1
0x21
Mode: 444
# ttar - - - - - - - - - - - - - - - - - - - - - - - - - - - - - - - - - - - -
Path: fixtures/sys/devices/pci0000:00/0000:00:1f.6/subsystem_device
Lines: 1
0x225a
Mode: 444
# ttar - - - - - - - - - - - - - - - - - - - - - - - - - - - - - - - - - - - -
Path: fixtures/sys/devices/pci0000:00/0000:00:1f.6/subsystem_vendor
Lines: 1
0x17aa
Mode: 444
# ttar - - - - - - - - - - - - - - - - - - - - - - - - - - - - - - - - - - - -
Path: fixtures/sys/devices/pci0000:00/0000:00:1f.6/uevent
Lines: 6
DRIVER=e1000e
PCI_CLASS=20000
PCI_ID=8086:15D7
PCI_SUBSYS_ID=17AA:225A
PCI_SLOT_NAME=0000:00:1f.6
MODALIAS=pci:v00008086d000015D7sv000017AAsd0000225Abc02sc00i00
Mode: 644
# ttar - - - - - - - - - - - - - - - - - - - - - - - - - - - - - - - - - - - -
Path: fixtures/sys/devices/pci0000:00/0000:00:1f.6/vendor
Lines: 1
0x8086
Mode: 444
# ttar - - - - - - - - - - - - - - - - - - - - - - - - - - - - - - - - - - - -
Directory: fixtures/sys/devices/rbd
Mode: 755
# ttar - - - - - - - - - - - - - - - - - - - - - - - - - - - - - - - - - - - -
Directory: fixtures/sys/devices/rbd/0
Mode: 755
# ttar - - - - - - - - - - - - - - - - - - - - - - - - - - - - - - - - - - - -
Path: fixtures/sys/devices/rbd/0/name
Lines: 1
demo
Mode: 644
# ttar - - - - - - - - - - - - - - - - - - - - - - - - - - - - - - - - - - - -
Path: fixtures/sys/devices/rbd/0/pool
Lines: 1
iscsi-images
Mode: 644
# ttar - - - - - - - - - - - - - - - - - - - - - - - - - - - - - - - - - - - -
Directory: fixtures/sys/devices/rbd/1
Mode: 755
# ttar - - - - - - - - - - - - - - - - - - - - - - - - - - - - - - - - - - - -
Path: fixtures/sys/devices/rbd/1/name
Lines: 1
wrong
Mode: 644
# ttar - - - - - - - - - - - - - - - - - - - - - - - - - - - - - - - - - - - -
Path: fixtures/sys/devices/rbd/1/pool
Lines: 1
wrong-images
Mode: 644
# ttar - - - - - - - - - - - - - - - - - - - - - - - - - - - - - - - - - - - -
Directory: fixtures/sys/devices/system
Mode: 775
# ttar - - - - - - - - - - - - - - - - - - - - - - - - - - - - - - - - - - - -
Directory: fixtures/sys/devices/system/clocksource
Mode: 775
# ttar - - - - - - - - - - - - - - - - - - - - - - - - - - - - - - - - - - - -
Directory: fixtures/sys/devices/system/clocksource/clocksource0
Mode: 775
# ttar - - - - - - - - - - - - - - - - - - - - - - - - - - - - - - - - - - - -
Path: fixtures/sys/devices/system/clocksource/clocksource0/available_clocksource
Lines: 1
tsc hpet acpi_pm 
Mode: 444
# ttar - - - - - - - - - - - - - - - - - - - - - - - - - - - - - - - - - - - -
Path: fixtures/sys/devices/system/clocksource/clocksource0/current_clocksource
Lines: 1
tsc
Mode: 644
# ttar - - - - - - - - - - - - - - - - - - - - - - - - - - - - - - - - - - - -
Directory: fixtures/sys/devices/system/cpu
Mode: 775
# ttar - - - - - - - - - - - - - - - - - - - - - - - - - - - - - - - - - - - -
Directory: fixtures/sys/devices/system/cpu/cpu0
Mode: 775
# ttar - - - - - - - - - - - - - - - - - - - - - - - - - - - - - - - - - - - -
Path: fixtures/sys/devices/system/cpu/cpu0/cpufreq
SymlinkTo: ../cpufreq/policy0
# ttar - - - - - - - - - - - - - - - - - - - - - - - - - - - - - - - - - - - -
Directory: fixtures/sys/devices/system/cpu/cpu0/thermal_throttle
Mode: 755
# ttar - - - - - - - - - - - - - - - - - - - - - - - - - - - - - - - - - - - -
Path: fixtures/sys/devices/system/cpu/cpu0/thermal_throttle/core_throttle_count
Lines: 1
10084
Mode: 444
# ttar - - - - - - - - - - - - - - - - - - - - - - - - - - - - - - - - - - - -
Path: fixtures/sys/devices/system/cpu/cpu0/thermal_throttle/package_throttle_count
Lines: 1
34818
Mode: 444
# ttar - - - - - - - - - - - - - - - - - - - - - - - - - - - - - - - - - - - -
Directory: fixtures/sys/devices/system/cpu/cpu0/topology
Mode: 755
# ttar - - - - - - - - - - - - - - - - - - - - - - - - - - - - - - - - - - - -
Path: fixtures/sys/devices/system/cpu/cpu0/topology/core_id
Lines: 1
0
Mode: 444
# ttar - - - - - - - - - - - - - - - - - - - - - - - - - - - - - - - - - - - -
Path: fixtures/sys/devices/system/cpu/cpu0/topology/core_siblings
Lines: 1
ff
Mode: 444
# ttar - - - - - - - - - - - - - - - - - - - - - - - - - - - - - - - - - - - -
Path: fixtures/sys/devices/system/cpu/cpu0/topology/core_siblings_list
Lines: 1
0-7
Mode: 444
# ttar - - - - - - - - - - - - - - - - - - - - - - - - - - - - - - - - - - - -
Path: fixtures/sys/devices/system/cpu/cpu0/topology/physical_package_id
Lines: 1
0
Mode: 444
# ttar - - - - - - - - - - - - - - - - - - - - - - - - - - - - - - - - - - - -
Path: fixtures/sys/devices/system/cpu/cpu0/topology/thread_siblings
Lines: 1
11
Mode: 444
# ttar - - - - - - - - - - - - - - - - - - - - - - - - - - - - - - - - - - - -
Path: fixtures/sys/devices/system/cpu/cpu0/topology/thread_siblings_list
Lines: 1
0,4
Mode: 444
# ttar - - - - - - - - - - - - - - - - - - - - - - - - - - - - - - - - - - - -
Directory: fixtures/sys/devices/system/cpu/cpu1
Mode: 775
# ttar - - - - - - - - - - - - - - - - - - - - - - - - - - - - - - - - - - - -
Directory: fixtures/sys/devices/system/cpu/cpu1/cpufreq
Mode: 775
# ttar - - - - - - - - - - - - - - - - - - - - - - - - - - - - - - - - - - - -
Path: fixtures/sys/devices/system/cpu/cpu1/cpufreq/cpuinfo_cur_freq
Lines: 1
1200195
Mode: 400
# ttar - - - - - - - - - - - - - - - - - - - - - - - - - - - - - - - - - - - -
Path: fixtures/sys/devices/system/cpu/cpu1/cpufreq/cpuinfo_max_freq
Lines: 1
3300000
Mode: 664
# ttar - - - - - - - - - - - - - - - - - - - - - - - - - - - - - - - - - - - -
Path: fixtures/sys/devices/system/cpu/cpu1/cpufreq/cpuinfo_min_freq
Lines: 1
1200000
Mode: 664
# ttar - - - - - - - - - - - - - - - - - - - - - - - - - - - - - - - - - - - -
Path: fixtures/sys/devices/system/cpu/cpu1/cpufreq/cpuinfo_transition_latency
Lines: 1
4294967295
Mode: 664
# ttar - - - - - - - - - - - - - - - - - - - - - - - - - - - - - - - - - - - -
Path: fixtures/sys/devices/system/cpu/cpu1/cpufreq/related_cpus
Lines: 1
1
Mode: 664
# ttar - - - - - - - - - - - - - - - - - - - - - - - - - - - - - - - - - - - -
Path: fixtures/sys/devices/system/cpu/cpu1/cpufreq/scaling_available_governors
Lines: 1
performance powersave
Mode: 664
# ttar - - - - - - - - - - - - - - - - - - - - - - - - - - - - - - - - - - - -
Path: fixtures/sys/devices/system/cpu/cpu1/cpufreq/scaling_driver
Lines: 1
intel_pstate
Mode: 664
# ttar - - - - - - - - - - - - - - - - - - - - - - - - - - - - - - - - - - - -
Path: fixtures/sys/devices/system/cpu/cpu1/cpufreq/scaling_governor
Lines: 1
powersave
Mode: 664
# ttar - - - - - - - - - - - - - - - - - - - - - - - - - - - - - - - - - - - -
Path: fixtures/sys/devices/system/cpu/cpu1/cpufreq/scaling_max_freq
Lines: 1
3300000
Mode: 664
# ttar - - - - - - - - - - - - - - - - - - - - - - - - - - - - - - - - - - - -
Path: fixtures/sys/devices/system/cpu/cpu1/cpufreq/scaling_min_freq
Lines: 1
1200000
Mode: 664
# ttar - - - - - - - - - - - - - - - - - - - - - - - - - - - - - - - - - - - -
Path: fixtures/sys/devices/system/cpu/cpu1/cpufreq/scaling_setspeed
Lines: 1
<unsupported>
Mode: 664
# ttar - - - - - - - - - - - - - - - - - - - - - - - - - - - - - - - - - - - -
Directory: fixtures/sys/devices/system/cpu/cpu1/thermal_throttle
Mode: 755
# ttar - - - - - - - - - - - - - - - - - - - - - - - - - - - - - - - - - - - -
Path: fixtures/sys/devices/system/cpu/cpu1/thermal_throttle/core_throttle_count
Lines: 1
523
Mode: 444
# ttar - - - - - - - - - - - - - - - - - - - - - - - - - - - - - - - - - - - -
Path: fixtures/sys/devices/system/cpu/cpu1/thermal_throttle/package_throttle_count
Lines: 1
34818
Mode: 444
# ttar - - - - - - - - - - - - - - - - - - - - - - - - - - - - - - - - - - - -
Directory: fixtures/sys/devices/system/cpu/cpu1/topology
Mode: 755
# ttar - - - - - - - - - - - - - - - - - - - - - - - - - - - - - - - - - - - -
Path: fixtures/sys/devices/system/cpu/cpu1/topology/core_id
Lines: 1
1
Mode: 444
# ttar - - - - - - - - - - - - - - - - - - - - - - - - - - - - - - - - - - - -
Path: fixtures/sys/devices/system/cpu/cpu1/topology/core_siblings
Lines: 1
ff
Mode: 444
# ttar - - - - - - - - - - - - - - - - - - - - - - - - - - - - - - - - - - - -
Path: fixtures/sys/devices/system/cpu/cpu1/topology/core_siblings_list
Lines: 1
0-7
Mode: 444
# ttar - - - - - - - - - - - - - - - - - - - - - - - - - - - - - - - - - - - -
Path: fixtures/sys/devices/system/cpu/cpu1/topology/physical_package_id
Lines: 1
0
Mode: 444
# ttar - - - - - - - - - - - - - - - - - - - - - - - - - - - - - - - - - - - -
Path: fixtures/sys/devices/system/cpu/cpu1/topology/thread_siblings
Lines: 1
22
Mode: 444
# ttar - - - - - - - - - - - - - - - - - - - - - - - - - - - - - - - - - - - -
Path: fixtures/sys/devices/system/cpu/cpu1/topology/thread_siblings_list
Lines: 1
1,5
Mode: 444
# ttar - - - - - - - - - - - - - - - - - - - - - - - - - - - - - - - - - - - -
Directory: fixtures/sys/devices/system/cpu/cpufreq
Mode: 775
# ttar - - - - - - - - - - - - - - - - - - - - - - - - - - - - - - - - - - - -
Directory: fixtures/sys/devices/system/cpu/cpufreq/policy0
Mode: 775
# ttar - - - - - - - - - - - - - - - - - - - - - - - - - - - - - - - - - - - -
Path: fixtures/sys/devices/system/cpu/cpufreq/policy0/affected_cpus
Lines: 1
0
Mode: 444
# ttar - - - - - - - - - - - - - - - - - - - - - - - - - - - - - - - - - - - -
Path: fixtures/sys/devices/system/cpu/cpufreq/policy0/cpuinfo_max_freq
Lines: 1
2400000
Mode: 444
# ttar - - - - - - - - - - - - - - - - - - - - - - - - - - - - - - - - - - - -
Path: fixtures/sys/devices/system/cpu/cpufreq/policy0/cpuinfo_min_freq
Lines: 1
800000
Mode: 444
# ttar - - - - - - - - - - - - - - - - - - - - - - - - - - - - - - - - - - - -
Path: fixtures/sys/devices/system/cpu/cpufreq/policy0/cpuinfo_transition_latency
Lines: 1
0
Mode: 444
# ttar - - - - - - - - - - - - - - - - - - - - - - - - - - - - - - - - - - - -
Path: fixtures/sys/devices/system/cpu/cpufreq/policy0/related_cpus
Lines: 1
0
Mode: 444
# ttar - - - - - - - - - - - - - - - - - - - - - - - - - - - - - - - - - - - -
Path: fixtures/sys/devices/system/cpu/cpufreq/policy0/scaling_available_governors
Lines: 1
performance powersave
Mode: 444
# ttar - - - - - - - - - - - - - - - - - - - - - - - - - - - - - - - - - - - -
Path: fixtures/sys/devices/system/cpu/cpufreq/policy0/scaling_cur_freq
Lines: 1
1219917
Mode: 444
# ttar - - - - - - - - - - - - - - - - - - - - - - - - - - - - - - - - - - - -
Path: fixtures/sys/devices/system/cpu/cpufreq/policy0/scaling_driver
Lines: 1
intel_pstate
Mode: 444
# ttar - - - - - - - - - - - - - - - - - - - - - - - - - - - - - - - - - - - -
Path: fixtures/sys/devices/system/cpu/cpufreq/policy0/scaling_governor
Lines: 1
powersave
Mode: 644
# ttar - - - - - - - - - - - - - - - - - - - - - - - - - - - - - - - - - - - -
Path: fixtures/sys/devices/system/cpu/cpufreq/policy0/scaling_max_freq
Lines: 1
2400000
Mode: 644
# ttar - - - - - - - - - - - - - - - - - - - - - - - - - - - - - - - - - - - -
Path: fixtures/sys/devices/system/cpu/cpufreq/policy0/scaling_min_freq
Lines: 1
800000
Mode: 644
# ttar - - - - - - - - - - - - - - - - - - - - - - - - - - - - - - - - - - - -
Path: fixtures/sys/devices/system/cpu/cpufreq/policy0/scaling_setspeed
Lines: 1
<unsupported>
Mode: 644
# ttar - - - - - - - - - - - - - - - - - - - - - - - - - - - - - - - - - - - -
Directory: fixtures/sys/devices/system/cpu/cpufreq/policy1
Mode: 755
# ttar - - - - - - - - - - - - - - - - - - - - - - - - - - - - - - - - - - - -
Directory: fixtures/sys/devices/system/node
Mode: 775
# ttar - - - - - - - - - - - - - - - - - - - - - - - - - - - - - - - - - - - -
Directory: fixtures/sys/devices/system/node/node1
Mode: 755
# ttar - - - - - - - - - - - - - - - - - - - - - - - - - - - - - - - - - - - -
Path: fixtures/sys/devices/system/node/node1/vmstat
Lines: 6
nr_free_pages 1
nr_zone_inactive_anon 2
nr_zone_active_anon 3
nr_zone_inactive_file 4
nr_zone_active_file 5
nr_zone_unevictable 6
Mode: 644
# ttar - - - - - - - - - - - - - - - - - - - - - - - - - - - - - - - - - - - -
Directory: fixtures/sys/devices/system/node/node2
Mode: 755
# ttar - - - - - - - - - - - - - - - - - - - - - - - - - - - - - - - - - - - -
Path: fixtures/sys/devices/system/node/node2/vmstat
Lines: 6
nr_free_pages 7
nr_zone_inactive_anon 8
nr_zone_active_anon 9
nr_zone_inactive_file 10
nr_zone_active_file 11
nr_zone_unevictable 12
Mode: 644
# ttar - - - - - - - - - - - - - - - - - - - - - - - - - - - - - - - - - - - -
Directory: fixtures/sys/fs
Mode: 755
# ttar - - - - - - - - - - - - - - - - - - - - - - - - - - - - - - - - - - - -
Directory: fixtures/sys/fs/bcache
Mode: 755
# ttar - - - - - - - - - - - - - - - - - - - - - - - - - - - - - - - - - - - -
Directory: fixtures/sys/fs/bcache/deaddd54-c735-46d5-868e-f331c5fd7c74
Mode: 755
# ttar - - - - - - - - - - - - - - - - - - - - - - - - - - - - - - - - - - - -
Path: fixtures/sys/fs/bcache/deaddd54-c735-46d5-868e-f331c5fd7c74/average_key_size
Lines: 1
0
Mode: 644
# ttar - - - - - - - - - - - - - - - - - - - - - - - - - - - - - - - - - - - -
Directory: fixtures/sys/fs/bcache/deaddd54-c735-46d5-868e-f331c5fd7c74/bdev0
Mode: 777
# ttar - - - - - - - - - - - - - - - - - - - - - - - - - - - - - - - - - - - -
Path: fixtures/sys/fs/bcache/deaddd54-c735-46d5-868e-f331c5fd7c74/bdev0/dirty_data
Lines: 1
0
Mode: 644
# ttar - - - - - - - - - - - - - - - - - - - - - - - - - - - - - - - - - - - -
Directory: fixtures/sys/fs/bcache/deaddd54-c735-46d5-868e-f331c5fd7c74/bdev0/stats_day
Mode: 755
# ttar - - - - - - - - - - - - - - - - - - - - - - - - - - - - - - - - - - - -
Path: fixtures/sys/fs/bcache/deaddd54-c735-46d5-868e-f331c5fd7c74/bdev0/stats_day/bypassed
Lines: 1
0
Mode: 644
# ttar - - - - - - - - - - - - - - - - - - - - - - - - - - - - - - - - - - - -
Path: fixtures/sys/fs/bcache/deaddd54-c735-46d5-868e-f331c5fd7c74/bdev0/stats_day/cache_bypass_hits
Lines: 1
0
Mode: 644
# ttar - - - - - - - - - - - - - - - - - - - - - - - - - - - - - - - - - - - -
Path: fixtures/sys/fs/bcache/deaddd54-c735-46d5-868e-f331c5fd7c74/bdev0/stats_day/cache_bypass_misses
Lines: 1
0
Mode: 644
# ttar - - - - - - - - - - - - - - - - - - - - - - - - - - - - - - - - - - - -
Path: fixtures/sys/fs/bcache/deaddd54-c735-46d5-868e-f331c5fd7c74/bdev0/stats_day/cache_hit_ratio
Lines: 1
100
Mode: 644
# ttar - - - - - - - - - - - - - - - - - - - - - - - - - - - - - - - - - - - -
Path: fixtures/sys/fs/bcache/deaddd54-c735-46d5-868e-f331c5fd7c74/bdev0/stats_day/cache_hits
Lines: 1
289
Mode: 644
# ttar - - - - - - - - - - - - - - - - - - - - - - - - - - - - - - - - - - - -
Path: fixtures/sys/fs/bcache/deaddd54-c735-46d5-868e-f331c5fd7c74/bdev0/stats_day/cache_miss_collisions
Lines: 1
0
Mode: 644
# ttar - - - - - - - - - - - - - - - - - - - - - - - - - - - - - - - - - - - -
Path: fixtures/sys/fs/bcache/deaddd54-c735-46d5-868e-f331c5fd7c74/bdev0/stats_day/cache_misses
Lines: 1
0
Mode: 644
# ttar - - - - - - - - - - - - - - - - - - - - - - - - - - - - - - - - - - - -
Path: fixtures/sys/fs/bcache/deaddd54-c735-46d5-868e-f331c5fd7c74/bdev0/stats_day/cache_readaheads
Lines: 1
0
Mode: 644
# ttar - - - - - - - - - - - - - - - - - - - - - - - - - - - - - - - - - - - -
Directory: fixtures/sys/fs/bcache/deaddd54-c735-46d5-868e-f331c5fd7c74/bdev0/stats_five_minute
Mode: 755
# ttar - - - - - - - - - - - - - - - - - - - - - - - - - - - - - - - - - - - -
Path: fixtures/sys/fs/bcache/deaddd54-c735-46d5-868e-f331c5fd7c74/bdev0/stats_five_minute/bypassed
Lines: 1
0
Mode: 644
# ttar - - - - - - - - - - - - - - - - - - - - - - - - - - - - - - - - - - - -
Path: fixtures/sys/fs/bcache/deaddd54-c735-46d5-868e-f331c5fd7c74/bdev0/stats_five_minute/cache_bypass_hits
Lines: 1
0
Mode: 644
# ttar - - - - - - - - - - - - - - - - - - - - - - - - - - - - - - - - - - - -
Path: fixtures/sys/fs/bcache/deaddd54-c735-46d5-868e-f331c5fd7c74/bdev0/stats_five_minute/cache_bypass_misses
Lines: 1
0
Mode: 644
# ttar - - - - - - - - - - - - - - - - - - - - - - - - - - - - - - - - - - - -
Path: fixtures/sys/fs/bcache/deaddd54-c735-46d5-868e-f331c5fd7c74/bdev0/stats_five_minute/cache_hit_ratio
Lines: 1
0
Mode: 644
# ttar - - - - - - - - - - - - - - - - - - - - - - - - - - - - - - - - - - - -
Path: fixtures/sys/fs/bcache/deaddd54-c735-46d5-868e-f331c5fd7c74/bdev0/stats_five_minute/cache_hits
Lines: 1
0
Mode: 644
# ttar - - - - - - - - - - - - - - - - - - - - - - - - - - - - - - - - - - - -
Path: fixtures/sys/fs/bcache/deaddd54-c735-46d5-868e-f331c5fd7c74/bdev0/stats_five_minute/cache_miss_collisions
Lines: 1
0
Mode: 644
# ttar - - - - - - - - - - - - - - - - - - - - - - - - - - - - - - - - - - - -
Path: fixtures/sys/fs/bcache/deaddd54-c735-46d5-868e-f331c5fd7c74/bdev0/stats_five_minute/cache_misses
Lines: 1
0
Mode: 644
# ttar - - - - - - - - - - - - - - - - - - - - - - - - - - - - - - - - - - - -
Path: fixtures/sys/fs/bcache/deaddd54-c735-46d5-868e-f331c5fd7c74/bdev0/stats_five_minute/cache_readaheads
Lines: 1
0
Mode: 644
# ttar - - - - - - - - - - - - - - - - - - - - - - - - - - - - - - - - - - - -
Directory: fixtures/sys/fs/bcache/deaddd54-c735-46d5-868e-f331c5fd7c74/bdev0/stats_hour
Mode: 755
# ttar - - - - - - - - - - - - - - - - - - - - - - - - - - - - - - - - - - - -
Path: fixtures/sys/fs/bcache/deaddd54-c735-46d5-868e-f331c5fd7c74/bdev0/stats_hour/bypassed
Lines: 1
0
Mode: 644
# ttar - - - - - - - - - - - - - - - - - - - - - - - - - - - - - - - - - - - -
Path: fixtures/sys/fs/bcache/deaddd54-c735-46d5-868e-f331c5fd7c74/bdev0/stats_hour/cache_bypass_hits
Lines: 1
0
Mode: 644
# ttar - - - - - - - - - - - - - - - - - - - - - - - - - - - - - - - - - - - -
Path: fixtures/sys/fs/bcache/deaddd54-c735-46d5-868e-f331c5fd7c74/bdev0/stats_hour/cache_bypass_misses
Lines: 1
0
Mode: 644
# ttar - - - - - - - - - - - - - - - - - - - - - - - - - - - - - - - - - - - -
Path: fixtures/sys/fs/bcache/deaddd54-c735-46d5-868e-f331c5fd7c74/bdev0/stats_hour/cache_hit_ratio
Lines: 1
0
Mode: 644
# ttar - - - - - - - - - - - - - - - - - - - - - - - - - - - - - - - - - - - -
Path: fixtures/sys/fs/bcache/deaddd54-c735-46d5-868e-f331c5fd7c74/bdev0/stats_hour/cache_hits
Lines: 1
0
Mode: 644
# ttar - - - - - - - - - - - - - - - - - - - - - - - - - - - - - - - - - - - -
Path: fixtures/sys/fs/bcache/deaddd54-c735-46d5-868e-f331c5fd7c74/bdev0/stats_hour/cache_miss_collisions
Lines: 1
0
Mode: 644
# ttar - - - - - - - - - - - - - - - - - - - - - - - - - - - - - - - - - - - -
Path: fixtures/sys/fs/bcache/deaddd54-c735-46d5-868e-f331c5fd7c74/bdev0/stats_hour/cache_misses
Lines: 1
0
Mode: 644
# ttar - - - - - - - - - - - - - - - - - - - - - - - - - - - - - - - - - - - -
Path: fixtures/sys/fs/bcache/deaddd54-c735-46d5-868e-f331c5fd7c74/bdev0/stats_hour/cache_readaheads
Lines: 1
0
Mode: 644
# ttar - - - - - - - - - - - - - - - - - - - - - - - - - - - - - - - - - - - -
Directory: fixtures/sys/fs/bcache/deaddd54-c735-46d5-868e-f331c5fd7c74/bdev0/stats_total
Mode: 755
# ttar - - - - - - - - - - - - - - - - - - - - - - - - - - - - - - - - - - - -
Path: fixtures/sys/fs/bcache/deaddd54-c735-46d5-868e-f331c5fd7c74/bdev0/stats_total/bypassed
Lines: 1
0
Mode: 644
# ttar - - - - - - - - - - - - - - - - - - - - - - - - - - - - - - - - - - - -
Path: fixtures/sys/fs/bcache/deaddd54-c735-46d5-868e-f331c5fd7c74/bdev0/stats_total/cache_bypass_hits
Lines: 1
0
Mode: 644
# ttar - - - - - - - - - - - - - - - - - - - - - - - - - - - - - - - - - - - -
Path: fixtures/sys/fs/bcache/deaddd54-c735-46d5-868e-f331c5fd7c74/bdev0/stats_total/cache_bypass_misses
Lines: 1
0
Mode: 644
# ttar - - - - - - - - - - - - - - - - - - - - - - - - - - - - - - - - - - - -
Path: fixtures/sys/fs/bcache/deaddd54-c735-46d5-868e-f331c5fd7c74/bdev0/stats_total/cache_hit_ratio
Lines: 1
100
Mode: 644
# ttar - - - - - - - - - - - - - - - - - - - - - - - - - - - - - - - - - - - -
Path: fixtures/sys/fs/bcache/deaddd54-c735-46d5-868e-f331c5fd7c74/bdev0/stats_total/cache_hits
Lines: 1
546
Mode: 644
# ttar - - - - - - - - - - - - - - - - - - - - - - - - - - - - - - - - - - - -
Path: fixtures/sys/fs/bcache/deaddd54-c735-46d5-868e-f331c5fd7c74/bdev0/stats_total/cache_miss_collisions
Lines: 1
0
Mode: 644
# ttar - - - - - - - - - - - - - - - - - - - - - - - - - - - - - - - - - - - -
Path: fixtures/sys/fs/bcache/deaddd54-c735-46d5-868e-f331c5fd7c74/bdev0/stats_total/cache_misses
Lines: 1
0
Mode: 644
# ttar - - - - - - - - - - - - - - - - - - - - - - - - - - - - - - - - - - - -
Path: fixtures/sys/fs/bcache/deaddd54-c735-46d5-868e-f331c5fd7c74/bdev0/stats_total/cache_readaheads
Lines: 1
0
Mode: 644
# ttar - - - - - - - - - - - - - - - - - - - - - - - - - - - - - - - - - - - -
Path: fixtures/sys/fs/bcache/deaddd54-c735-46d5-868e-f331c5fd7c74/bdev0/writeback_rate_debug
Lines: 7
rate:           1.1M/sec
dirty:          20.4G
target:         20.4G
proportional:   427.5k
integral:       790.0k
change:         321.5k/sec
next io:        17ms
Mode: 644
# ttar - - - - - - - - - - - - - - - - - - - - - - - - - - - - - - - - - - - -
Path: fixtures/sys/fs/bcache/deaddd54-c735-46d5-868e-f331c5fd7c74/btree_cache_size
Lines: 1
0
Mode: 644
# ttar - - - - - - - - - - - - - - - - - - - - - - - - - - - - - - - - - - - -
Directory: fixtures/sys/fs/bcache/deaddd54-c735-46d5-868e-f331c5fd7c74/cache0
Mode: 777
# ttar - - - - - - - - - - - - - - - - - - - - - - - - - - - - - - - - - - - -
Path: fixtures/sys/fs/bcache/deaddd54-c735-46d5-868e-f331c5fd7c74/cache0/io_errors
Lines: 1
0
Mode: 644
# ttar - - - - - - - - - - - - - - - - - - - - - - - - - - - - - - - - - - - -
Path: fixtures/sys/fs/bcache/deaddd54-c735-46d5-868e-f331c5fd7c74/cache0/metadata_written
Lines: 1
512
Mode: 644
# ttar - - - - - - - - - - - - - - - - - - - - - - - - - - - - - - - - - - - -
Path: fixtures/sys/fs/bcache/deaddd54-c735-46d5-868e-f331c5fd7c74/cache0/priority_stats
Lines: 5
Unused:		99%
Metadata:	0%
Average:	10473
Sectors per Q:	64
Quantiles:	[0 0 0 0 0 0 0 0 0 0 0 0 0 0 0 20946 20946 20946 20946 20946 20946 20946 20946 20946 20946 20946 20946 20946 20946 20946 20946]
Mode: 644
# ttar - - - - - - - - - - - - - - - - - - - - - - - - - - - - - - - - - - - -
Path: fixtures/sys/fs/bcache/deaddd54-c735-46d5-868e-f331c5fd7c74/cache0/written
Lines: 1
0
Mode: 644
# ttar - - - - - - - - - - - - - - - - - - - - - - - - - - - - - - - - - - - -
Path: fixtures/sys/fs/bcache/deaddd54-c735-46d5-868e-f331c5fd7c74/cache_available_percent
Lines: 1
100
Mode: 644
# ttar - - - - - - - - - - - - - - - - - - - - - - - - - - - - - - - - - - - -
Path: fixtures/sys/fs/bcache/deaddd54-c735-46d5-868e-f331c5fd7c74/congested
Lines: 1
0
Mode: 644
# ttar - - - - - - - - - - - - - - - - - - - - - - - - - - - - - - - - - - - -
Directory: fixtures/sys/fs/bcache/deaddd54-c735-46d5-868e-f331c5fd7c74/internal
Mode: 755
# ttar - - - - - - - - - - - - - - - - - - - - - - - - - - - - - - - - - - - -
Path: fixtures/sys/fs/bcache/deaddd54-c735-46d5-868e-f331c5fd7c74/internal/active_journal_entries
Lines: 1
1
Mode: 644
# ttar - - - - - - - - - - - - - - - - - - - - - - - - - - - - - - - - - - - -
Path: fixtures/sys/fs/bcache/deaddd54-c735-46d5-868e-f331c5fd7c74/internal/btree_nodes
Lines: 1
0
Mode: 644
# ttar - - - - - - - - - - - - - - - - - - - - - - - - - - - - - - - - - - - -
Path: fixtures/sys/fs/bcache/deaddd54-c735-46d5-868e-f331c5fd7c74/internal/btree_read_average_duration_us
Lines: 1
1305
Mode: 644
# ttar - - - - - - - - - - - - - - - - - - - - - - - - - - - - - - - - - - - -
Path: fixtures/sys/fs/bcache/deaddd54-c735-46d5-868e-f331c5fd7c74/internal/cache_read_races
Lines: 1
0
Mode: 644
# ttar - - - - - - - - - - - - - - - - - - - - - - - - - - - - - - - - - - - -
Path: fixtures/sys/fs/bcache/deaddd54-c735-46d5-868e-f331c5fd7c74/root_usage_percent
Lines: 1
0
Mode: 644
# ttar - - - - - - - - - - - - - - - - - - - - - - - - - - - - - - - - - - - -
Directory: fixtures/sys/fs/bcache/deaddd54-c735-46d5-868e-f331c5fd7c74/stats_day
Mode: 755
# ttar - - - - - - - - - - - - - - - - - - - - - - - - - - - - - - - - - - - -
Path: fixtures/sys/fs/bcache/deaddd54-c735-46d5-868e-f331c5fd7c74/stats_day/bypassed
Lines: 1
0
Mode: 644
# ttar - - - - - - - - - - - - - - - - - - - - - - - - - - - - - - - - - - - -
Path: fixtures/sys/fs/bcache/deaddd54-c735-46d5-868e-f331c5fd7c74/stats_day/cache_bypass_hits
Lines: 1
0
Mode: 644
# ttar - - - - - - - - - - - - - - - - - - - - - - - - - - - - - - - - - - - -
Path: fixtures/sys/fs/bcache/deaddd54-c735-46d5-868e-f331c5fd7c74/stats_day/cache_bypass_misses
Lines: 1
0
Mode: 644
# ttar - - - - - - - - - - - - - - - - - - - - - - - - - - - - - - - - - - - -
Path: fixtures/sys/fs/bcache/deaddd54-c735-46d5-868e-f331c5fd7c74/stats_day/cache_hit_ratio
Lines: 1
100
Mode: 644
# ttar - - - - - - - - - - - - - - - - - - - - - - - - - - - - - - - - - - - -
Path: fixtures/sys/fs/bcache/deaddd54-c735-46d5-868e-f331c5fd7c74/stats_day/cache_hits
Lines: 1
289
Mode: 644
# ttar - - - - - - - - - - - - - - - - - - - - - - - - - - - - - - - - - - - -
Path: fixtures/sys/fs/bcache/deaddd54-c735-46d5-868e-f331c5fd7c74/stats_day/cache_miss_collisions
Lines: 1
0
Mode: 644
# ttar - - - - - - - - - - - - - - - - - - - - - - - - - - - - - - - - - - - -
Path: fixtures/sys/fs/bcache/deaddd54-c735-46d5-868e-f331c5fd7c74/stats_day/cache_misses
Lines: 1
0
Mode: 644
# ttar - - - - - - - - - - - - - - - - - - - - - - - - - - - - - - - - - - - -
Path: fixtures/sys/fs/bcache/deaddd54-c735-46d5-868e-f331c5fd7c74/stats_day/cache_readaheads
Lines: 1
0
Mode: 644
# ttar - - - - - - - - - - - - - - - - - - - - - - - - - - - - - - - - - - - -
Directory: fixtures/sys/fs/bcache/deaddd54-c735-46d5-868e-f331c5fd7c74/stats_five_minute
Mode: 755
# ttar - - - - - - - - - - - - - - - - - - - - - - - - - - - - - - - - - - - -
Path: fixtures/sys/fs/bcache/deaddd54-c735-46d5-868e-f331c5fd7c74/stats_five_minute/bypassed
Lines: 1
0
Mode: 644
# ttar - - - - - - - - - - - - - - - - - - - - - - - - - - - - - - - - - - - -
Path: fixtures/sys/fs/bcache/deaddd54-c735-46d5-868e-f331c5fd7c74/stats_five_minute/cache_bypass_hits
Lines: 1
0
Mode: 644
# ttar - - - - - - - - - - - - - - - - - - - - - - - - - - - - - - - - - - - -
Path: fixtures/sys/fs/bcache/deaddd54-c735-46d5-868e-f331c5fd7c74/stats_five_minute/cache_bypass_misses
Lines: 1
0
Mode: 644
# ttar - - - - - - - - - - - - - - - - - - - - - - - - - - - - - - - - - - - -
Path: fixtures/sys/fs/bcache/deaddd54-c735-46d5-868e-f331c5fd7c74/stats_five_minute/cache_hit_ratio
Lines: 1
0
Mode: 644
# ttar - - - - - - - - - - - - - - - - - - - - - - - - - - - - - - - - - - - -
Path: fixtures/sys/fs/bcache/deaddd54-c735-46d5-868e-f331c5fd7c74/stats_five_minute/cache_hits
Lines: 1
0
Mode: 644
# ttar - - - - - - - - - - - - - - - - - - - - - - - - - - - - - - - - - - - -
Path: fixtures/sys/fs/bcache/deaddd54-c735-46d5-868e-f331c5fd7c74/stats_five_minute/cache_miss_collisions
Lines: 1
0
Mode: 644
# ttar - - - - - - - - - - - - - - - - - - - - - - - - - - - - - - - - - - - -
Path: fixtures/sys/fs/bcache/deaddd54-c735-46d5-868e-f331c5fd7c74/stats_five_minute/cache_misses
Lines: 1
0
Mode: 644
# ttar - - - - - - - - - - - - - - - - - - - - - - - - - - - - - - - - - - - -
Path: fixtures/sys/fs/bcache/deaddd54-c735-46d5-868e-f331c5fd7c74/stats_five_minute/cache_readaheads
Lines: 1
0
Mode: 644
# ttar - - - - - - - - - - - - - - - - - - - - - - - - - - - - - - - - - - - -
Directory: fixtures/sys/fs/bcache/deaddd54-c735-46d5-868e-f331c5fd7c74/stats_hour
Mode: 755
# ttar - - - - - - - - - - - - - - - - - - - - - - - - - - - - - - - - - - - -
Path: fixtures/sys/fs/bcache/deaddd54-c735-46d5-868e-f331c5fd7c74/stats_hour/bypassed
Lines: 1
0
Mode: 644
# ttar - - - - - - - - - - - - - - - - - - - - - - - - - - - - - - - - - - - -
Path: fixtures/sys/fs/bcache/deaddd54-c735-46d5-868e-f331c5fd7c74/stats_hour/cache_bypass_hits
Lines: 1
0
Mode: 644
# ttar - - - - - - - - - - - - - - - - - - - - - - - - - - - - - - - - - - - -
Path: fixtures/sys/fs/bcache/deaddd54-c735-46d5-868e-f331c5fd7c74/stats_hour/cache_bypass_misses
Lines: 1
0
Mode: 644
# ttar - - - - - - - - - - - - - - - - - - - - - - - - - - - - - - - - - - - -
Path: fixtures/sys/fs/bcache/deaddd54-c735-46d5-868e-f331c5fd7c74/stats_hour/cache_hit_ratio
Lines: 1
0
Mode: 644
# ttar - - - - - - - - - - - - - - - - - - - - - - - - - - - - - - - - - - - -
Path: fixtures/sys/fs/bcache/deaddd54-c735-46d5-868e-f331c5fd7c74/stats_hour/cache_hits
Lines: 1
0
Mode: 644
# ttar - - - - - - - - - - - - - - - - - - - - - - - - - - - - - - - - - - - -
Path: fixtures/sys/fs/bcache/deaddd54-c735-46d5-868e-f331c5fd7c74/stats_hour/cache_miss_collisions
Lines: 1
0
Mode: 644
# ttar - - - - - - - - - - - - - - - - - - - - - - - - - - - - - - - - - - - -
Path: fixtures/sys/fs/bcache/deaddd54-c735-46d5-868e-f331c5fd7c74/stats_hour/cache_misses
Lines: 1
0
Mode: 644
# ttar - - - - - - - - - - - - - - - - - - - - - - - - - - - - - - - - - - - -
Path: fixtures/sys/fs/bcache/deaddd54-c735-46d5-868e-f331c5fd7c74/stats_hour/cache_readaheads
Lines: 1
0
Mode: 644
# ttar - - - - - - - - - - - - - - - - - - - - - - - - - - - - - - - - - - - -
Directory: fixtures/sys/fs/bcache/deaddd54-c735-46d5-868e-f331c5fd7c74/stats_total
Mode: 755
# ttar - - - - - - - - - - - - - - - - - - - - - - - - - - - - - - - - - - - -
Path: fixtures/sys/fs/bcache/deaddd54-c735-46d5-868e-f331c5fd7c74/stats_total/bypassed
Lines: 1
0
Mode: 644
# ttar - - - - - - - - - - - - - - - - - - - - - - - - - - - - - - - - - - - -
Path: fixtures/sys/fs/bcache/deaddd54-c735-46d5-868e-f331c5fd7c74/stats_total/cache_bypass_hits
Lines: 1
0
Mode: 644
# ttar - - - - - - - - - - - - - - - - - - - - - - - - - - - - - - - - - - - -
Path: fixtures/sys/fs/bcache/deaddd54-c735-46d5-868e-f331c5fd7c74/stats_total/cache_bypass_misses
Lines: 1
0
Mode: 644
# ttar - - - - - - - - - - - - - - - - - - - - - - - - - - - - - - - - - - - -
Path: fixtures/sys/fs/bcache/deaddd54-c735-46d5-868e-f331c5fd7c74/stats_total/cache_hit_ratio
Lines: 1
100
Mode: 644
# ttar - - - - - - - - - - - - - - - - - - - - - - - - - - - - - - - - - - - -
Path: fixtures/sys/fs/bcache/deaddd54-c735-46d5-868e-f331c5fd7c74/stats_total/cache_hits
Lines: 1
546
Mode: 644
# ttar - - - - - - - - - - - - - - - - - - - - - - - - - - - - - - - - - - - -
Path: fixtures/sys/fs/bcache/deaddd54-c735-46d5-868e-f331c5fd7c74/stats_total/cache_miss_collisions
Lines: 1
0
Mode: 644
# ttar - - - - - - - - - - - - - - - - - - - - - - - - - - - - - - - - - - - -
Path: fixtures/sys/fs/bcache/deaddd54-c735-46d5-868e-f331c5fd7c74/stats_total/cache_misses
Lines: 1
0
Mode: 644
# ttar - - - - - - - - - - - - - - - - - - - - - - - - - - - - - - - - - - - -
Path: fixtures/sys/fs/bcache/deaddd54-c735-46d5-868e-f331c5fd7c74/stats_total/cache_readaheads
Lines: 1
0
Mode: 644
# ttar - - - - - - - - - - - - - - - - - - - - - - - - - - - - - - - - - - - -
Path: fixtures/sys/fs/bcache/deaddd54-c735-46d5-868e-f331c5fd7c74/tree_depth
Lines: 1
0
Mode: 644
# ttar - - - - - - - - - - - - - - - - - - - - - - - - - - - - - - - - - - - -
Directory: fixtures/sys/fs/btrfs
Mode: 755
# ttar - - - - - - - - - - - - - - - - - - - - - - - - - - - - - - - - - - - -
Directory: fixtures/sys/fs/btrfs/0abb23a9-579b-43e6-ad30-227ef47fcb9d
Mode: 755
# ttar - - - - - - - - - - - - - - - - - - - - - - - - - - - - - - - - - - - -
Directory: fixtures/sys/fs/btrfs/0abb23a9-579b-43e6-ad30-227ef47fcb9d/allocation
Mode: 755
# ttar - - - - - - - - - - - - - - - - - - - - - - - - - - - - - - - - - - - -
Directory: fixtures/sys/fs/btrfs/0abb23a9-579b-43e6-ad30-227ef47fcb9d/allocation/data
Mode: 755
# ttar - - - - - - - - - - - - - - - - - - - - - - - - - - - - - - - - - - - -
Path: fixtures/sys/fs/btrfs/0abb23a9-579b-43e6-ad30-227ef47fcb9d/allocation/data/bytes_may_use
Lines: 1
0
Mode: 444
# ttar - - - - - - - - - - - - - - - - - - - - - - - - - - - - - - - - - - - -
Path: fixtures/sys/fs/btrfs/0abb23a9-579b-43e6-ad30-227ef47fcb9d/allocation/data/bytes_pinned
Lines: 1
0
Mode: 444
# ttar - - - - - - - - - - - - - - - - - - - - - - - - - - - - - - - - - - - -
Path: fixtures/sys/fs/btrfs/0abb23a9-579b-43e6-ad30-227ef47fcb9d/allocation/data/bytes_readonly
Lines: 1
0
Mode: 444
# ttar - - - - - - - - - - - - - - - - - - - - - - - - - - - - - - - - - - - -
Path: fixtures/sys/fs/btrfs/0abb23a9-579b-43e6-ad30-227ef47fcb9d/allocation/data/bytes_reserved
Lines: 1
0
Mode: 444
# ttar - - - - - - - - - - - - - - - - - - - - - - - - - - - - - - - - - - - -
Path: fixtures/sys/fs/btrfs/0abb23a9-579b-43e6-ad30-227ef47fcb9d/allocation/data/bytes_used
Lines: 1
808189952
Mode: 444
# ttar - - - - - - - - - - - - - - - - - - - - - - - - - - - - - - - - - - - -
Path: fixtures/sys/fs/btrfs/0abb23a9-579b-43e6-ad30-227ef47fcb9d/allocation/data/disk_total
Lines: 1
2147483648
Mode: 444
# ttar - - - - - - - - - - - - - - - - - - - - - - - - - - - - - - - - - - - -
Path: fixtures/sys/fs/btrfs/0abb23a9-579b-43e6-ad30-227ef47fcb9d/allocation/data/disk_used
Lines: 1
808189952
Mode: 444
# ttar - - - - - - - - - - - - - - - - - - - - - - - - - - - - - - - - - - - -
Path: fixtures/sys/fs/btrfs/0abb23a9-579b-43e6-ad30-227ef47fcb9d/allocation/data/flags
Lines: 1
1
Mode: 444
# ttar - - - - - - - - - - - - - - - - - - - - - - - - - - - - - - - - - - - -
Directory: fixtures/sys/fs/btrfs/0abb23a9-579b-43e6-ad30-227ef47fcb9d/allocation/data/raid0
Mode: 755
# ttar - - - - - - - - - - - - - - - - - - - - - - - - - - - - - - - - - - - -
Path: fixtures/sys/fs/btrfs/0abb23a9-579b-43e6-ad30-227ef47fcb9d/allocation/data/raid0/total_bytes
Lines: 1
2147483648
Mode: 444
# ttar - - - - - - - - - - - - - - - - - - - - - - - - - - - - - - - - - - - -
Path: fixtures/sys/fs/btrfs/0abb23a9-579b-43e6-ad30-227ef47fcb9d/allocation/data/raid0/used_bytes
Lines: 1
808189952
Mode: 444
# ttar - - - - - - - - - - - - - - - - - - - - - - - - - - - - - - - - - - - -
Path: fixtures/sys/fs/btrfs/0abb23a9-579b-43e6-ad30-227ef47fcb9d/allocation/data/total_bytes
Lines: 1
2147483648
Mode: 444
# ttar - - - - - - - - - - - - - - - - - - - - - - - - - - - - - - - - - - - -
Path: fixtures/sys/fs/btrfs/0abb23a9-579b-43e6-ad30-227ef47fcb9d/allocation/data/total_bytes_pinned
Lines: 1
0
Mode: 444
# ttar - - - - - - - - - - - - - - - - - - - - - - - - - - - - - - - - - - - -
Path: fixtures/sys/fs/btrfs/0abb23a9-579b-43e6-ad30-227ef47fcb9d/allocation/global_rsv_reserved
Lines: 1
16777216
Mode: 444
# ttar - - - - - - - - - - - - - - - - - - - - - - - - - - - - - - - - - - - -
Path: fixtures/sys/fs/btrfs/0abb23a9-579b-43e6-ad30-227ef47fcb9d/allocation/global_rsv_size
Lines: 1
16777216
Mode: 444
# ttar - - - - - - - - - - - - - - - - - - - - - - - - - - - - - - - - - - - -
Directory: fixtures/sys/fs/btrfs/0abb23a9-579b-43e6-ad30-227ef47fcb9d/allocation/metadata
Mode: 755
# ttar - - - - - - - - - - - - - - - - - - - - - - - - - - - - - - - - - - - -
Path: fixtures/sys/fs/btrfs/0abb23a9-579b-43e6-ad30-227ef47fcb9d/allocation/metadata/bytes_may_use
Lines: 1
16777216
Mode: 444
# ttar - - - - - - - - - - - - - - - - - - - - - - - - - - - - - - - - - - - -
Path: fixtures/sys/fs/btrfs/0abb23a9-579b-43e6-ad30-227ef47fcb9d/allocation/metadata/bytes_pinned
Lines: 1
0
Mode: 444
# ttar - - - - - - - - - - - - - - - - - - - - - - - - - - - - - - - - - - - -
Path: fixtures/sys/fs/btrfs/0abb23a9-579b-43e6-ad30-227ef47fcb9d/allocation/metadata/bytes_readonly
Lines: 1
131072
Mode: 444
# ttar - - - - - - - - - - - - - - - - - - - - - - - - - - - - - - - - - - - -
Path: fixtures/sys/fs/btrfs/0abb23a9-579b-43e6-ad30-227ef47fcb9d/allocation/metadata/bytes_reserved
Lines: 1
0
Mode: 444
# ttar - - - - - - - - - - - - - - - - - - - - - - - - - - - - - - - - - - - -
Path: fixtures/sys/fs/btrfs/0abb23a9-579b-43e6-ad30-227ef47fcb9d/allocation/metadata/bytes_used
Lines: 1
933888
Mode: 444
# ttar - - - - - - - - - - - - - - - - - - - - - - - - - - - - - - - - - - - -
Path: fixtures/sys/fs/btrfs/0abb23a9-579b-43e6-ad30-227ef47fcb9d/allocation/metadata/disk_total
Lines: 1
2147483648
Mode: 444
# ttar - - - - - - - - - - - - - - - - - - - - - - - - - - - - - - - - - - - -
Path: fixtures/sys/fs/btrfs/0abb23a9-579b-43e6-ad30-227ef47fcb9d/allocation/metadata/disk_used
Lines: 1
1867776
Mode: 444
# ttar - - - - - - - - - - - - - - - - - - - - - - - - - - - - - - - - - - - -
Path: fixtures/sys/fs/btrfs/0abb23a9-579b-43e6-ad30-227ef47fcb9d/allocation/metadata/flags
Lines: 1
4
Mode: 444
# ttar - - - - - - - - - - - - - - - - - - - - - - - - - - - - - - - - - - - -
Directory: fixtures/sys/fs/btrfs/0abb23a9-579b-43e6-ad30-227ef47fcb9d/allocation/metadata/raid1
Mode: 755
# ttar - - - - - - - - - - - - - - - - - - - - - - - - - - - - - - - - - - - -
Path: fixtures/sys/fs/btrfs/0abb23a9-579b-43e6-ad30-227ef47fcb9d/allocation/metadata/raid1/total_bytes
Lines: 1
1073741824
Mode: 444
# ttar - - - - - - - - - - - - - - - - - - - - - - - - - - - - - - - - - - - -
Path: fixtures/sys/fs/btrfs/0abb23a9-579b-43e6-ad30-227ef47fcb9d/allocation/metadata/raid1/used_bytes
Lines: 1
933888
Mode: 444
# ttar - - - - - - - - - - - - - - - - - - - - - - - - - - - - - - - - - - - -
Path: fixtures/sys/fs/btrfs/0abb23a9-579b-43e6-ad30-227ef47fcb9d/allocation/metadata/total_bytes
Lines: 1
1073741824
Mode: 444
# ttar - - - - - - - - - - - - - - - - - - - - - - - - - - - - - - - - - - - -
Path: fixtures/sys/fs/btrfs/0abb23a9-579b-43e6-ad30-227ef47fcb9d/allocation/metadata/total_bytes_pinned
Lines: 1
0
Mode: 444
# ttar - - - - - - - - - - - - - - - - - - - - - - - - - - - - - - - - - - - -
Directory: fixtures/sys/fs/btrfs/0abb23a9-579b-43e6-ad30-227ef47fcb9d/allocation/system
Mode: 755
# ttar - - - - - - - - - - - - - - - - - - - - - - - - - - - - - - - - - - - -
Path: fixtures/sys/fs/btrfs/0abb23a9-579b-43e6-ad30-227ef47fcb9d/allocation/system/bytes_may_use
Lines: 1
0
Mode: 444
# ttar - - - - - - - - - - - - - - - - - - - - - - - - - - - - - - - - - - - -
Path: fixtures/sys/fs/btrfs/0abb23a9-579b-43e6-ad30-227ef47fcb9d/allocation/system/bytes_pinned
Lines: 1
0
Mode: 444
# ttar - - - - - - - - - - - - - - - - - - - - - - - - - - - - - - - - - - - -
Path: fixtures/sys/fs/btrfs/0abb23a9-579b-43e6-ad30-227ef47fcb9d/allocation/system/bytes_readonly
Lines: 1
0
Mode: 444
# ttar - - - - - - - - - - - - - - - - - - - - - - - - - - - - - - - - - - - -
Path: fixtures/sys/fs/btrfs/0abb23a9-579b-43e6-ad30-227ef47fcb9d/allocation/system/bytes_reserved
Lines: 1
0
Mode: 444
# ttar - - - - - - - - - - - - - - - - - - - - - - - - - - - - - - - - - - - -
Path: fixtures/sys/fs/btrfs/0abb23a9-579b-43e6-ad30-227ef47fcb9d/allocation/system/bytes_used
Lines: 1
16384
Mode: 444
# ttar - - - - - - - - - - - - - - - - - - - - - - - - - - - - - - - - - - - -
Path: fixtures/sys/fs/btrfs/0abb23a9-579b-43e6-ad30-227ef47fcb9d/allocation/system/disk_total
Lines: 1
16777216
Mode: 444
# ttar - - - - - - - - - - - - - - - - - - - - - - - - - - - - - - - - - - - -
Path: fixtures/sys/fs/btrfs/0abb23a9-579b-43e6-ad30-227ef47fcb9d/allocation/system/disk_used
Lines: 1
32768
Mode: 444
# ttar - - - - - - - - - - - - - - - - - - - - - - - - - - - - - - - - - - - -
Path: fixtures/sys/fs/btrfs/0abb23a9-579b-43e6-ad30-227ef47fcb9d/allocation/system/flags
Lines: 1
2
Mode: 444
# ttar - - - - - - - - - - - - - - - - - - - - - - - - - - - - - - - - - - - -
Directory: fixtures/sys/fs/btrfs/0abb23a9-579b-43e6-ad30-227ef47fcb9d/allocation/system/raid1
Mode: 755
# ttar - - - - - - - - - - - - - - - - - - - - - - - - - - - - - - - - - - - -
Path: fixtures/sys/fs/btrfs/0abb23a9-579b-43e6-ad30-227ef47fcb9d/allocation/system/raid1/total_bytes
Lines: 1
8388608
Mode: 444
# ttar - - - - - - - - - - - - - - - - - - - - - - - - - - - - - - - - - - - -
Path: fixtures/sys/fs/btrfs/0abb23a9-579b-43e6-ad30-227ef47fcb9d/allocation/system/raid1/used_bytes
Lines: 1
16384
Mode: 444
# ttar - - - - - - - - - - - - - - - - - - - - - - - - - - - - - - - - - - - -
Path: fixtures/sys/fs/btrfs/0abb23a9-579b-43e6-ad30-227ef47fcb9d/allocation/system/total_bytes
Lines: 1
8388608
Mode: 444
# ttar - - - - - - - - - - - - - - - - - - - - - - - - - - - - - - - - - - - -
Path: fixtures/sys/fs/btrfs/0abb23a9-579b-43e6-ad30-227ef47fcb9d/allocation/system/total_bytes_pinned
Lines: 1
0
Mode: 444
# ttar - - - - - - - - - - - - - - - - - - - - - - - - - - - - - - - - - - - -
Path: fixtures/sys/fs/btrfs/0abb23a9-579b-43e6-ad30-227ef47fcb9d/clone_alignment
Lines: 1
4096
Mode: 444
# ttar - - - - - - - - - - - - - - - - - - - - - - - - - - - - - - - - - - - -
Directory: fixtures/sys/fs/btrfs/0abb23a9-579b-43e6-ad30-227ef47fcb9d/devices
Mode: 755
# ttar - - - - - - - - - - - - - - - - - - - - - - - - - - - - - - - - - - - -
Directory: fixtures/sys/fs/btrfs/0abb23a9-579b-43e6-ad30-227ef47fcb9d/devices/loop25
Mode: 755
# ttar - - - - - - - - - - - - - - - - - - - - - - - - - - - - - - - - - - - -
Path: fixtures/sys/fs/btrfs/0abb23a9-579b-43e6-ad30-227ef47fcb9d/devices/loop25/size
Lines: 1
20971520
Mode: 444
# ttar - - - - - - - - - - - - - - - - - - - - - - - - - - - - - - - - - - - -
Directory: fixtures/sys/fs/btrfs/0abb23a9-579b-43e6-ad30-227ef47fcb9d/devices/loop26
Mode: 755
# ttar - - - - - - - - - - - - - - - - - - - - - - - - - - - - - - - - - - - -
Path: fixtures/sys/fs/btrfs/0abb23a9-579b-43e6-ad30-227ef47fcb9d/devices/loop26/size
Lines: 1
20971520
Mode: 444
# ttar - - - - - - - - - - - - - - - - - - - - - - - - - - - - - - - - - - - -
Directory: fixtures/sys/fs/btrfs/0abb23a9-579b-43e6-ad30-227ef47fcb9d/features
Mode: 755
# ttar - - - - - - - - - - - - - - - - - - - - - - - - - - - - - - - - - - - -
Path: fixtures/sys/fs/btrfs/0abb23a9-579b-43e6-ad30-227ef47fcb9d/features/big_metadata
Lines: 1
1
Mode: 444
# ttar - - - - - - - - - - - - - - - - - - - - - - - - - - - - - - - - - - - -
Path: fixtures/sys/fs/btrfs/0abb23a9-579b-43e6-ad30-227ef47fcb9d/features/extended_iref
Lines: 1
1
Mode: 644
# ttar - - - - - - - - - - - - - - - - - - - - - - - - - - - - - - - - - - - -
Path: fixtures/sys/fs/btrfs/0abb23a9-579b-43e6-ad30-227ef47fcb9d/features/mixed_backref
Lines: 1
1
Mode: 444
# ttar - - - - - - - - - - - - - - - - - - - - - - - - - - - - - - - - - - - -
Path: fixtures/sys/fs/btrfs/0abb23a9-579b-43e6-ad30-227ef47fcb9d/features/skinny_metadata
Lines: 1
1
Mode: 444
# ttar - - - - - - - - - - - - - - - - - - - - - - - - - - - - - - - - - - - -
Path: fixtures/sys/fs/btrfs/0abb23a9-579b-43e6-ad30-227ef47fcb9d/label
Lines: 1
fixture
Mode: 644
# ttar - - - - - - - - - - - - - - - - - - - - - - - - - - - - - - - - - - - -
Path: fixtures/sys/fs/btrfs/0abb23a9-579b-43e6-ad30-227ef47fcb9d/metadata_uuid
Lines: 1
0abb23a9-579b-43e6-ad30-227ef47fcb9d
Mode: 444
# ttar - - - - - - - - - - - - - - - - - - - - - - - - - - - - - - - - - - - -
Path: fixtures/sys/fs/btrfs/0abb23a9-579b-43e6-ad30-227ef47fcb9d/nodesize
Lines: 1
16384
Mode: 444
# ttar - - - - - - - - - - - - - - - - - - - - - - - - - - - - - - - - - - - -
Path: fixtures/sys/fs/btrfs/0abb23a9-579b-43e6-ad30-227ef47fcb9d/quota_override
Lines: 1
0
Mode: 644
# ttar - - - - - - - - - - - - - - - - - - - - - - - - - - - - - - - - - - - -
Path: fixtures/sys/fs/btrfs/0abb23a9-579b-43e6-ad30-227ef47fcb9d/sectorsize
Lines: 1
4096
Mode: 444
# ttar - - - - - - - - - - - - - - - - - - - - - - - - - - - - - - - - - - - -
Directory: fixtures/sys/fs/btrfs/7f07c59f-6136-449c-ab87-e1cf2328731b
Mode: 755
# ttar - - - - - - - - - - - - - - - - - - - - - - - - - - - - - - - - - - - -
Directory: fixtures/sys/fs/btrfs/7f07c59f-6136-449c-ab87-e1cf2328731b/allocation
Mode: 755
# ttar - - - - - - - - - - - - - - - - - - - - - - - - - - - - - - - - - - - -
Directory: fixtures/sys/fs/btrfs/7f07c59f-6136-449c-ab87-e1cf2328731b/allocation/data
Mode: 755
# ttar - - - - - - - - - - - - - - - - - - - - - - - - - - - - - - - - - - - -
Path: fixtures/sys/fs/btrfs/7f07c59f-6136-449c-ab87-e1cf2328731b/allocation/data/bytes_may_use
Lines: 1
0
Mode: 444
# ttar - - - - - - - - - - - - - - - - - - - - - - - - - - - - - - - - - - - -
Path: fixtures/sys/fs/btrfs/7f07c59f-6136-449c-ab87-e1cf2328731b/allocation/data/bytes_pinned
Lines: 1
0
Mode: 444
# ttar - - - - - - - - - - - - - - - - - - - - - - - - - - - - - - - - - - - -
Path: fixtures/sys/fs/btrfs/7f07c59f-6136-449c-ab87-e1cf2328731b/allocation/data/bytes_readonly
Lines: 1
0
Mode: 444
# ttar - - - - - - - - - - - - - - - - - - - - - - - - - - - - - - - - - - - -
Path: fixtures/sys/fs/btrfs/7f07c59f-6136-449c-ab87-e1cf2328731b/allocation/data/bytes_reserved
Lines: 1
0
Mode: 444
# ttar - - - - - - - - - - - - - - - - - - - - - - - - - - - - - - - - - - - -
Path: fixtures/sys/fs/btrfs/7f07c59f-6136-449c-ab87-e1cf2328731b/allocation/data/bytes_used
Lines: 1
0
Mode: 444
# ttar - - - - - - - - - - - - - - - - - - - - - - - - - - - - - - - - - - - -
Path: fixtures/sys/fs/btrfs/7f07c59f-6136-449c-ab87-e1cf2328731b/allocation/data/disk_total
Lines: 1
644087808
Mode: 444
# ttar - - - - - - - - - - - - - - - - - - - - - - - - - - - - - - - - - - - -
Path: fixtures/sys/fs/btrfs/7f07c59f-6136-449c-ab87-e1cf2328731b/allocation/data/disk_used
Lines: 1
0
Mode: 444
# ttar - - - - - - - - - - - - - - - - - - - - - - - - - - - - - - - - - - - -
Path: fixtures/sys/fs/btrfs/7f07c59f-6136-449c-ab87-e1cf2328731b/allocation/data/flags
Lines: 1
1
Mode: 444
# ttar - - - - - - - - - - - - - - - - - - - - - - - - - - - - - - - - - - - -
Directory: fixtures/sys/fs/btrfs/7f07c59f-6136-449c-ab87-e1cf2328731b/allocation/data/raid5
Mode: 755
# ttar - - - - - - - - - - - - - - - - - - - - - - - - - - - - - - - - - - - -
Path: fixtures/sys/fs/btrfs/7f07c59f-6136-449c-ab87-e1cf2328731b/allocation/data/raid5/total_bytes
Lines: 1
644087808
Mode: 444
# ttar - - - - - - - - - - - - - - - - - - - - - - - - - - - - - - - - - - - -
Path: fixtures/sys/fs/btrfs/7f07c59f-6136-449c-ab87-e1cf2328731b/allocation/data/raid5/used_bytes
Lines: 1
0
Mode: 444
# ttar - - - - - - - - - - - - - - - - - - - - - - - - - - - - - - - - - - - -
Path: fixtures/sys/fs/btrfs/7f07c59f-6136-449c-ab87-e1cf2328731b/allocation/data/total_bytes
Lines: 1
644087808
Mode: 444
# ttar - - - - - - - - - - - - - - - - - - - - - - - - - - - - - - - - - - - -
Path: fixtures/sys/fs/btrfs/7f07c59f-6136-449c-ab87-e1cf2328731b/allocation/data/total_bytes_pinned
Lines: 1
0
Mode: 444
# ttar - - - - - - - - - - - - - - - - - - - - - - - - - - - - - - - - - - - -
Path: fixtures/sys/fs/btrfs/7f07c59f-6136-449c-ab87-e1cf2328731b/allocation/global_rsv_reserved
Lines: 1
16777216
Mode: 444
# ttar - - - - - - - - - - - - - - - - - - - - - - - - - - - - - - - - - - - -
Path: fixtures/sys/fs/btrfs/7f07c59f-6136-449c-ab87-e1cf2328731b/allocation/global_rsv_size
Lines: 1
16777216
Mode: 444
# ttar - - - - - - - - - - - - - - - - - - - - - - - - - - - - - - - - - - - -
Directory: fixtures/sys/fs/btrfs/7f07c59f-6136-449c-ab87-e1cf2328731b/allocation/metadata
Mode: 755
# ttar - - - - - - - - - - - - - - - - - - - - - - - - - - - - - - - - - - - -
Path: fixtures/sys/fs/btrfs/7f07c59f-6136-449c-ab87-e1cf2328731b/allocation/metadata/bytes_may_use
Lines: 1
16777216
Mode: 444
# ttar - - - - - - - - - - - - - - - - - - - - - - - - - - - - - - - - - - - -
Path: fixtures/sys/fs/btrfs/7f07c59f-6136-449c-ab87-e1cf2328731b/allocation/metadata/bytes_pinned
Lines: 1
0
Mode: 444
# ttar - - - - - - - - - - - - - - - - - - - - - - - - - - - - - - - - - - - -
Path: fixtures/sys/fs/btrfs/7f07c59f-6136-449c-ab87-e1cf2328731b/allocation/metadata/bytes_readonly
Lines: 1
262144
Mode: 444
# ttar - - - - - - - - - - - - - - - - - - - - - - - - - - - - - - - - - - - -
Path: fixtures/sys/fs/btrfs/7f07c59f-6136-449c-ab87-e1cf2328731b/allocation/metadata/bytes_reserved
Lines: 1
0
Mode: 444
# ttar - - - - - - - - - - - - - - - - - - - - - - - - - - - - - - - - - - - -
Path: fixtures/sys/fs/btrfs/7f07c59f-6136-449c-ab87-e1cf2328731b/allocation/metadata/bytes_used
Lines: 1
114688
Mode: 444
# ttar - - - - - - - - - - - - - - - - - - - - - - - - - - - - - - - - - - - -
Path: fixtures/sys/fs/btrfs/7f07c59f-6136-449c-ab87-e1cf2328731b/allocation/metadata/disk_total
Lines: 1
429391872
Mode: 444
# ttar - - - - - - - - - - - - - - - - - - - - - - - - - - - - - - - - - - - -
Path: fixtures/sys/fs/btrfs/7f07c59f-6136-449c-ab87-e1cf2328731b/allocation/metadata/disk_used
Lines: 1
114688
Mode: 444
# ttar - - - - - - - - - - - - - - - - - - - - - - - - - - - - - - - - - - - -
Path: fixtures/sys/fs/btrfs/7f07c59f-6136-449c-ab87-e1cf2328731b/allocation/metadata/flags
Lines: 1
4
Mode: 444
# ttar - - - - - - - - - - - - - - - - - - - - - - - - - - - - - - - - - - - -
Directory: fixtures/sys/fs/btrfs/7f07c59f-6136-449c-ab87-e1cf2328731b/allocation/metadata/raid6
Mode: 755
# ttar - - - - - - - - - - - - - - - - - - - - - - - - - - - - - - - - - - - -
Path: fixtures/sys/fs/btrfs/7f07c59f-6136-449c-ab87-e1cf2328731b/allocation/metadata/raid6/total_bytes
Lines: 1
429391872
Mode: 444
# ttar - - - - - - - - - - - - - - - - - - - - - - - - - - - - - - - - - - - -
Path: fixtures/sys/fs/btrfs/7f07c59f-6136-449c-ab87-e1cf2328731b/allocation/metadata/raid6/used_bytes
Lines: 1
114688
Mode: 444
# ttar - - - - - - - - - - - - - - - - - - - - - - - - - - - - - - - - - - - -
Path: fixtures/sys/fs/btrfs/7f07c59f-6136-449c-ab87-e1cf2328731b/allocation/metadata/total_bytes
Lines: 1
429391872
Mode: 444
# ttar - - - - - - - - - - - - - - - - - - - - - - - - - - - - - - - - - - - -
Path: fixtures/sys/fs/btrfs/7f07c59f-6136-449c-ab87-e1cf2328731b/allocation/metadata/total_bytes_pinned
Lines: 1
0
Mode: 444
# ttar - - - - - - - - - - - - - - - - - - - - - - - - - - - - - - - - - - - -
Directory: fixtures/sys/fs/btrfs/7f07c59f-6136-449c-ab87-e1cf2328731b/allocation/system
Mode: 755
# ttar - - - - - - - - - - - - - - - - - - - - - - - - - - - - - - - - - - - -
Path: fixtures/sys/fs/btrfs/7f07c59f-6136-449c-ab87-e1cf2328731b/allocation/system/bytes_may_use
Lines: 1
0
Mode: 444
# ttar - - - - - - - - - - - - - - - - - - - - - - - - - - - - - - - - - - - -
Path: fixtures/sys/fs/btrfs/7f07c59f-6136-449c-ab87-e1cf2328731b/allocation/system/bytes_pinned
Lines: 1
0
Mode: 444
# ttar - - - - - - - - - - - - - - - - - - - - - - - - - - - - - - - - - - - -
Path: fixtures/sys/fs/btrfs/7f07c59f-6136-449c-ab87-e1cf2328731b/allocation/system/bytes_readonly
Lines: 1
0
Mode: 444
# ttar - - - - - - - - - - - - - - - - - - - - - - - - - - - - - - - - - - - -
Path: fixtures/sys/fs/btrfs/7f07c59f-6136-449c-ab87-e1cf2328731b/allocation/system/bytes_reserved
Lines: 1
0
Mode: 444
# ttar - - - - - - - - - - - - - - - - - - - - - - - - - - - - - - - - - - - -
Path: fixtures/sys/fs/btrfs/7f07c59f-6136-449c-ab87-e1cf2328731b/allocation/system/bytes_used
Lines: 1
16384
Mode: 444
# ttar - - - - - - - - - - - - - - - - - - - - - - - - - - - - - - - - - - - -
Path: fixtures/sys/fs/btrfs/7f07c59f-6136-449c-ab87-e1cf2328731b/allocation/system/disk_total
Lines: 1
16777216
Mode: 444
# ttar - - - - - - - - - - - - - - - - - - - - - - - - - - - - - - - - - - - -
Path: fixtures/sys/fs/btrfs/7f07c59f-6136-449c-ab87-e1cf2328731b/allocation/system/disk_used
Lines: 1
16384
Mode: 444
# ttar - - - - - - - - - - - - - - - - - - - - - - - - - - - - - - - - - - - -
Path: fixtures/sys/fs/btrfs/7f07c59f-6136-449c-ab87-e1cf2328731b/allocation/system/flags
Lines: 1
2
Mode: 444
# ttar - - - - - - - - - - - - - - - - - - - - - - - - - - - - - - - - - - - -
Directory: fixtures/sys/fs/btrfs/7f07c59f-6136-449c-ab87-e1cf2328731b/allocation/system/raid6
Mode: 755
# ttar - - - - - - - - - - - - - - - - - - - - - - - - - - - - - - - - - - - -
Path: fixtures/sys/fs/btrfs/7f07c59f-6136-449c-ab87-e1cf2328731b/allocation/system/raid6/total_bytes
Lines: 1
16777216
Mode: 444
# ttar - - - - - - - - - - - - - - - - - - - - - - - - - - - - - - - - - - - -
Path: fixtures/sys/fs/btrfs/7f07c59f-6136-449c-ab87-e1cf2328731b/allocation/system/raid6/used_bytes
Lines: 1
16384
Mode: 444
# ttar - - - - - - - - - - - - - - - - - - - - - - - - - - - - - - - - - - - -
Path: fixtures/sys/fs/btrfs/7f07c59f-6136-449c-ab87-e1cf2328731b/allocation/system/total_bytes
Lines: 1
16777216
Mode: 444
# ttar - - - - - - - - - - - - - - - - - - - - - - - - - - - - - - - - - - - -
Path: fixtures/sys/fs/btrfs/7f07c59f-6136-449c-ab87-e1cf2328731b/allocation/system/total_bytes_pinned
Lines: 1
0
Mode: 444
# ttar - - - - - - - - - - - - - - - - - - - - - - - - - - - - - - - - - - - -
Path: fixtures/sys/fs/btrfs/7f07c59f-6136-449c-ab87-e1cf2328731b/clone_alignment
Lines: 1
4096
Mode: 444
# ttar - - - - - - - - - - - - - - - - - - - - - - - - - - - - - - - - - - - -
Directory: fixtures/sys/fs/btrfs/7f07c59f-6136-449c-ab87-e1cf2328731b/devices
Mode: 755
# ttar - - - - - - - - - - - - - - - - - - - - - - - - - - - - - - - - - - - -
Path: fixtures/sys/fs/btrfs/7f07c59f-6136-449c-ab87-e1cf2328731b/devices/loop22
SymlinkTo: ../../../../devices/virtual/block/loop22
# ttar - - - - - - - - - - - - - - - - - - - - - - - - - - - - - - - - - - - -
Path: fixtures/sys/fs/btrfs/7f07c59f-6136-449c-ab87-e1cf2328731b/devices/loop23
SymlinkTo: ../../../../devices/virtual/block/loop23
# ttar - - - - - - - - - - - - - - - - - - - - - - - - - - - - - - - - - - - -
Path: fixtures/sys/fs/btrfs/7f07c59f-6136-449c-ab87-e1cf2328731b/devices/loop24
SymlinkTo: ../../../../devices/virtual/block/loop24
# ttar - - - - - - - - - - - - - - - - - - - - - - - - - - - - - - - - - - - -
Path: fixtures/sys/fs/btrfs/7f07c59f-6136-449c-ab87-e1cf2328731b/devices/loop25
SymlinkTo: ../../../../devices/virtual/block/loop25
# ttar - - - - - - - - - - - - - - - - - - - - - - - - - - - - - - - - - - - -
Directory: fixtures/sys/fs/btrfs/7f07c59f-6136-449c-ab87-e1cf2328731b/features
Mode: 755
# ttar - - - - - - - - - - - - - - - - - - - - - - - - - - - - - - - - - - - -
Path: fixtures/sys/fs/btrfs/7f07c59f-6136-449c-ab87-e1cf2328731b/features/big_metadata
Lines: 1
1
Mode: 444
# ttar - - - - - - - - - - - - - - - - - - - - - - - - - - - - - - - - - - - -
Path: fixtures/sys/fs/btrfs/7f07c59f-6136-449c-ab87-e1cf2328731b/features/extended_iref
Lines: 1
1
Mode: 644
# ttar - - - - - - - - - - - - - - - - - - - - - - - - - - - - - - - - - - - -
Path: fixtures/sys/fs/btrfs/7f07c59f-6136-449c-ab87-e1cf2328731b/features/mixed_backref
Lines: 1
1
Mode: 444
# ttar - - - - - - - - - - - - - - - - - - - - - - - - - - - - - - - - - - - -
Path: fixtures/sys/fs/btrfs/7f07c59f-6136-449c-ab87-e1cf2328731b/features/raid56
Lines: 1
1
Mode: 444
# ttar - - - - - - - - - - - - - - - - - - - - - - - - - - - - - - - - - - - -
Path: fixtures/sys/fs/btrfs/7f07c59f-6136-449c-ab87-e1cf2328731b/features/skinny_metadata
Lines: 1
1
Mode: 444
# ttar - - - - - - - - - - - - - - - - - - - - - - - - - - - - - - - - - - - -
Path: fixtures/sys/fs/btrfs/7f07c59f-6136-449c-ab87-e1cf2328731b/label
Lines: 0
Mode: 644
# ttar - - - - - - - - - - - - - - - - - - - - - - - - - - - - - - - - - - - -
Path: fixtures/sys/fs/btrfs/7f07c59f-6136-449c-ab87-e1cf2328731b/metadata_uuid
Lines: 1
7f07c59f-6136-449c-ab87-e1cf2328731b
Mode: 444
# ttar - - - - - - - - - - - - - - - - - - - - - - - - - - - - - - - - - - - -
Path: fixtures/sys/fs/btrfs/7f07c59f-6136-449c-ab87-e1cf2328731b/nodesize
Lines: 1
16384
Mode: 444
# ttar - - - - - - - - - - - - - - - - - - - - - - - - - - - - - - - - - - - -
Path: fixtures/sys/fs/btrfs/7f07c59f-6136-449c-ab87-e1cf2328731b/quota_override
Lines: 1
0
Mode: 644
# ttar - - - - - - - - - - - - - - - - - - - - - - - - - - - - - - - - - - - -
Path: fixtures/sys/fs/btrfs/7f07c59f-6136-449c-ab87-e1cf2328731b/sectorsize
Lines: 1
4096
Mode: 444
# ttar - - - - - - - - - - - - - - - - - - - - - - - - - - - - - - - - - - - -
>>>>>>> c50cee4e
Directory: fixtures/sys/fs/xfs
Mode: 755
# ttar - - - - - - - - - - - - - - - - - - - - - - - - - - - - - - - - - - - -
Directory: fixtures/sys/fs/xfs/sda1
Mode: 755
# ttar - - - - - - - - - - - - - - - - - - - - - - - - - - - - - - - - - - - -
Directory: fixtures/sys/fs/xfs/sda1/stats
Mode: 755
# ttar - - - - - - - - - - - - - - - - - - - - - - - - - - - - - - - - - - - -
Path: fixtures/sys/fs/xfs/sda1/stats/stats
Lines: 1
extent_alloc 1 0 0 0
Mode: 644
# ttar - - - - - - - - - - - - - - - - - - - - - - - - - - - - - - - - - - - -
Directory: fixtures/sys/fs/xfs/sdb1
Mode: 755
# ttar - - - - - - - - - - - - - - - - - - - - - - - - - - - - - - - - - - - -
Directory: fixtures/sys/fs/xfs/sdb1/stats
Mode: 755
# ttar - - - - - - - - - - - - - - - - - - - - - - - - - - - - - - - - - - - -
Path: fixtures/sys/fs/xfs/sdb1/stats/stats
Lines: 1
extent_alloc 2 0 0 0
Mode: 644
# ttar - - - - - - - - - - - - - - - - - - - - - - - - - - - - - - - - - - - -
Directory: fixtures/sys/kernel
Mode: 755
# ttar - - - - - - - - - - - - - - - - - - - - - - - - - - - - - - - - - - - -
Directory: fixtures/sys/kernel/config
Mode: 755
# ttar - - - - - - - - - - - - - - - - - - - - - - - - - - - - - - - - - - - -
Directory: fixtures/sys/kernel/config/target
Mode: 755
# ttar - - - - - - - - - - - - - - - - - - - - - - - - - - - - - - - - - - - -
Directory: fixtures/sys/kernel/config/target/core
Mode: 755
# ttar - - - - - - - - - - - - - - - - - - - - - - - - - - - - - - - - - - - -
Directory: fixtures/sys/kernel/config/target/core/fileio_0
Mode: 755
# ttar - - - - - - - - - - - - - - - - - - - - - - - - - - - - - - - - - - - -
Directory: fixtures/sys/kernel/config/target/core/fileio_1
Mode: 755
# ttar - - - - - - - - - - - - - - - - - - - - - - - - - - - - - - - - - - - -
Directory: fixtures/sys/kernel/config/target/core/fileio_1/file_lio_1G
Mode: 755
# ttar - - - - - - - - - - - - - - - - - - - - - - - - - - - - - - - - - - - -
Path: fixtures/sys/kernel/config/target/core/fileio_1/file_lio_1G/enable
Lines: 1
1
Mode: 644
# ttar - - - - - - - - - - - - - - - - - - - - - - - - - - - - - - - - - - - -
Path: fixtures/sys/kernel/config/target/core/fileio_1/file_lio_1G/udev_path
Lines: 1
/home/iscsi/file_back_1G
Mode: 644
# ttar - - - - - - - - - - - - - - - - - - - - - - - - - - - - - - - - - - - -
Directory: fixtures/sys/kernel/config/target/core/iblock_0
Mode: 755
# ttar - - - - - - - - - - - - - - - - - - - - - - - - - - - - - - - - - - - -
Directory: fixtures/sys/kernel/config/target/core/iblock_0/block_lio_rbd1
Mode: 755
# ttar - - - - - - - - - - - - - - - - - - - - - - - - - - - - - - - - - - - -
Path: fixtures/sys/kernel/config/target/core/iblock_0/block_lio_rbd1/enable
Lines: 1
1
Mode: 644
# ttar - - - - - - - - - - - - - - - - - - - - - - - - - - - - - - - - - - - -
Path: fixtures/sys/kernel/config/target/core/iblock_0/block_lio_rbd1/udev_path
Lines: 1
/dev/rbd1
Mode: 644
# ttar - - - - - - - - - - - - - - - - - - - - - - - - - - - - - - - - - - - -
Directory: fixtures/sys/kernel/config/target/core/rbd_0
Mode: 755
# ttar - - - - - - - - - - - - - - - - - - - - - - - - - - - - - - - - - - - -
Directory: fixtures/sys/kernel/config/target/core/rbd_0/iscsi-images-demo
Mode: 755
# ttar - - - - - - - - - - - - - - - - - - - - - - - - - - - - - - - - - - - -
Path: fixtures/sys/kernel/config/target/core/rbd_0/iscsi-images-demo/enable
Lines: 1
1
Mode: 644
# ttar - - - - - - - - - - - - - - - - - - - - - - - - - - - - - - - - - - - -
Path: fixtures/sys/kernel/config/target/core/rbd_0/iscsi-images-demo/udev_path
Lines: 1
/dev/rbd/iscsi-images/demo
Mode: 644
# ttar - - - - - - - - - - - - - - - - - - - - - - - - - - - - - - - - - - - -
Directory: fixtures/sys/kernel/config/target/core/rd_mcp_119
Mode: 755
# ttar - - - - - - - - - - - - - - - - - - - - - - - - - - - - - - - - - - - -
Directory: fixtures/sys/kernel/config/target/core/rd_mcp_119/ramdisk_lio_1G
Mode: 755
# ttar - - - - - - - - - - - - - - - - - - - - - - - - - - - - - - - - - - - -
Path: fixtures/sys/kernel/config/target/core/rd_mcp_119/ramdisk_lio_1G/enable
Lines: 1
1
Mode: 644
# ttar - - - - - - - - - - - - - - - - - - - - - - - - - - - - - - - - - - - -
Path: fixtures/sys/kernel/config/target/core/rd_mcp_119/ramdisk_lio_1G/udev_path
Lines: 0
Mode: 644
# ttar - - - - - - - - - - - - - - - - - - - - - - - - - - - - - - - - - - - -
Directory: fixtures/sys/kernel/config/target/iscsi
Mode: 755
# ttar - - - - - - - - - - - - - - - - - - - - - - - - - - - - - - - - - - - -
Directory: fixtures/sys/kernel/config/target/iscsi/iqn.2003-01.org.linux-iscsi.osd1.x8664:sn.8888bbbbddd0
Mode: 755
# ttar - - - - - - - - - - - - - - - - - - - - - - - - - - - - - - - - - - - -
Directory: fixtures/sys/kernel/config/target/iscsi/iqn.2003-01.org.linux-iscsi.osd1.x8664:sn.8888bbbbddd0/tpgt_1
Mode: 755
# ttar - - - - - - - - - - - - - - - - - - - - - - - - - - - - - - - - - - - -
Path: fixtures/sys/kernel/config/target/iscsi/iqn.2003-01.org.linux-iscsi.osd1.x8664:sn.8888bbbbddd0/tpgt_1/enable
Lines: 1
1
Mode: 644
# ttar - - - - - - - - - - - - - - - - - - - - - - - - - - - - - - - - - - - -
Directory: fixtures/sys/kernel/config/target/iscsi/iqn.2003-01.org.linux-iscsi.osd1.x8664:sn.8888bbbbddd0/tpgt_1/lun
Mode: 755
# ttar - - - - - - - - - - - - - - - - - - - - - - - - - - - - - - - - - - - -
Directory: fixtures/sys/kernel/config/target/iscsi/iqn.2003-01.org.linux-iscsi.osd1.x8664:sn.8888bbbbddd0/tpgt_1/lun/lun_0
Mode: 755
# ttar - - - - - - - - - - - - - - - - - - - - - - - - - - - - - - - - - - - -
Path: fixtures/sys/kernel/config/target/iscsi/iqn.2003-01.org.linux-iscsi.osd1.x8664:sn.8888bbbbddd0/tpgt_1/lun/lun_0/7f4a4eb56d
SymlinkTo: ../../../../../../target/core/rd_mcp_119/ramdisk_lio_1G
# ttar - - - - - - - - - - - - - - - - - - - - - - - - - - - - - - - - - - - -
Directory: fixtures/sys/kernel/config/target/iscsi/iqn.2003-01.org.linux-iscsi.osd1.x8664:sn.8888bbbbddd0/tpgt_1/lun/lun_0/statistics
Mode: 755
# ttar - - - - - - - - - - - - - - - - - - - - - - - - - - - - - - - - - - - -
Directory: fixtures/sys/kernel/config/target/iscsi/iqn.2003-01.org.linux-iscsi.osd1.x8664:sn.8888bbbbddd0/tpgt_1/lun/lun_0/statistics/scsi_tgt_port
Mode: 755
# ttar - - - - - - - - - - - - - - - - - - - - - - - - - - - - - - - - - - - -
Path: fixtures/sys/kernel/config/target/iscsi/iqn.2003-01.org.linux-iscsi.osd1.x8664:sn.8888bbbbddd0/tpgt_1/lun/lun_0/statistics/scsi_tgt_port/in_cmds
Lines: 1
204950
Mode: 644
# ttar - - - - - - - - - - - - - - - - - - - - - - - - - - - - - - - - - - - -
Path: fixtures/sys/kernel/config/target/iscsi/iqn.2003-01.org.linux-iscsi.osd1.x8664:sn.8888bbbbddd0/tpgt_1/lun/lun_0/statistics/scsi_tgt_port/read_mbytes
Lines: 1
10325
Mode: 644
# ttar - - - - - - - - - - - - - - - - - - - - - - - - - - - - - - - - - - - -
Path: fixtures/sys/kernel/config/target/iscsi/iqn.2003-01.org.linux-iscsi.osd1.x8664:sn.8888bbbbddd0/tpgt_1/lun/lun_0/statistics/scsi_tgt_port/write_mbytes
Lines: 1
40325
Mode: 644
# ttar - - - - - - - - - - - - - - - - - - - - - - - - - - - - - - - - - - - -
Directory: fixtures/sys/kernel/config/target/iscsi/iqn.2003-01.org.linux-iscsi.osd1.x8664:sn.abcd1abcd2ab
Mode: 755
# ttar - - - - - - - - - - - - - - - - - - - - - - - - - - - - - - - - - - - -
Directory: fixtures/sys/kernel/config/target/iscsi/iqn.2003-01.org.linux-iscsi.osd1.x8664:sn.abcd1abcd2ab/tpgt_1
Mode: 755
# ttar - - - - - - - - - - - - - - - - - - - - - - - - - - - - - - - - - - - -
Path: fixtures/sys/kernel/config/target/iscsi/iqn.2003-01.org.linux-iscsi.osd1.x8664:sn.abcd1abcd2ab/tpgt_1/enable
Lines: 1
1
Mode: 644
# ttar - - - - - - - - - - - - - - - - - - - - - - - - - - - - - - - - - - - -
Directory: fixtures/sys/kernel/config/target/iscsi/iqn.2003-01.org.linux-iscsi.osd1.x8664:sn.abcd1abcd2ab/tpgt_1/lun
Mode: 755
# ttar - - - - - - - - - - - - - - - - - - - - - - - - - - - - - - - - - - - -
Directory: fixtures/sys/kernel/config/target/iscsi/iqn.2003-01.org.linux-iscsi.osd1.x8664:sn.abcd1abcd2ab/tpgt_1/lun/lun_0
Mode: 755
# ttar - - - - - - - - - - - - - - - - - - - - - - - - - - - - - - - - - - - -
Path: fixtures/sys/kernel/config/target/iscsi/iqn.2003-01.org.linux-iscsi.osd1.x8664:sn.abcd1abcd2ab/tpgt_1/lun/lun_0/795b7c7026
SymlinkTo: ../../../../../../target/core/iblock_0/block_lio_rbd1
# ttar - - - - - - - - - - - - - - - - - - - - - - - - - - - - - - - - - - - -
Directory: fixtures/sys/kernel/config/target/iscsi/iqn.2003-01.org.linux-iscsi.osd1.x8664:sn.abcd1abcd2ab/tpgt_1/lun/lun_0/statistics
Mode: 755
# ttar - - - - - - - - - - - - - - - - - - - - - - - - - - - - - - - - - - - -
Directory: fixtures/sys/kernel/config/target/iscsi/iqn.2003-01.org.linux-iscsi.osd1.x8664:sn.abcd1abcd2ab/tpgt_1/lun/lun_0/statistics/scsi_tgt_port
Mode: 755
# ttar - - - - - - - - - - - - - - - - - - - - - - - - - - - - - - - - - - - -
Path: fixtures/sys/kernel/config/target/iscsi/iqn.2003-01.org.linux-iscsi.osd1.x8664:sn.abcd1abcd2ab/tpgt_1/lun/lun_0/statistics/scsi_tgt_port/in_cmds
Lines: 1
104950
Mode: 644
# ttar - - - - - - - - - - - - - - - - - - - - - - - - - - - - - - - - - - - -
Path: fixtures/sys/kernel/config/target/iscsi/iqn.2003-01.org.linux-iscsi.osd1.x8664:sn.abcd1abcd2ab/tpgt_1/lun/lun_0/statistics/scsi_tgt_port/read_mbytes
Lines: 1
20095
Mode: 644
# ttar - - - - - - - - - - - - - - - - - - - - - - - - - - - - - - - - - - - -
Path: fixtures/sys/kernel/config/target/iscsi/iqn.2003-01.org.linux-iscsi.osd1.x8664:sn.abcd1abcd2ab/tpgt_1/lun/lun_0/statistics/scsi_tgt_port/write_mbytes
Lines: 1
71235
Mode: 644
# ttar - - - - - - - - - - - - - - - - - - - - - - - - - - - - - - - - - - - -
Directory: fixtures/sys/kernel/config/target/iscsi/iqn.2016-11.org.linux-iscsi.igw.x86:dev.rbd0
Mode: 755
# ttar - - - - - - - - - - - - - - - - - - - - - - - - - - - - - - - - - - - -
Directory: fixtures/sys/kernel/config/target/iscsi/iqn.2016-11.org.linux-iscsi.igw.x86:dev.rbd0/tpgt_1
Mode: 755
# ttar - - - - - - - - - - - - - - - - - - - - - - - - - - - - - - - - - - - -
Path: fixtures/sys/kernel/config/target/iscsi/iqn.2016-11.org.linux-iscsi.igw.x86:dev.rbd0/tpgt_1/enable
Lines: 1
1
Mode: 644
# ttar - - - - - - - - - - - - - - - - - - - - - - - - - - - - - - - - - - - -
Directory: fixtures/sys/kernel/config/target/iscsi/iqn.2016-11.org.linux-iscsi.igw.x86:dev.rbd0/tpgt_1/lun
Mode: 755
# ttar - - - - - - - - - - - - - - - - - - - - - - - - - - - - - - - - - - - -
Directory: fixtures/sys/kernel/config/target/iscsi/iqn.2016-11.org.linux-iscsi.igw.x86:dev.rbd0/tpgt_1/lun/lun_0
Mode: 755
# ttar - - - - - - - - - - - - - - - - - - - - - - - - - - - - - - - - - - - -
Path: fixtures/sys/kernel/config/target/iscsi/iqn.2016-11.org.linux-iscsi.igw.x86:dev.rbd0/tpgt_1/lun/lun_0/fff5e16686
SymlinkTo: ../../../../../../target/core/fileio_1/file_lio_1G
# ttar - - - - - - - - - - - - - - - - - - - - - - - - - - - - - - - - - - - -
Directory: fixtures/sys/kernel/config/target/iscsi/iqn.2016-11.org.linux-iscsi.igw.x86:dev.rbd0/tpgt_1/lun/lun_0/statistics
Mode: 755
# ttar - - - - - - - - - - - - - - - - - - - - - - - - - - - - - - - - - - - -
Directory: fixtures/sys/kernel/config/target/iscsi/iqn.2016-11.org.linux-iscsi.igw.x86:dev.rbd0/tpgt_1/lun/lun_0/statistics/scsi_tgt_port
Mode: 755
# ttar - - - - - - - - - - - - - - - - - - - - - - - - - - - - - - - - - - - -
Path: fixtures/sys/kernel/config/target/iscsi/iqn.2016-11.org.linux-iscsi.igw.x86:dev.rbd0/tpgt_1/lun/lun_0/statistics/scsi_tgt_port/in_cmds
Lines: 1
301950
Mode: 644
# ttar - - - - - - - - - - - - - - - - - - - - - - - - - - - - - - - - - - - -
Path: fixtures/sys/kernel/config/target/iscsi/iqn.2016-11.org.linux-iscsi.igw.x86:dev.rbd0/tpgt_1/lun/lun_0/statistics/scsi_tgt_port/read_mbytes
Lines: 1
10195
Mode: 644
# ttar - - - - - - - - - - - - - - - - - - - - - - - - - - - - - - - - - - - -
Path: fixtures/sys/kernel/config/target/iscsi/iqn.2016-11.org.linux-iscsi.igw.x86:dev.rbd0/tpgt_1/lun/lun_0/statistics/scsi_tgt_port/write_mbytes
Lines: 1
30195
Mode: 644
# ttar - - - - - - - - - - - - - - - - - - - - - - - - - - - - - - - - - - - -
Directory: fixtures/sys/kernel/config/target/iscsi/iqn.2016-11.org.linux-iscsi.igw.x86:sn.ramdemo
Mode: 755
# ttar - - - - - - - - - - - - - - - - - - - - - - - - - - - - - - - - - - - -
Directory: fixtures/sys/kernel/config/target/iscsi/iqn.2016-11.org.linux-iscsi.igw.x86:sn.ramdemo/tpgt_1
Mode: 755
# ttar - - - - - - - - - - - - - - - - - - - - - - - - - - - - - - - - - - - -
Path: fixtures/sys/kernel/config/target/iscsi/iqn.2016-11.org.linux-iscsi.igw.x86:sn.ramdemo/tpgt_1/enable
Lines: 1
1
Mode: 644
# ttar - - - - - - - - - - - - - - - - - - - - - - - - - - - - - - - - - - - -
Directory: fixtures/sys/kernel/config/target/iscsi/iqn.2016-11.org.linux-iscsi.igw.x86:sn.ramdemo/tpgt_1/lun
Mode: 755
# ttar - - - - - - - - - - - - - - - - - - - - - - - - - - - - - - - - - - - -
Directory: fixtures/sys/kernel/config/target/iscsi/iqn.2016-11.org.linux-iscsi.igw.x86:sn.ramdemo/tpgt_1/lun/lun_0
Mode: 755
# ttar - - - - - - - - - - - - - - - - - - - - - - - - - - - - - - - - - - - -
Path: fixtures/sys/kernel/config/target/iscsi/iqn.2016-11.org.linux-iscsi.igw.x86:sn.ramdemo/tpgt_1/lun/lun_0/eba1edf893
SymlinkTo: ../../../../../../target/core/rbd_0/iscsi-images-demo
# ttar - - - - - - - - - - - - - - - - - - - - - - - - - - - - - - - - - - - -
Directory: fixtures/sys/kernel/config/target/iscsi/iqn.2016-11.org.linux-iscsi.igw.x86:sn.ramdemo/tpgt_1/lun/lun_0/statistics
Mode: 755
# ttar - - - - - - - - - - - - - - - - - - - - - - - - - - - - - - - - - - - -
Directory: fixtures/sys/kernel/config/target/iscsi/iqn.2016-11.org.linux-iscsi.igw.x86:sn.ramdemo/tpgt_1/lun/lun_0/statistics/scsi_tgt_port
Mode: 755
# ttar - - - - - - - - - - - - - - - - - - - - - - - - - - - - - - - - - - - -
Path: fixtures/sys/kernel/config/target/iscsi/iqn.2016-11.org.linux-iscsi.igw.x86:sn.ramdemo/tpgt_1/lun/lun_0/statistics/scsi_tgt_port/in_cmds
Lines: 1
1234
Mode: 644
# ttar - - - - - - - - - - - - - - - - - - - - - - - - - - - - - - - - - - - -
Path: fixtures/sys/kernel/config/target/iscsi/iqn.2016-11.org.linux-iscsi.igw.x86:sn.ramdemo/tpgt_1/lun/lun_0/statistics/scsi_tgt_port/read_mbytes
Lines: 1
1504
Mode: 644
# ttar - - - - - - - - - - - - - - - - - - - - - - - - - - - - - - - - - - - -
Path: fixtures/sys/kernel/config/target/iscsi/iqn.2016-11.org.linux-iscsi.igw.x86:sn.ramdemo/tpgt_1/lun/lun_0/statistics/scsi_tgt_port/write_mbytes
Lines: 1
4733
Mode: 644
# ttar - - - - - - - - - - - - - - - - - - - - - - - - - - - - - - - - - - - -<|MERGE_RESOLUTION|>--- conflicted
+++ resolved
@@ -47,8 +47,6 @@
 Path: fixtures/proc/26231/fd/3
 SymlinkTo: ../../symlinktargets/uvw
 # ttar - - - - - - - - - - - - - - - - - - - - - - - - - - - - - - - - - - - -
-<<<<<<< HEAD
-=======
 Directory: fixtures/proc/26231/fdinfo
 Mode: 755
 # ttar - - - - - - - - - - - - - - - - - - - - - - - - - - - - - - - - - - - -
@@ -91,7 +89,6 @@
 mnt_id:	9
 Mode: 400
 # ttar - - - - - - - - - - - - - - - - - - - - - - - - - - - - - - - - - - - -
->>>>>>> c50cee4e
 Path: fixtures/proc/26231/io
 Lines: 7
 rchar: 750339
@@ -171,8 +168,6 @@
 Path: fixtures/proc/26231/root
 SymlinkTo: /
 # ttar - - - - - - - - - - - - - - - - - - - - - - - - - - - - - - - - - - - -
-<<<<<<< HEAD
-=======
 Path: fixtures/proc/26231/schedstat
 Lines: 1
 411605849 93680043 79
@@ -455,7 +450,6 @@
 Locked:                0 kB
 Mode: 644
 # ttar - - - - - - - - - - - - - - - - - - - - - - - - - - - - - - - - - - - -
->>>>>>> c50cee4e
 Path: fixtures/proc/26231/stat
 Lines: 1
 26231 (vim) R 5392 7446 5392 34835 7446 4218880 32533 309516 26 82 1677 44 158 99 20 0 1 0 82375 56274944 1981 18446744073709551615 4194304 6294284 140736914091744 140736914087944 139965136429984 0 0 12288 1870679807 0 0 0 17 0 0 0 31 0 0 8391624 8481048 16420864 140736914093252 140736914093279 140736914093279 140736914096107 0
@@ -467,15 +461,6 @@
 Name:	prometheus
 Umask:	0022
 State:	S (sleeping)
-<<<<<<< HEAD
-Tgid:	1
-Ngid:	0
-Pid:	1
-PPid:	0
-TracerPid:	0
-Uid:	0	0	0	0
-Gid:	0	0	0	0
-=======
 Tgid:	26231
 Ngid:	0
 Pid:	26231
@@ -483,7 +468,6 @@
 TracerPid:	0
 Uid:	1000	1000	1000	0
 Gid:	1001	1001	1001	0
->>>>>>> c50cee4e
 FDSize:	128
 Groups:
 NStgid:	1
@@ -528,14 +512,11 @@
 nonvoluntary_ctxt_switches:	1727500
 Mode: 644
 # ttar - - - - - - - - - - - - - - - - - - - - - - - - - - - - - - - - - - - -
-<<<<<<< HEAD
-=======
 Path: fixtures/proc/26231/wchan
 Lines: 1
 poll_schedule_timeoutEOF
 Mode: 664
 # ttar - - - - - - - - - - - - - - - - - - - - - - - - - - - - - - - - - - - -
->>>>>>> c50cee4e
 Directory: fixtures/proc/26232
 Mode: 755
 # ttar - - - - - - - - - - - - - - - - - - - - - - - - - - - - - - - - - - - -
@@ -590,8 +571,6 @@
 Max realtime timeout      unlimited            unlimited            us
 Mode: 644
 # ttar - - - - - - - - - - - - - - - - - - - - - - - - - - - - - - - - - - - -
-<<<<<<< HEAD
-=======
 Path: fixtures/proc/26232/maps
 Lines: 9
 55680ae1e000-55680ae20000 r--p 00000000 fd:01 47316994                   /bin/cat
@@ -605,7 +584,6 @@
 ffffffffff600000-ffffffffff601000 --xp 00000000 00:00 0                  [vsyscall]
 Mode: 644
 # ttar - - - - - - - - - - - - - - - - - - - - - - - - - - - - - - - - - - - -
->>>>>>> c50cee4e
 Path: fixtures/proc/26232/root
 SymlinkTo: /does/not/exist
 # ttar - - - - - - - - - - - - - - - - - - - - - - - - - - - - - - - - - - - -
@@ -614,14 +592,11 @@
 33 (ata_sff) S 2 0 0 0 -1 69238880 0 0 0 0 0 0 0 0 0 -20 1 0 5 0 0 18446744073709551615 0 0 0 0 0 0 0 2147483647 0 18446744073709551615 0 0 17 1 0 0 0 0 0 0 0 0 0 0 0 0 0
 Mode: 644
 # ttar - - - - - - - - - - - - - - - - - - - - - - - - - - - - - - - - - - - -
-<<<<<<< HEAD
-=======
 Path: fixtures/proc/26232/wchan
 Lines: 1
 0EOF
 Mode: 664
 # ttar - - - - - - - - - - - - - - - - - - - - - - - - - - - - - - - - - - - -
->>>>>>> c50cee4e
 Directory: fixtures/proc/26233
 Mode: 755
 # ttar - - - - - - - - - - - - - - - - - - - - - - - - - - - - - - - - - - - -
@@ -630,17 +605,6 @@
 com.github.uiautomatorNULLBYTENULLBYTENULLBYTENULLBYTENULLBYTENULLBYTENULLBYTENULLBYTENULLBYTENULLBYTENULLBYTENULLBYTENULLBYTENULLBYTENULLBYTENULLBYTENULLBYTENULLBYTENULLBYTENULLBYTENULLBYTENULLBYTENULLBYTENULLBYTENULLBYTENULLBYTENULLBYTENULLBYTENULLBYTENULLBYTENULLBYTENULLBYTENULLBYTENULLBYTENULLBYTENULLBYTENULLBYTENULLBYTENULLBYTENULLBYTENULLBYTENULLBYTENULLBYTENULLBYTENULLBYTENULLBYTENULLBYTENULLBYTENULLBYTENULLBYTENULLBYTENULLBYTENULLBYTENULLBYTENULLBYTENULLBYTENULLBYTENULLBYTENULLBYTENULLBYTENULLBYTENULLBYTENULLBYTENULLBYTENULLBYTENULLBYTENULLBYTENULLBYTENULLBYTENULLBYTENULLBYTENULLBYTENULLBYTENULLBYTENULLBYTENULLBYTENULLBYTEEOF
 Mode: 644
 # ttar - - - - - - - - - - - - - - - - - - - - - - - - - - - - - - - - - - - -
-<<<<<<< HEAD
-Directory: fixtures/proc/584
-Mode: 755
-# ttar - - - - - - - - - - - - - - - - - - - - - - - - - - - - - - - - - - - -
-Path: fixtures/proc/584/stat
-Lines: 2
-1020 ((a b ) ( c d) ) R 28378 1020 28378 34842 1020 4218880 286 0 0 0 0 0 0 0 20 0 1 0 10839175 10395648 155 18446744073709551615 4194304 4238788 140736466511168 140736466511168 140609271124624 0 0 0 0 0 0 0 17 5 0 0 0 0 0 6336016 6337300 25579520 140736466515030 140736466515061 140736466515061 140736466518002 0
-#!/bin/cat /proc/self/stat
-Mode: 644
-# ttar - - - - - - - - - - - - - - - - - - - - - - - - - - - - - - - - - - - -
-=======
 Path: fixtures/proc/26233/schedstat
 Lines: 8
  ____________________________________
@@ -673,18 +637,11 @@
 #!/bin/cat /proc/self/stat
 Mode: 644
 # ttar - - - - - - - - - - - - - - - - - - - - - - - - - - - - - - - - - - - -
->>>>>>> c50cee4e
 Path: fixtures/proc/buddyinfo
 Lines: 3
 Node 0, zone      DMA      1      0      1      0      2      1      1      0      1      1      3
 Node 0, zone    DMA32    759    572    791    475    194     45     12      0      0      0      0
 Node 0, zone   Normal   4381   1093    185   1530    567    102      4      0      0      0      0
-<<<<<<< HEAD
-Mode: 644
-# ttar - - - - - - - - - - - - - - - - - - - - - - - - - - - - - - - - - - - -
-Path: fixtures/proc/diskstats
-Lines: 49
-=======
 Mode: 644
 # ttar - - - - - - - - - - - - - - - - - - - - - - - - - - - - - - - - - - - -
 Path: fixtures/proc/cmdline
@@ -1890,7 +1847,6 @@
 # ttar - - - - - - - - - - - - - - - - - - - - - - - - - - - - - - - - - - - -
 Path: fixtures/proc/diskstats
 Lines: 52
->>>>>>> c50cee4e
    1       0 ram0 0 0 0 0 0 0 0 0 0 0 0
    1       1 ram1 0 0 0 0 0 0 0 0 0 0 0
    1       2 ram2 0 0 0 0 0 0 0 0 0 0 0
@@ -1940,13 +1896,6 @@
    8       0 sdb 326552 841 9657779 84 41822 2895 1972905 5007 0 60730 67070 68851 0 1925173784 11130
    8       1 sdb1 231 3 34466 4 24 23 106 0 0 64 64 0 0 0 0
    8       2 sdb2 326310 838 9622281 67 40726 2872 1972799 4924 0 58250 64567 68851 0 1925173784 11130
-<<<<<<< HEAD
-Mode: 664
-# ttar - - - - - - - - - - - - - - - - - - - - - - - - - - - - - - - - - - - -
-Directory: fixtures/proc/fs
-Mode: 755
-# ttar - - - - - - - - - - - - - - - - - - - - - - - - - - - - - - - - - - - -
-=======
    8       0 sdc 14202 71 579164 21861 2995 1589 180500 40875 0 11628 55200 0 0 0 0 127 182
    8       1 sdc1 1027 0 13795 5021 2 0 4096 3 0 690 4579 0 0 0 0 0 0
    8       2 sdc2 13126 71 561749 16802 2830 1589 176404 40620 0 10931 50449 0 0 0 0 0 0
@@ -1986,7 +1935,6 @@
 CacheEv: nsp=18 stl=19 rtr=20 cul=21EOF
 Mode: 644
 # ttar - - - - - - - - - - - - - - - - - - - - - - - - - - - - - - - - - - - -
->>>>>>> c50cee4e
 Directory: fixtures/proc/fs/xfs
 Mode: 755
 # ttar - - - - - - - - - - - - - - - - - - - - - - - - - - - - - - - - - - - -
@@ -2017,10 +1965,6 @@
 debug 0
 Mode: 644
 # ttar - - - - - - - - - - - - - - - - - - - - - - - - - - - - - - - - - - - -
-<<<<<<< HEAD
-Path: fixtures/proc/mdstat
-Lines: 56
-=======
 Path: fixtures/proc/loadavg
 Lines: 1
 0.02 0.04 0.05 1/497 11947
@@ -2028,7 +1972,6 @@
 # ttar - - - - - - - - - - - - - - - - - - - - - - - - - - - - - - - - - - - -
 Path: fixtures/proc/mdstat
 Lines: 60
->>>>>>> c50cee4e
 Personalities : [linear] [multipath] [raid0] [raid1] [raid6] [raid5] [raid4] [raid10]
 
 md3 : active raid6 sda1[8] sdh1[7] sdg1[6] sdf1[5] sde1[11] sdd1[3] sdc1[10] sdb1[9] sdd1[10](S) sdd2[11](S)
@@ -2051,13 +1994,10 @@
       195310144 blocks [2/2] [UU]
       [=>...................]  resync =  8.5% (16775552/195310144) finish=17.0min speed=259783K/sec
 
-<<<<<<< HEAD
-=======
 md201 : active raid1 sda3[0] sdb3[1]
       1993728 blocks super 1.2 [2/2] [UU]
       [=>...................]  check =  5.7% (114176/1993728) finish=0.2min speed=114176K/sec
 
->>>>>>> c50cee4e
 md7 : active raid6 sdb1[0] sde1[3] sdd1[2] sdc1[1](F)
       7813735424 blocks super 1.2 level 6, 512k chunk, algorithm 2 [4/3] [U_UU]
       bitmap: 0/30 pages [0KB], 65536KB chunk
@@ -2094,11 +2034,6 @@
 unused devices: <none>
 Mode: 644
 # ttar - - - - - - - - - - - - - - - - - - - - - - - - - - - - - - - - - - - -
-<<<<<<< HEAD
-Directory: fixtures/proc/net
-Mode: 755
-# ttar - - - - - - - - - - - - - - - - - - - - - - - - - - - - - - - - - - - -
-=======
 Path: fixtures/proc/meminfo
 Lines: 42
 MemTotal:       15666184 kB
@@ -2154,7 +2089,6 @@
 192.168.224.1    0x1         0x2         00:50:56:c0:00:08     *        ens33
 Mode: 664
 # ttar - - - - - - - - - - - - - - - - - - - - - - - - - - - - - - - - - - - -
->>>>>>> c50cee4e
 Path: fixtures/proc/net/dev
 Lines: 6
 Inter-|   Receive                                                |  Transmit
@@ -2200,8 +2134,6 @@
        4    1FB3C        0          1282A8F                0
 Mode: 644
 # ttar - - - - - - - - - - - - - - - - - - - - - - - - - - - - - - - - - - - -
-<<<<<<< HEAD
-=======
 Path: fixtures/proc/net/protocols
 Lines: 14
 protocol  size sockets  memory press maxhdr  slab module     cl co di ac io in de sh ss gs se re sp bi br ha uh gp em
@@ -2220,7 +2152,6 @@
 NETLINK   1040     16      -1   NI       0   no   kernel      n  n  n  n  n  n  n  n  n  n  n  n  n  n  n  n  n  n  n
 Mode: 444
 # ttar - - - - - - - - - - - - - - - - - - - - - - - - - - - - - - - - - - - -
->>>>>>> c50cee4e
 Directory: fixtures/proc/net/rpc
 Mode: 755
 # ttar - - - - - - - - - - - - - - - - - - - - - - - - - - - - - - - - - - - -
@@ -2248,8 +2179,6 @@
 proc4ops 72 0 0 0 1098 2 0 0 0 0 8179 5896 0 0 0 0 5900 0 0 2 0 2 0 9609 0 2 150 1272 0 0 0 1236 0 0 0 0 3 3 0 0 0 0 0 0 0 0 0 0 0 0 0 0 0 0 0 0 0 0 0 0 0 0 0 0 0 0 0 0 0 0 0 0 0
 Mode: 644
 # ttar - - - - - - - - - - - - - - - - - - - - - - - - - - - - - - - - - - - -
-<<<<<<< HEAD
-=======
 Path: fixtures/proc/net/sockstat
 Lines: 6
 sockets: used 1602
@@ -2333,7 +2262,6 @@
    1: 00000000:0016 00000000:0000 0A
 Mode: 644
 # ttar - - - - - - - - - - - - - - - - - - - - - - - - - - - - - - - - - - - -
->>>>>>> c50cee4e
 Path: fixtures/proc/net/unix
 Lines: 6
 Num       RefCount Protocol Flags    Type St Inode Path
@@ -2406,11 +2334,6 @@
 full avg10=0.20 avg60=3.00 avg300=4.95 total=25
 Mode: 644
 # ttar - - - - - - - - - - - - - - - - - - - - - - - - - - - - - - - - - - - -
-<<<<<<< HEAD
-Path: fixtures/proc/self
-SymlinkTo: 26231
-# ttar - - - - - - - - - - - - - - - - - - - - - - - - - - - - - - - - - - - -
-=======
 Path: fixtures/proc/schedstat
 Lines: 6
 version 15
@@ -2730,7 +2653,6 @@
 kmem_cache           904    936    832   39    8 : tunables    0    0    0 : slabdata     24     24      0
 Mode: 644
 # ttar - - - - - - - - - - - - - - - - - - - - - - - - - - - - - - - - - - - -
->>>>>>> c50cee4e
 Path: fixtures/proc/stat
 Lines: 16
 cpu  301854 612 111922 8979004 3552 2 3944 0 0 0
@@ -2751,15 +2673,12 @@
 softirq 5057579 250191 1481983 1647 211099 186066 0 1783454 622196 12499 508444
 Mode: 644
 # ttar - - - - - - - - - - - - - - - - - - - - - - - - - - - - - - - - - - - -
-<<<<<<< HEAD
-=======
 Path: fixtures/proc/swaps
 Lines: 2
 Filename				Type		Size	Used	Priority
 /dev/dm-2                               partition	131068	176	-2
 Mode: 444
 # ttar - - - - - - - - - - - - - - - - - - - - - - - - - - - - - - - - - - - -
->>>>>>> c50cee4e
 Directory: fixtures/proc/symlinktargets
 Mode: 755
 # ttar - - - - - - - - - - - - - - - - - - - - - - - - - - - - - - - - - - - -
@@ -2789,64 +2708,6 @@
 Lines: 0
 Mode: 644
 # ttar - - - - - - - - - - - - - - - - - - - - - - - - - - - - - - - - - - - -
-<<<<<<< HEAD
-Directory: fixtures/sys
-Mode: 755
-# ttar - - - - - - - - - - - - - - - - - - - - - - - - - - - - - - - - - - - -
-Directory: fixtures/sys/block
-Mode: 775
-# ttar - - - - - - - - - - - - - - - - - - - - - - - - - - - - - - - - - - - -
-Directory: fixtures/sys/block/dm-0
-Mode: 775
-# ttar - - - - - - - - - - - - - - - - - - - - - - - - - - - - - - - - - - - -
-Path: fixtures/sys/block/dm-0/stat
-Lines: 1
-6447303        0 710266738  1529043   953216        0 31201176  4557464        0   796160  6088971
-Mode: 664
-# ttar - - - - - - - - - - - - - - - - - - - - - - - - - - - - - - - - - - - -
-Directory: fixtures/sys/block/sda
-Mode: 775
-# ttar - - - - - - - - - - - - - - - - - - - - - - - - - - - - - - - - - - - -
-Path: fixtures/sys/block/sda/stat
-Lines: 1
-9652963   396792 759304206   412943  8422549  6731723 286915323 13947418        0  5658367 19174573 1 2 3 12
-Mode: 664
-# ttar - - - - - - - - - - - - - - - - - - - - - - - - - - - - - - - - - - - -
-Directory: fixtures/sys/class
-Mode: 775
-# ttar - - - - - - - - - - - - - - - - - - - - - - - - - - - - - - - - - - - -
-Directory: fixtures/sys/class/infiniband
-Mode: 755
-# ttar - - - - - - - - - - - - - - - - - - - - - - - - - - - - - - - - - - - -
-Directory: fixtures/sys/class/infiniband/mlx4_0
-Mode: 755
-# ttar - - - - - - - - - - - - - - - - - - - - - - - - - - - - - - - - - - - -
-Path: fixtures/sys/class/infiniband/mlx4_0/board_id
-Lines: 1
-SM_1141000001000
-Mode: 644
-# ttar - - - - - - - - - - - - - - - - - - - - - - - - - - - - - - - - - - - -
-Path: fixtures/sys/class/infiniband/mlx4_0/fw_ver
-Lines: 1
-2.31.5050
-Mode: 644
-# ttar - - - - - - - - - - - - - - - - - - - - - - - - - - - - - - - - - - - -
-Path: fixtures/sys/class/infiniband/mlx4_0/hca_type
-Lines: 1
-MT4099
-Mode: 644
-# ttar - - - - - - - - - - - - - - - - - - - - - - - - - - - - - - - - - - - -
-Directory: fixtures/sys/class/infiniband/mlx4_0/ports
-Mode: 755
-# ttar - - - - - - - - - - - - - - - - - - - - - - - - - - - - - - - - - - - -
-Directory: fixtures/sys/class/infiniband/mlx4_0/ports/1
-Mode: 755
-# ttar - - - - - - - - - - - - - - - - - - - - - - - - - - - - - - - - - - - -
-Directory: fixtures/sys/class/infiniband/mlx4_0/ports/1/counters
-Mode: 755
-# ttar - - - - - - - - - - - - - - - - - - - - - - - - - - - - - - - - - - - -
-Path: fixtures/sys/class/infiniband/mlx4_0/ports/1/counters/excessive_buffer_overrun_errors
-=======
 Directory: fixtures/proc/sys
 Mode: 775
 # ttar - - - - - - - - - - - - - - - - - - - - - - - - - - - - - - - - - - - -
@@ -2885,72 +2746,30 @@
 Mode: 644
 # ttar - - - - - - - - - - - - - - - - - - - - - - - - - - - - - - - - - - - -
 Path: fixtures/proc/sys/vm/block_dump
->>>>>>> c50cee4e
-Lines: 1
-0
-Mode: 644
-# ttar - - - - - - - - - - - - - - - - - - - - - - - - - - - - - - - - - - - -
-<<<<<<< HEAD
-Path: fixtures/sys/class/infiniband/mlx4_0/ports/1/counters/link_downed
-Lines: 1
-0
-Mode: 644
-# ttar - - - - - - - - - - - - - - - - - - - - - - - - - - - - - - - - - - - -
-Path: fixtures/sys/class/infiniband/mlx4_0/ports/1/counters/link_error_recovery
-=======
+Lines: 1
+0
+Mode: 644
+# ttar - - - - - - - - - - - - - - - - - - - - - - - - - - - - - - - - - - - -
 Path: fixtures/proc/sys/vm/compact_unevictable_allowed
 Lines: 1
 1
 Mode: 644
 # ttar - - - - - - - - - - - - - - - - - - - - - - - - - - - - - - - - - - - -
 Path: fixtures/proc/sys/vm/dirty_background_bytes
->>>>>>> c50cee4e
-Lines: 1
-0
-Mode: 644
-# ttar - - - - - - - - - - - - - - - - - - - - - - - - - - - - - - - - - - - -
-<<<<<<< HEAD
-Path: fixtures/sys/class/infiniband/mlx4_0/ports/1/counters/local_link_integrity_errors
-Lines: 1
-0
-Mode: 644
-# ttar - - - - - - - - - - - - - - - - - - - - - - - - - - - - - - - - - - - -
-Path: fixtures/sys/class/infiniband/mlx4_0/ports/1/counters/port_rcv_constraint_errors
-=======
+Lines: 1
+0
+Mode: 644
+# ttar - - - - - - - - - - - - - - - - - - - - - - - - - - - - - - - - - - - -
 Path: fixtures/proc/sys/vm/dirty_background_ratio
 Lines: 1
 10
 Mode: 644
 # ttar - - - - - - - - - - - - - - - - - - - - - - - - - - - - - - - - - - - -
 Path: fixtures/proc/sys/vm/dirty_bytes
->>>>>>> c50cee4e
-Lines: 1
-0
-Mode: 644
-# ttar - - - - - - - - - - - - - - - - - - - - - - - - - - - - - - - - - - - -
-<<<<<<< HEAD
-Path: fixtures/sys/class/infiniband/mlx4_0/ports/1/counters/port_rcv_data
-Lines: 1
-2221223609
-Mode: 644
-# ttar - - - - - - - - - - - - - - - - - - - - - - - - - - - - - - - - - - - -
-Path: fixtures/sys/class/infiniband/mlx4_0/ports/1/counters/port_rcv_errors
-Lines: 1
-0
-Mode: 644
-# ttar - - - - - - - - - - - - - - - - - - - - - - - - - - - - - - - - - - - -
-Path: fixtures/sys/class/infiniband/mlx4_0/ports/1/counters/port_rcv_packets
-Lines: 1
-87169372
-Mode: 644
-# ttar - - - - - - - - - - - - - - - - - - - - - - - - - - - - - - - - - - - -
-Path: fixtures/sys/class/infiniband/mlx4_0/ports/1/counters/port_rcv_remote_physical_errors
-Lines: 1
-0
-Mode: 644
-# ttar - - - - - - - - - - - - - - - - - - - - - - - - - - - - - - - - - - - -
-Path: fixtures/sys/class/infiniband/mlx4_0/ports/1/counters/port_rcv_switch_relay_errors
-=======
+Lines: 1
+0
+Mode: 644
+# ttar - - - - - - - - - - - - - - - - - - - - - - - - - - - - - - - - - - - -
 Path: fixtures/proc/sys/vm/dirty_expire_centisecs
 Lines: 1
 3000
@@ -2972,57 +2791,30 @@
 Mode: 644
 # ttar - - - - - - - - - - - - - - - - - - - - - - - - - - - - - - - - - - - -
 Path: fixtures/proc/sys/vm/drop_caches
->>>>>>> c50cee4e
-Lines: 1
-0
-Mode: 644
-# ttar - - - - - - - - - - - - - - - - - - - - - - - - - - - - - - - - - - - -
-<<<<<<< HEAD
-Path: fixtures/sys/class/infiniband/mlx4_0/ports/1/counters/port_xmit_constraint_errors
-=======
+Lines: 1
+0
+Mode: 644
+# ttar - - - - - - - - - - - - - - - - - - - - - - - - - - - - - - - - - - - -
 Path: fixtures/proc/sys/vm/extfrag_threshold
 Lines: 1
 500
 Mode: 644
 # ttar - - - - - - - - - - - - - - - - - - - - - - - - - - - - - - - - - - - -
 Path: fixtures/proc/sys/vm/hugetlb_shm_group
->>>>>>> c50cee4e
-Lines: 1
-0
-Mode: 644
-# ttar - - - - - - - - - - - - - - - - - - - - - - - - - - - - - - - - - - - -
-<<<<<<< HEAD
-Path: fixtures/sys/class/infiniband/mlx4_0/ports/1/counters/port_xmit_data
-Lines: 1
-26509113295
-Mode: 644
-# ttar - - - - - - - - - - - - - - - - - - - - - - - - - - - - - - - - - - - -
-Path: fixtures/sys/class/infiniband/mlx4_0/ports/1/counters/port_xmit_discards
-=======
+Lines: 1
+0
+Mode: 644
+# ttar - - - - - - - - - - - - - - - - - - - - - - - - - - - - - - - - - - - -
 Path: fixtures/proc/sys/vm/laptop_mode
 Lines: 1
 5
 Mode: 644
 # ttar - - - - - - - - - - - - - - - - - - - - - - - - - - - - - - - - - - - -
 Path: fixtures/proc/sys/vm/legacy_va_layout
->>>>>>> c50cee4e
-Lines: 1
-0
-Mode: 644
-# ttar - - - - - - - - - - - - - - - - - - - - - - - - - - - - - - - - - - - -
-<<<<<<< HEAD
-Path: fixtures/sys/class/infiniband/mlx4_0/ports/1/counters/port_xmit_packets
-Lines: 1
-85734114
-Mode: 644
-# ttar - - - - - - - - - - - - - - - - - - - - - - - - - - - - - - - - - - - -
-Path: fixtures/sys/class/infiniband/mlx4_0/ports/1/counters/port_xmit_wait
-Lines: 1
-3599
-Mode: 644
-# ttar - - - - - - - - - - - - - - - - - - - - - - - - - - - - - - - - - - - -
-Path: fixtures/sys/class/infiniband/mlx4_0/ports/1/counters/symbol_error
-=======
+Lines: 1
+0
+Mode: 644
+# ttar - - - - - - - - - - - - - - - - - - - - - - - - - - - - - - - - - - - -
 Path: fixtures/proc/sys/vm/lowmem_reserve_ratio
 Lines: 1
 256	256	32	0	0
@@ -3034,35 +2826,10 @@
 Mode: 644
 # ttar - - - - - - - - - - - - - - - - - - - - - - - - - - - - - - - - - - - -
 Path: fixtures/proc/sys/vm/memory_failure_early_kill
->>>>>>> c50cee4e
-Lines: 1
-0
-Mode: 644
-# ttar - - - - - - - - - - - - - - - - - - - - - - - - - - - - - - - - - - - -
-<<<<<<< HEAD
-Path: fixtures/sys/class/infiniband/mlx4_0/ports/1/phys_state
-Lines: 1
-5: LinkUp
-Mode: 644
-# ttar - - - - - - - - - - - - - - - - - - - - - - - - - - - - - - - - - - - -
-Path: fixtures/sys/class/infiniband/mlx4_0/ports/1/rate
-Lines: 1
-40 Gb/sec (4X QDR)
-Mode: 644
-# ttar - - - - - - - - - - - - - - - - - - - - - - - - - - - - - - - - - - - -
-Path: fixtures/sys/class/infiniband/mlx4_0/ports/1/state
-Lines: 1
-4: ACTIVE
-Mode: 644
-# ttar - - - - - - - - - - - - - - - - - - - - - - - - - - - - - - - - - - - -
-Directory: fixtures/sys/class/infiniband/mlx4_0/ports/2
-Mode: 755
-# ttar - - - - - - - - - - - - - - - - - - - - - - - - - - - - - - - - - - - -
-Directory: fixtures/sys/class/infiniband/mlx4_0/ports/2/counters
-Mode: 755
-# ttar - - - - - - - - - - - - - - - - - - - - - - - - - - - - - - - - - - - -
-Path: fixtures/sys/class/infiniband/mlx4_0/ports/2/counters/excessive_buffer_overrun_errors
-=======
+Lines: 1
+0
+Mode: 644
+# ttar - - - - - - - - - - - - - - - - - - - - - - - - - - - - - - - - - - - -
 Path: fixtures/proc/sys/vm/memory_failure_recovery
 Lines: 1
 1
@@ -3089,47 +2856,20 @@
 Mode: 644
 # ttar - - - - - - - - - - - - - - - - - - - - - - - - - - - - - - - - - - - -
 Path: fixtures/proc/sys/vm/nr_hugepages
->>>>>>> c50cee4e
-Lines: 1
-0
-Mode: 644
-# ttar - - - - - - - - - - - - - - - - - - - - - - - - - - - - - - - - - - - -
-<<<<<<< HEAD
-Path: fixtures/sys/class/infiniband/mlx4_0/ports/2/counters/link_downed
-=======
+Lines: 1
+0
+Mode: 644
+# ttar - - - - - - - - - - - - - - - - - - - - - - - - - - - - - - - - - - - -
 Path: fixtures/proc/sys/vm/nr_hugepages_mempolicy
->>>>>>> c50cee4e
-Lines: 1
-0
-Mode: 644
-# ttar - - - - - - - - - - - - - - - - - - - - - - - - - - - - - - - - - - - -
-<<<<<<< HEAD
-Path: fixtures/sys/class/infiniband/mlx4_0/ports/2/counters/link_error_recovery
-=======
+Lines: 1
+0
+Mode: 644
+# ttar - - - - - - - - - - - - - - - - - - - - - - - - - - - - - - - - - - - -
 Path: fixtures/proc/sys/vm/nr_overcommit_hugepages
->>>>>>> c50cee4e
-Lines: 1
-0
-Mode: 644
-# ttar - - - - - - - - - - - - - - - - - - - - - - - - - - - - - - - - - - - -
-<<<<<<< HEAD
-Path: fixtures/sys/class/infiniband/mlx4_0/ports/2/counters/local_link_integrity_errors
-Lines: 1
-0
-Mode: 644
-# ttar - - - - - - - - - - - - - - - - - - - - - - - - - - - - - - - - - - - -
-Path: fixtures/sys/class/infiniband/mlx4_0/ports/2/counters/port_rcv_constraint_errors
-Lines: 1
-0
-Mode: 644
-# ttar - - - - - - - - - - - - - - - - - - - - - - - - - - - - - - - - - - - -
-Path: fixtures/sys/class/infiniband/mlx4_0/ports/2/counters/port_rcv_data
-Lines: 1
-2460436784
-Mode: 644
-# ttar - - - - - - - - - - - - - - - - - - - - - - - - - - - - - - - - - - - -
-Path: fixtures/sys/class/infiniband/mlx4_0/ports/2/counters/port_rcv_errors
-=======
+Lines: 1
+0
+Mode: 644
+# ttar - - - - - - - - - - - - - - - - - - - - - - - - - - - - - - - - - - - -
 Path: fixtures/proc/sys/vm/numa_stat
 Lines: 1
 1
@@ -3146,48 +2886,20 @@
 Mode: 644
 # ttar - - - - - - - - - - - - - - - - - - - - - - - - - - - - - - - - - - - -
 Path: fixtures/proc/sys/vm/oom_kill_allocating_task
->>>>>>> c50cee4e
-Lines: 1
-0
-Mode: 644
-# ttar - - - - - - - - - - - - - - - - - - - - - - - - - - - - - - - - - - - -
-<<<<<<< HEAD
-Path: fixtures/sys/class/infiniband/mlx4_0/ports/2/counters/port_rcv_packets
-Lines: 1
-89332064
-Mode: 644
-# ttar - - - - - - - - - - - - - - - - - - - - - - - - - - - - - - - - - - - -
-Path: fixtures/sys/class/infiniband/mlx4_0/ports/2/counters/port_rcv_remote_physical_errors
-=======
+Lines: 1
+0
+Mode: 644
+# ttar - - - - - - - - - - - - - - - - - - - - - - - - - - - - - - - - - - - -
 Path: fixtures/proc/sys/vm/overcommit_kbytes
 Lines: 1
 0
 Mode: 644
 # ttar - - - - - - - - - - - - - - - - - - - - - - - - - - - - - - - - - - - -
 Path: fixtures/proc/sys/vm/overcommit_memory
->>>>>>> c50cee4e
-Lines: 1
-0
-Mode: 644
-# ttar - - - - - - - - - - - - - - - - - - - - - - - - - - - - - - - - - - - -
-<<<<<<< HEAD
-Path: fixtures/sys/class/infiniband/mlx4_0/ports/2/counters/port_rcv_switch_relay_errors
-Lines: 1
-0
-Mode: 644
-# ttar - - - - - - - - - - - - - - - - - - - - - - - - - - - - - - - - - - - -
-Path: fixtures/sys/class/infiniband/mlx4_0/ports/2/counters/port_xmit_constraint_errors
-Lines: 1
-0
-Mode: 644
-# ttar - - - - - - - - - - - - - - - - - - - - - - - - - - - - - - - - - - - -
-Path: fixtures/sys/class/infiniband/mlx4_0/ports/2/counters/port_xmit_data
-Lines: 1
-26540356890
-Mode: 644
-# ttar - - - - - - - - - - - - - - - - - - - - - - - - - - - - - - - - - - - -
-Path: fixtures/sys/class/infiniband/mlx4_0/ports/2/counters/port_xmit_discards
-=======
+Lines: 1
+0
+Mode: 644
+# ttar - - - - - - - - - - - - - - - - - - - - - - - - - - - - - - - - - - - -
 Path: fixtures/proc/sys/vm/overcommit_ratio
 Lines: 1
 50
@@ -3204,119 +2916,10 @@
 Mode: 644
 # ttar - - - - - - - - - - - - - - - - - - - - - - - - - - - - - - - - - - - -
 Path: fixtures/proc/sys/vm/percpu_pagelist_fraction
->>>>>>> c50cee4e
-Lines: 1
-0
-Mode: 644
-# ttar - - - - - - - - - - - - - - - - - - - - - - - - - - - - - - - - - - - -
-<<<<<<< HEAD
-Path: fixtures/sys/class/infiniband/mlx4_0/ports/2/counters/port_xmit_packets
-Lines: 1
-88622850
-Mode: 644
-# ttar - - - - - - - - - - - - - - - - - - - - - - - - - - - - - - - - - - - -
-Path: fixtures/sys/class/infiniband/mlx4_0/ports/2/counters/port_xmit_wait
-Lines: 1
-3846
-Mode: 644
-# ttar - - - - - - - - - - - - - - - - - - - - - - - - - - - - - - - - - - - -
-Path: fixtures/sys/class/infiniband/mlx4_0/ports/2/counters/symbol_error
-Lines: 1
-0
-Mode: 644
-# ttar - - - - - - - - - - - - - - - - - - - - - - - - - - - - - - - - - - - -
-Path: fixtures/sys/class/infiniband/mlx4_0/ports/2/phys_state
-Lines: 1
-5: LinkUp
-Mode: 644
-# ttar - - - - - - - - - - - - - - - - - - - - - - - - - - - - - - - - - - - -
-Path: fixtures/sys/class/infiniband/mlx4_0/ports/2/rate
-Lines: 1
-40 Gb/sec (4X QDR)
-Mode: 644
-# ttar - - - - - - - - - - - - - - - - - - - - - - - - - - - - - - - - - - - -
-Path: fixtures/sys/class/infiniband/mlx4_0/ports/2/state
-Lines: 1
-4: ACTIVE
-Mode: 644
-# ttar - - - - - - - - - - - - - - - - - - - - - - - - - - - - - - - - - - - -
-Directory: fixtures/sys/class/net
-Mode: 775
-# ttar - - - - - - - - - - - - - - - - - - - - - - - - - - - - - - - - - - - -
-Directory: fixtures/sys/class/net/eth0
-Mode: 755
-# ttar - - - - - - - - - - - - - - - - - - - - - - - - - - - - - - - - - - - -
-Path: fixtures/sys/class/net/eth0/addr_assign_type
-Lines: 1
-3
-Mode: 644
-# ttar - - - - - - - - - - - - - - - - - - - - - - - - - - - - - - - - - - - -
-Path: fixtures/sys/class/net/eth0/addr_len
-Lines: 1
-6
-Mode: 644
-# ttar - - - - - - - - - - - - - - - - - - - - - - - - - - - - - - - - - - - -
-Path: fixtures/sys/class/net/eth0/address
-Lines: 1
-01:01:01:01:01:01
-Mode: 644
-# ttar - - - - - - - - - - - - - - - - - - - - - - - - - - - - - - - - - - - -
-Path: fixtures/sys/class/net/eth0/broadcast
-Lines: 1
-ff:ff:ff:ff:ff:ff
-Mode: 644
-# ttar - - - - - - - - - - - - - - - - - - - - - - - - - - - - - - - - - - - -
-Path: fixtures/sys/class/net/eth0/carrier
-Lines: 1
-1
-Mode: 644
-# ttar - - - - - - - - - - - - - - - - - - - - - - - - - - - - - - - - - - - -
-Path: fixtures/sys/class/net/eth0/carrier_changes
-Lines: 1
-2
-Mode: 644
-# ttar - - - - - - - - - - - - - - - - - - - - - - - - - - - - - - - - - - - -
-Path: fixtures/sys/class/net/eth0/carrier_down_count
-Lines: 1
-1
-Mode: 644
-# ttar - - - - - - - - - - - - - - - - - - - - - - - - - - - - - - - - - - - -
-Path: fixtures/sys/class/net/eth0/carrier_up_count
-Lines: 1
-1
-Mode: 644
-# ttar - - - - - - - - - - - - - - - - - - - - - - - - - - - - - - - - - - - -
-Path: fixtures/sys/class/net/eth0/dev_id
-Lines: 1
-0x20
-Mode: 644
-# ttar - - - - - - - - - - - - - - - - - - - - - - - - - - - - - - - - - - - -
-Path: fixtures/sys/class/net/eth0/dormant
-Lines: 1
-1
-Mode: 644
-# ttar - - - - - - - - - - - - - - - - - - - - - - - - - - - - - - - - - - - -
-Path: fixtures/sys/class/net/eth0/duplex
-Lines: 1
-full
-Mode: 644
-# ttar - - - - - - - - - - - - - - - - - - - - - - - - - - - - - - - - - - - -
-Path: fixtures/sys/class/net/eth0/flags
-Lines: 1
-0x1303
-Mode: 644
-# ttar - - - - - - - - - - - - - - - - - - - - - - - - - - - - - - - - - - - -
-Path: fixtures/sys/class/net/eth0/ifalias
-Lines: 0
-Mode: 644
-# ttar - - - - - - - - - - - - - - - - - - - - - - - - - - - - - - - - - - - -
-Path: fixtures/sys/class/net/eth0/ifindex
-Lines: 1
-2
-Mode: 644
-# ttar - - - - - - - - - - - - - - - - - - - - - - - - - - - - - - - - - - - -
-Path: fixtures/sys/class/net/eth0/iflink
-=======
+Lines: 1
+0
+Mode: 644
+# ttar - - - - - - - - - - - - - - - - - - - - - - - - - - - - - - - - - - - -
 Path: fixtures/proc/sys/vm/stat_interval
 Lines: 1
 1
@@ -3707,199 +3310,95 @@
 Mode: 644
 # ttar - - - - - - - - - - - - - - - - - - - - - - - - - - - - - - - - - - - -
 Path: fixtures/sys/block/sda/queue/iosched/back_seek_penalty
->>>>>>> c50cee4e
 Lines: 1
 2
 Mode: 644
 # ttar - - - - - - - - - - - - - - - - - - - - - - - - - - - - - - - - - - - -
-<<<<<<< HEAD
-Path: fixtures/sys/class/net/eth0/link_mode
+Path: fixtures/sys/block/sda/queue/iosched/fifo_expire_async
+Lines: 1
+250
+Mode: 644
+# ttar - - - - - - - - - - - - - - - - - - - - - - - - - - - - - - - - - - - -
+Path: fixtures/sys/block/sda/queue/iosched/fifo_expire_sync
+Lines: 1
+125
+Mode: 644
+# ttar - - - - - - - - - - - - - - - - - - - - - - - - - - - - - - - - - - - -
+Path: fixtures/sys/block/sda/queue/iosched/low_latency
 Lines: 1
 1
 Mode: 644
 # ttar - - - - - - - - - - - - - - - - - - - - - - - - - - - - - - - - - - - -
-Path: fixtures/sys/class/net/eth0/mtu
-Lines: 1
-1500
-Mode: 644
-# ttar - - - - - - - - - - - - - - - - - - - - - - - - - - - - - - - - - - - -
-Path: fixtures/sys/class/net/eth0/name_assign_type
-Lines: 1
-2
-Mode: 644
-# ttar - - - - - - - - - - - - - - - - - - - - - - - - - - - - - - - - - - - -
-Path: fixtures/sys/class/net/eth0/netdev_group
-=======
-Path: fixtures/sys/block/sda/queue/iosched/fifo_expire_async
-Lines: 1
-250
-Mode: 644
-# ttar - - - - - - - - - - - - - - - - - - - - - - - - - - - - - - - - - - - -
-Path: fixtures/sys/block/sda/queue/iosched/fifo_expire_sync
+Path: fixtures/sys/block/sda/queue/iosched/max_budget
+Lines: 1
+0
+Mode: 644
+# ttar - - - - - - - - - - - - - - - - - - - - - - - - - - - - - - - - - - - -
+Path: fixtures/sys/block/sda/queue/iosched/slice_idle
+Lines: 1
+8
+Mode: 644
+# ttar - - - - - - - - - - - - - - - - - - - - - - - - - - - - - - - - - - - -
+Path: fixtures/sys/block/sda/queue/iosched/slice_idle_us
+Lines: 1
+8000
+Mode: 644
+# ttar - - - - - - - - - - - - - - - - - - - - - - - - - - - - - - - - - - - -
+Path: fixtures/sys/block/sda/queue/iosched/strict_guarantees
+Lines: 1
+0
+Mode: 644
+# ttar - - - - - - - - - - - - - - - - - - - - - - - - - - - - - - - - - - - -
+Path: fixtures/sys/block/sda/queue/iosched/timeout_sync
 Lines: 1
 125
 Mode: 644
 # ttar - - - - - - - - - - - - - - - - - - - - - - - - - - - - - - - - - - - -
-Path: fixtures/sys/block/sda/queue/iosched/low_latency
+Path: fixtures/sys/block/sda/queue/iostats
 Lines: 1
 1
 Mode: 644
 # ttar - - - - - - - - - - - - - - - - - - - - - - - - - - - - - - - - - - - -
-Path: fixtures/sys/block/sda/queue/iosched/max_budget
->>>>>>> c50cee4e
-Lines: 1
-0
-Mode: 644
-# ttar - - - - - - - - - - - - - - - - - - - - - - - - - - - - - - - - - - - -
-<<<<<<< HEAD
-Path: fixtures/sys/class/net/eth0/operstate
-Lines: 1
-up
-Mode: 644
-# ttar - - - - - - - - - - - - - - - - - - - - - - - - - - - - - - - - - - - -
-Path: fixtures/sys/class/net/eth0/phys_port_id
-Lines: 0
-Mode: 644
-# ttar - - - - - - - - - - - - - - - - - - - - - - - - - - - - - - - - - - - -
-Path: fixtures/sys/class/net/eth0/phys_port_name
-Lines: 0
-Mode: 644
-# ttar - - - - - - - - - - - - - - - - - - - - - - - - - - - - - - - - - - - -
-Path: fixtures/sys/class/net/eth0/phys_switch_id
-Lines: 0
-Mode: 644
-# ttar - - - - - - - - - - - - - - - - - - - - - - - - - - - - - - - - - - - -
-Path: fixtures/sys/class/net/eth0/speed
-Lines: 1
-1000
-Mode: 644
-# ttar - - - - - - - - - - - - - - - - - - - - - - - - - - - - - - - - - - - -
-Path: fixtures/sys/class/net/eth0/tx_queue_len
-Lines: 1
-1000
-Mode: 644
-# ttar - - - - - - - - - - - - - - - - - - - - - - - - - - - - - - - - - - - -
-Path: fixtures/sys/class/net/eth0/type
-=======
-Path: fixtures/sys/block/sda/queue/iosched/slice_idle
-Lines: 1
-8
-Mode: 644
-# ttar - - - - - - - - - - - - - - - - - - - - - - - - - - - - - - - - - - - -
-Path: fixtures/sys/block/sda/queue/iosched/slice_idle_us
-Lines: 1
-8000
-Mode: 644
-# ttar - - - - - - - - - - - - - - - - - - - - - - - - - - - - - - - - - - - -
-Path: fixtures/sys/block/sda/queue/iosched/strict_guarantees
-Lines: 1
-0
-Mode: 644
-# ttar - - - - - - - - - - - - - - - - - - - - - - - - - - - - - - - - - - - -
-Path: fixtures/sys/block/sda/queue/iosched/timeout_sync
-Lines: 1
-125
-Mode: 644
-# ttar - - - - - - - - - - - - - - - - - - - - - - - - - - - - - - - - - - - -
-Path: fixtures/sys/block/sda/queue/iostats
->>>>>>> c50cee4e
+Path: fixtures/sys/block/sda/queue/logical_block_size
+Lines: 1
+512
+Mode: 444
+# ttar - - - - - - - - - - - - - - - - - - - - - - - - - - - - - - - - - - - -
+Path: fixtures/sys/block/sda/queue/max_discard_segments
 Lines: 1
 1
-Mode: 644
-# ttar - - - - - - - - - - - - - - - - - - - - - - - - - - - - - - - - - - - -
-<<<<<<< HEAD
-Directory: fixtures/sys/class/power_supply
-Mode: 755
-# ttar - - - - - - - - - - - - - - - - - - - - - - - - - - - - - - - - - - - -
-Directory: fixtures/sys/class/power_supply/AC
-Mode: 755
-# ttar - - - - - - - - - - - - - - - - - - - - - - - - - - - - - - - - - - - -
-Path: fixtures/sys/class/power_supply/AC/online
-Lines: 1
-0
-Mode: 444
-# ttar - - - - - - - - - - - - - - - - - - - - - - - - - - - - - - - - - - - -
-Path: fixtures/sys/class/power_supply/AC/type
-Lines: 1
-Mains
-Mode: 444
-# ttar - - - - - - - - - - - - - - - - - - - - - - - - - - - - - - - - - - - -
-Path: fixtures/sys/class/power_supply/AC/uevent
-Lines: 2
-POWER_SUPPLY_NAME=AC
-POWER_SUPPLY_ONLINE=0
-Mode: 644
-# ttar - - - - - - - - - - - - - - - - - - - - - - - - - - - - - - - - - - - -
-Directory: fixtures/sys/class/power_supply/BAT0
-Mode: 755
-# ttar - - - - - - - - - - - - - - - - - - - - - - - - - - - - - - - - - - - -
-Path: fixtures/sys/class/power_supply/BAT0/alarm
-Lines: 1
-2503000
-Mode: 644
-# ttar - - - - - - - - - - - - - - - - - - - - - - - - - - - - - - - - - - - -
-Path: fixtures/sys/class/power_supply/BAT0/capacity
-Lines: 1
-98
-Mode: 444
-# ttar - - - - - - - - - - - - - - - - - - - - - - - - - - - - - - - - - - - -
-Path: fixtures/sys/class/power_supply/BAT0/capacity_level
-Lines: 1
-Normal
-Mode: 444
-# ttar - - - - - - - - - - - - - - - - - - - - - - - - - - - - - - - - - - - -
-Path: fixtures/sys/class/power_supply/BAT0/charge_start_threshold
-Lines: 1
-95
-Mode: 644
-# ttar - - - - - - - - - - - - - - - - - - - - - - - - - - - - - - - - - - - -
-Path: fixtures/sys/class/power_supply/BAT0/charge_stop_threshold
-Lines: 1
-100
-Mode: 644
-# ttar - - - - - - - - - - - - - - - - - - - - - - - - - - - - - - - - - - - -
-Path: fixtures/sys/class/power_supply/BAT0/cycle_count
-=======
-Path: fixtures/sys/block/sda/queue/logical_block_size
+Mode: 444
+# ttar - - - - - - - - - - - - - - - - - - - - - - - - - - - - - - - - - - - -
+Path: fixtures/sys/block/sda/queue/max_hw_sectors_kb
+Lines: 1
+32767
+Mode: 444
+# ttar - - - - - - - - - - - - - - - - - - - - - - - - - - - - - - - - - - - -
+Path: fixtures/sys/block/sda/queue/max_integrity_segments
+Lines: 1
+0
+Mode: 444
+# ttar - - - - - - - - - - - - - - - - - - - - - - - - - - - - - - - - - - - -
+Path: fixtures/sys/block/sda/queue/max_sectors_kb
+Lines: 1
+1280
+Mode: 644
+# ttar - - - - - - - - - - - - - - - - - - - - - - - - - - - - - - - - - - - -
+Path: fixtures/sys/block/sda/queue/max_segment_size
+Lines: 1
+65536
+Mode: 444
+# ttar - - - - - - - - - - - - - - - - - - - - - - - - - - - - - - - - - - - -
+Path: fixtures/sys/block/sda/queue/max_segments
+Lines: 1
+168
+Mode: 444
+# ttar - - - - - - - - - - - - - - - - - - - - - - - - - - - - - - - - - - - -
+Path: fixtures/sys/block/sda/queue/minimum_io_size
 Lines: 1
 512
 Mode: 444
 # ttar - - - - - - - - - - - - - - - - - - - - - - - - - - - - - - - - - - - -
-Path: fixtures/sys/block/sda/queue/max_discard_segments
-Lines: 1
-1
-Mode: 444
-# ttar - - - - - - - - - - - - - - - - - - - - - - - - - - - - - - - - - - - -
-Path: fixtures/sys/block/sda/queue/max_hw_sectors_kb
-Lines: 1
-32767
-Mode: 444
-# ttar - - - - - - - - - - - - - - - - - - - - - - - - - - - - - - - - - - - -
-Path: fixtures/sys/block/sda/queue/max_integrity_segments
-Lines: 1
-0
-Mode: 444
-# ttar - - - - - - - - - - - - - - - - - - - - - - - - - - - - - - - - - - - -
-Path: fixtures/sys/block/sda/queue/max_sectors_kb
-Lines: 1
-1280
-Mode: 644
-# ttar - - - - - - - - - - - - - - - - - - - - - - - - - - - - - - - - - - - -
-Path: fixtures/sys/block/sda/queue/max_segment_size
-Lines: 1
-65536
-Mode: 444
-# ttar - - - - - - - - - - - - - - - - - - - - - - - - - - - - - - - - - - - -
-Path: fixtures/sys/block/sda/queue/max_segments
-Lines: 1
-168
-Mode: 444
-# ttar - - - - - - - - - - - - - - - - - - - - - - - - - - - - - - - - - - - -
-Path: fixtures/sys/block/sda/queue/minimum_io_size
-Lines: 1
-512
-Mode: 444
-# ttar - - - - - - - - - - - - - - - - - - - - - - - - - - - - - - - - - - - -
 Path: fixtures/sys/block/sda/queue/nomerges
 Lines: 1
 0
@@ -3911,221 +3410,10 @@
 Mode: 644
 # ttar - - - - - - - - - - - - - - - - - - - - - - - - - - - - - - - - - - - -
 Path: fixtures/sys/block/sda/queue/nr_zones
->>>>>>> c50cee4e
-Lines: 1
-0
-Mode: 444
-# ttar - - - - - - - - - - - - - - - - - - - - - - - - - - - - - - - - - - - -
-<<<<<<< HEAD
-Path: fixtures/sys/class/power_supply/BAT0/energy_full
-Lines: 1
-50060000
-Mode: 444
-# ttar - - - - - - - - - - - - - - - - - - - - - - - - - - - - - - - - - - - -
-Path: fixtures/sys/class/power_supply/BAT0/energy_full_design
-Lines: 1
-47520000
-Mode: 444
-# ttar - - - - - - - - - - - - - - - - - - - - - - - - - - - - - - - - - - - -
-Path: fixtures/sys/class/power_supply/BAT0/energy_now
-Lines: 1
-49450000
-Mode: 444
-# ttar - - - - - - - - - - - - - - - - - - - - - - - - - - - - - - - - - - - -
-Path: fixtures/sys/class/power_supply/BAT0/manufacturer
-Lines: 1
-LGC
-Mode: 444
-# ttar - - - - - - - - - - - - - - - - - - - - - - - - - - - - - - - - - - - -
-Path: fixtures/sys/class/power_supply/BAT0/model_name
-Lines: 1
-LNV-45N1
-Mode: 444
-# ttar - - - - - - - - - - - - - - - - - - - - - - - - - - - - - - - - - - - -
-Path: fixtures/sys/class/power_supply/BAT0/power_now
-Lines: 1
-4830000
-Mode: 444
-# ttar - - - - - - - - - - - - - - - - - - - - - - - - - - - - - - - - - - - -
-Path: fixtures/sys/class/power_supply/BAT0/present
-Lines: 1
-1
-Mode: 444
-# ttar - - - - - - - - - - - - - - - - - - - - - - - - - - - - - - - - - - - -
-Path: fixtures/sys/class/power_supply/BAT0/serial_number
-Lines: 1
-38109
-Mode: 444
-# ttar - - - - - - - - - - - - - - - - - - - - - - - - - - - - - - - - - - - -
-Path: fixtures/sys/class/power_supply/BAT0/status
-Lines: 1
-Discharging
-Mode: 444
-# ttar - - - - - - - - - - - - - - - - - - - - - - - - - - - - - - - - - - - -
-Path: fixtures/sys/class/power_supply/BAT0/technology
-Lines: 1
-Li-ion
-Mode: 444
-# ttar - - - - - - - - - - - - - - - - - - - - - - - - - - - - - - - - - - - -
-Path: fixtures/sys/class/power_supply/BAT0/type
-Lines: 1
-Battery
-Mode: 444
-# ttar - - - - - - - - - - - - - - - - - - - - - - - - - - - - - - - - - - - -
-Path: fixtures/sys/class/power_supply/BAT0/uevent
-Lines: 16
-POWER_SUPPLY_NAME=BAT0
-POWER_SUPPLY_STATUS=Discharging
-POWER_SUPPLY_PRESENT=1
-POWER_SUPPLY_TECHNOLOGY=Li-ion
-POWER_SUPPLY_CYCLE_COUNT=0
-POWER_SUPPLY_VOLTAGE_MIN_DESIGN=10800000
-POWER_SUPPLY_VOLTAGE_NOW=12229000
-POWER_SUPPLY_POWER_NOW=4830000
-POWER_SUPPLY_ENERGY_FULL_DESIGN=47520000
-POWER_SUPPLY_ENERGY_FULL=50060000
-POWER_SUPPLY_ENERGY_NOW=49450000
-POWER_SUPPLY_CAPACITY=98
-POWER_SUPPLY_CAPACITY_LEVEL=Normal
-POWER_SUPPLY_MODEL_NAME=LNV-45N1
-POWER_SUPPLY_MANUFACTURER=LGC
-POWER_SUPPLY_SERIAL_NUMBER=38109
-Mode: 644
-# ttar - - - - - - - - - - - - - - - - - - - - - - - - - - - - - - - - - - - -
-Path: fixtures/sys/class/power_supply/BAT0/voltage_min_design
-Lines: 1
-10800000
-Mode: 444
-# ttar - - - - - - - - - - - - - - - - - - - - - - - - - - - - - - - - - - - -
-Path: fixtures/sys/class/power_supply/BAT0/voltage_now
-Lines: 1
-12229000
-Mode: 444
-# ttar - - - - - - - - - - - - - - - - - - - - - - - - - - - - - - - - - - - -
-Directory: fixtures/sys/class/thermal
-Mode: 775
-# ttar - - - - - - - - - - - - - - - - - - - - - - - - - - - - - - - - - - - -
-Directory: fixtures/sys/class/thermal/thermal_zone0
-Mode: 775
-# ttar - - - - - - - - - - - - - - - - - - - - - - - - - - - - - - - - - - - -
-Path: fixtures/sys/class/thermal/thermal_zone0/policy
-Lines: 1
-step_wise
-Mode: 664
-# ttar - - - - - - - - - - - - - - - - - - - - - - - - - - - - - - - - - - - -
-Path: fixtures/sys/class/thermal/thermal_zone0/temp
-Lines: 1
-49925
-Mode: 664
-# ttar - - - - - - - - - - - - - - - - - - - - - - - - - - - - - - - - - - - -
-Path: fixtures/sys/class/thermal/thermal_zone0/type
-Lines: 1
-bcm2835_thermal
-Mode: 664
-# ttar - - - - - - - - - - - - - - - - - - - - - - - - - - - - - - - - - - - -
-Directory: fixtures/sys/class/thermal/thermal_zone1
-Mode: 755
-# ttar - - - - - - - - - - - - - - - - - - - - - - - - - - - - - - - - - - - -
-Path: fixtures/sys/class/thermal/thermal_zone1/mode
-Lines: 1
-enabled
-Mode: 664
-# ttar - - - - - - - - - - - - - - - - - - - - - - - - - - - - - - - - - - - -
-Path: fixtures/sys/class/thermal/thermal_zone1/passive
-Lines: 1
-0
-Mode: 664
-# ttar - - - - - - - - - - - - - - - - - - - - - - - - - - - - - - - - - - - -
-Path: fixtures/sys/class/thermal/thermal_zone1/policy
-Lines: 1
-step_wise
-Mode: 664
-# ttar - - - - - - - - - - - - - - - - - - - - - - - - - - - - - - - - - - - -
-Path: fixtures/sys/class/thermal/thermal_zone1/temp
-Lines: 1
-44000
-Mode: 664
-# ttar - - - - - - - - - - - - - - - - - - - - - - - - - - - - - - - - - - - -
-Path: fixtures/sys/class/thermal/thermal_zone1/type
-Lines: 1
-acpitz
-Mode: 664
-# ttar - - - - - - - - - - - - - - - - - - - - - - - - - - - - - - - - - - - -
-Directory: fixtures/sys/devices
-Mode: 755
-# ttar - - - - - - - - - - - - - - - - - - - - - - - - - - - - - - - - - - - -
-Directory: fixtures/sys/devices/pci0000:00
-Mode: 755
-# ttar - - - - - - - - - - - - - - - - - - - - - - - - - - - - - - - - - - - -
-Directory: fixtures/sys/devices/pci0000:00/0000:00:0d.0
-Mode: 755
-# ttar - - - - - - - - - - - - - - - - - - - - - - - - - - - - - - - - - - - -
-Directory: fixtures/sys/devices/pci0000:00/0000:00:0d.0/ata4
-Mode: 755
-# ttar - - - - - - - - - - - - - - - - - - - - - - - - - - - - - - - - - - - -
-Directory: fixtures/sys/devices/pci0000:00/0000:00:0d.0/ata4/host3
-Mode: 755
-# ttar - - - - - - - - - - - - - - - - - - - - - - - - - - - - - - - - - - - -
-Directory: fixtures/sys/devices/pci0000:00/0000:00:0d.0/ata4/host3/target3:0:0
-Mode: 755
-# ttar - - - - - - - - - - - - - - - - - - - - - - - - - - - - - - - - - - - -
-Directory: fixtures/sys/devices/pci0000:00/0000:00:0d.0/ata4/host3/target3:0:0/3:0:0:0
-Mode: 755
-# ttar - - - - - - - - - - - - - - - - - - - - - - - - - - - - - - - - - - - -
-Directory: fixtures/sys/devices/pci0000:00/0000:00:0d.0/ata4/host3/target3:0:0/3:0:0:0/block
-Mode: 755
-# ttar - - - - - - - - - - - - - - - - - - - - - - - - - - - - - - - - - - - -
-Directory: fixtures/sys/devices/pci0000:00/0000:00:0d.0/ata4/host3/target3:0:0/3:0:0:0/block/sdb
-Mode: 755
-# ttar - - - - - - - - - - - - - - - - - - - - - - - - - - - - - - - - - - - -
-Directory: fixtures/sys/devices/pci0000:00/0000:00:0d.0/ata4/host3/target3:0:0/3:0:0:0/block/sdb/bcache
-Mode: 755
-# ttar - - - - - - - - - - - - - - - - - - - - - - - - - - - - - - - - - - - -
-Path: fixtures/sys/devices/pci0000:00/0000:00:0d.0/ata4/host3/target3:0:0/3:0:0:0/block/sdb/bcache/dirty_data
-Lines: 1
-0
-Mode: 644
-# ttar - - - - - - - - - - - - - - - - - - - - - - - - - - - - - - - - - - - -
-Directory: fixtures/sys/devices/pci0000:00/0000:00:0d.0/ata4/host3/target3:0:0/3:0:0:0/block/sdb/bcache/stats_day
-Mode: 755
-# ttar - - - - - - - - - - - - - - - - - - - - - - - - - - - - - - - - - - - -
-Path: fixtures/sys/devices/pci0000:00/0000:00:0d.0/ata4/host3/target3:0:0/3:0:0:0/block/sdb/bcache/stats_day/bypassed
-Lines: 1
-0
-Mode: 644
-# ttar - - - - - - - - - - - - - - - - - - - - - - - - - - - - - - - - - - - -
-Path: fixtures/sys/devices/pci0000:00/0000:00:0d.0/ata4/host3/target3:0:0/3:0:0:0/block/sdb/bcache/stats_day/cache_bypass_hits
-Lines: 1
-0
-Mode: 644
-# ttar - - - - - - - - - - - - - - - - - - - - - - - - - - - - - - - - - - - -
-Path: fixtures/sys/devices/pci0000:00/0000:00:0d.0/ata4/host3/target3:0:0/3:0:0:0/block/sdb/bcache/stats_day/cache_bypass_misses
-Lines: 1
-0
-Mode: 644
-# ttar - - - - - - - - - - - - - - - - - - - - - - - - - - - - - - - - - - - -
-Path: fixtures/sys/devices/pci0000:00/0000:00:0d.0/ata4/host3/target3:0:0/3:0:0:0/block/sdb/bcache/stats_day/cache_hit_ratio
-Lines: 1
-100
-Mode: 644
-# ttar - - - - - - - - - - - - - - - - - - - - - - - - - - - - - - - - - - - -
-Path: fixtures/sys/devices/pci0000:00/0000:00:0d.0/ata4/host3/target3:0:0/3:0:0:0/block/sdb/bcache/stats_day/cache_hits
-Lines: 1
-289
-Mode: 644
-# ttar - - - - - - - - - - - - - - - - - - - - - - - - - - - - - - - - - - - -
-Path: fixtures/sys/devices/pci0000:00/0000:00:0d.0/ata4/host3/target3:0:0/3:0:0:0/block/sdb/bcache/stats_day/cache_miss_collisions
-Lines: 1
-0
-Mode: 644
-# ttar - - - - - - - - - - - - - - - - - - - - - - - - - - - - - - - - - - - -
-Path: fixtures/sys/devices/pci0000:00/0000:00:0d.0/ata4/host3/target3:0:0/3:0:0:0/block/sdb/bcache/stats_day/cache_misses
-Lines: 1
-0
-Mode: 644
-# ttar - - - - - - - - - - - - - - - - - - - - - - - - - - - - - - - - - - - -
-Path: fixtures/sys/devices/pci0000:00/0000:00:0d.0/ata4/host3/target3:0:0/3:0:0:0/block/sdb/bcache/stats_day/cache_readaheads
-=======
+Lines: 1
+0
+Mode: 444
+# ttar - - - - - - - - - - - - - - - - - - - - - - - - - - - - - - - - - - - -
 Path: fixtures/sys/block/sda/queue/optimal_io_size
 Lines: 1
 0
@@ -4516,17 +3804,10 @@
 Mode: 644
 # ttar - - - - - - - - - - - - - - - - - - - - - - - - - - - - - - - - - - - -
 Path: fixtures/sys/class/drm/card0/device/pp_mclk_od
->>>>>>> c50cee4e
-Lines: 1
-0
-Mode: 644
-# ttar - - - - - - - - - - - - - - - - - - - - - - - - - - - - - - - - - - - -
-<<<<<<< HEAD
-Directory: fixtures/sys/devices/pci0000:00/0000:00:0d.0/ata4/host3/target3:0:0/3:0:0:0/block/sdb/bcache/stats_five_minute
-Mode: 755
-# ttar - - - - - - - - - - - - - - - - - - - - - - - - - - - - - - - - - - - -
-Path: fixtures/sys/devices/pci0000:00/0000:00:0d.0/ata4/host3/target3:0:0/3:0:0:0/block/sdb/bcache/stats_five_minute/bypassed
-=======
+Lines: 1
+0
+Mode: 644
+# ttar - - - - - - - - - - - - - - - - - - - - - - - - - - - - - - - - - - - -
 Path: fixtures/sys/class/drm/card0/device/pp_num_states
 Lines: 3
 states: 2
@@ -4569,384 +3850,10 @@
 Mode: 644
 # ttar - - - - - - - - - - - - - - - - - - - - - - - - - - - - - - - - - - - -
 Path: fixtures/sys/class/drm/card0/device/pp_sclk_od
->>>>>>> c50cee4e
-Lines: 1
-0
-Mode: 644
-# ttar - - - - - - - - - - - - - - - - - - - - - - - - - - - - - - - - - - - -
-<<<<<<< HEAD
-Path: fixtures/sys/devices/pci0000:00/0000:00:0d.0/ata4/host3/target3:0:0/3:0:0:0/block/sdb/bcache/stats_five_minute/cache_bypass_hits
-Lines: 1
-0
-Mode: 644
-# ttar - - - - - - - - - - - - - - - - - - - - - - - - - - - - - - - - - - - -
-Path: fixtures/sys/devices/pci0000:00/0000:00:0d.0/ata4/host3/target3:0:0/3:0:0:0/block/sdb/bcache/stats_five_minute/cache_bypass_misses
-Lines: 1
-0
-Mode: 644
-# ttar - - - - - - - - - - - - - - - - - - - - - - - - - - - - - - - - - - - -
-Path: fixtures/sys/devices/pci0000:00/0000:00:0d.0/ata4/host3/target3:0:0/3:0:0:0/block/sdb/bcache/stats_five_minute/cache_hit_ratio
-Lines: 1
-0
-Mode: 644
-# ttar - - - - - - - - - - - - - - - - - - - - - - - - - - - - - - - - - - - -
-Path: fixtures/sys/devices/pci0000:00/0000:00:0d.0/ata4/host3/target3:0:0/3:0:0:0/block/sdb/bcache/stats_five_minute/cache_hits
-Lines: 1
-0
-Mode: 644
-# ttar - - - - - - - - - - - - - - - - - - - - - - - - - - - - - - - - - - - -
-Path: fixtures/sys/devices/pci0000:00/0000:00:0d.0/ata4/host3/target3:0:0/3:0:0:0/block/sdb/bcache/stats_five_minute/cache_miss_collisions
-Lines: 1
-0
-Mode: 644
-# ttar - - - - - - - - - - - - - - - - - - - - - - - - - - - - - - - - - - - -
-Path: fixtures/sys/devices/pci0000:00/0000:00:0d.0/ata4/host3/target3:0:0/3:0:0:0/block/sdb/bcache/stats_five_minute/cache_misses
-Lines: 1
-0
-Mode: 644
-# ttar - - - - - - - - - - - - - - - - - - - - - - - - - - - - - - - - - - - -
-Path: fixtures/sys/devices/pci0000:00/0000:00:0d.0/ata4/host3/target3:0:0/3:0:0:0/block/sdb/bcache/stats_five_minute/cache_readaheads
-Lines: 1
-0
-Mode: 644
-# ttar - - - - - - - - - - - - - - - - - - - - - - - - - - - - - - - - - - - -
-Directory: fixtures/sys/devices/pci0000:00/0000:00:0d.0/ata4/host3/target3:0:0/3:0:0:0/block/sdb/bcache/stats_hour
-Mode: 755
-# ttar - - - - - - - - - - - - - - - - - - - - - - - - - - - - - - - - - - - -
-Path: fixtures/sys/devices/pci0000:00/0000:00:0d.0/ata4/host3/target3:0:0/3:0:0:0/block/sdb/bcache/stats_hour/bypassed
-Lines: 1
-0
-Mode: 644
-# ttar - - - - - - - - - - - - - - - - - - - - - - - - - - - - - - - - - - - -
-Path: fixtures/sys/devices/pci0000:00/0000:00:0d.0/ata4/host3/target3:0:0/3:0:0:0/block/sdb/bcache/stats_hour/cache_bypass_hits
-Lines: 1
-0
-Mode: 644
-# ttar - - - - - - - - - - - - - - - - - - - - - - - - - - - - - - - - - - - -
-Path: fixtures/sys/devices/pci0000:00/0000:00:0d.0/ata4/host3/target3:0:0/3:0:0:0/block/sdb/bcache/stats_hour/cache_bypass_misses
-Lines: 1
-0
-Mode: 644
-# ttar - - - - - - - - - - - - - - - - - - - - - - - - - - - - - - - - - - - -
-Path: fixtures/sys/devices/pci0000:00/0000:00:0d.0/ata4/host3/target3:0:0/3:0:0:0/block/sdb/bcache/stats_hour/cache_hit_ratio
-Lines: 1
-0
-Mode: 644
-# ttar - - - - - - - - - - - - - - - - - - - - - - - - - - - - - - - - - - - -
-Path: fixtures/sys/devices/pci0000:00/0000:00:0d.0/ata4/host3/target3:0:0/3:0:0:0/block/sdb/bcache/stats_hour/cache_hits
-Lines: 1
-0
-Mode: 644
-# ttar - - - - - - - - - - - - - - - - - - - - - - - - - - - - - - - - - - - -
-Path: fixtures/sys/devices/pci0000:00/0000:00:0d.0/ata4/host3/target3:0:0/3:0:0:0/block/sdb/bcache/stats_hour/cache_miss_collisions
-Lines: 1
-0
-Mode: 644
-# ttar - - - - - - - - - - - - - - - - - - - - - - - - - - - - - - - - - - - -
-Path: fixtures/sys/devices/pci0000:00/0000:00:0d.0/ata4/host3/target3:0:0/3:0:0:0/block/sdb/bcache/stats_hour/cache_misses
-Lines: 1
-0
-Mode: 644
-# ttar - - - - - - - - - - - - - - - - - - - - - - - - - - - - - - - - - - - -
-Path: fixtures/sys/devices/pci0000:00/0000:00:0d.0/ata4/host3/target3:0:0/3:0:0:0/block/sdb/bcache/stats_hour/cache_readaheads
-Lines: 1
-0
-Mode: 644
-# ttar - - - - - - - - - - - - - - - - - - - - - - - - - - - - - - - - - - - -
-Directory: fixtures/sys/devices/pci0000:00/0000:00:0d.0/ata4/host3/target3:0:0/3:0:0:0/block/sdb/bcache/stats_total
-Mode: 755
-# ttar - - - - - - - - - - - - - - - - - - - - - - - - - - - - - - - - - - - -
-Path: fixtures/sys/devices/pci0000:00/0000:00:0d.0/ata4/host3/target3:0:0/3:0:0:0/block/sdb/bcache/stats_total/bypassed
-Lines: 1
-0
-Mode: 644
-# ttar - - - - - - - - - - - - - - - - - - - - - - - - - - - - - - - - - - - -
-Path: fixtures/sys/devices/pci0000:00/0000:00:0d.0/ata4/host3/target3:0:0/3:0:0:0/block/sdb/bcache/stats_total/cache_bypass_hits
-Lines: 1
-0
-Mode: 644
-# ttar - - - - - - - - - - - - - - - - - - - - - - - - - - - - - - - - - - - -
-Path: fixtures/sys/devices/pci0000:00/0000:00:0d.0/ata4/host3/target3:0:0/3:0:0:0/block/sdb/bcache/stats_total/cache_bypass_misses
-Lines: 1
-0
-Mode: 644
-# ttar - - - - - - - - - - - - - - - - - - - - - - - - - - - - - - - - - - - -
-Path: fixtures/sys/devices/pci0000:00/0000:00:0d.0/ata4/host3/target3:0:0/3:0:0:0/block/sdb/bcache/stats_total/cache_hit_ratio
-Lines: 1
-100
-Mode: 644
-# ttar - - - - - - - - - - - - - - - - - - - - - - - - - - - - - - - - - - - -
-Path: fixtures/sys/devices/pci0000:00/0000:00:0d.0/ata4/host3/target3:0:0/3:0:0:0/block/sdb/bcache/stats_total/cache_hits
-Lines: 1
-546
-Mode: 644
-# ttar - - - - - - - - - - - - - - - - - - - - - - - - - - - - - - - - - - - -
-Path: fixtures/sys/devices/pci0000:00/0000:00:0d.0/ata4/host3/target3:0:0/3:0:0:0/block/sdb/bcache/stats_total/cache_miss_collisions
-Lines: 1
-0
-Mode: 644
-# ttar - - - - - - - - - - - - - - - - - - - - - - - - - - - - - - - - - - - -
-Path: fixtures/sys/devices/pci0000:00/0000:00:0d.0/ata4/host3/target3:0:0/3:0:0:0/block/sdb/bcache/stats_total/cache_misses
-Lines: 1
-0
-Mode: 644
-# ttar - - - - - - - - - - - - - - - - - - - - - - - - - - - - - - - - - - - -
-Path: fixtures/sys/devices/pci0000:00/0000:00:0d.0/ata4/host3/target3:0:0/3:0:0:0/block/sdb/bcache/stats_total/cache_readaheads
-Lines: 1
-0
-Mode: 644
-# ttar - - - - - - - - - - - - - - - - - - - - - - - - - - - - - - - - - - - -
-Directory: fixtures/sys/devices/pci0000:00/0000:00:0d.0/ata5
-Mode: 755
-# ttar - - - - - - - - - - - - - - - - - - - - - - - - - - - - - - - - - - - -
-Directory: fixtures/sys/devices/pci0000:00/0000:00:0d.0/ata5/host4
-Mode: 755
-# ttar - - - - - - - - - - - - - - - - - - - - - - - - - - - - - - - - - - - -
-Directory: fixtures/sys/devices/pci0000:00/0000:00:0d.0/ata5/host4/target4:0:0
-Mode: 755
-# ttar - - - - - - - - - - - - - - - - - - - - - - - - - - - - - - - - - - - -
-Directory: fixtures/sys/devices/pci0000:00/0000:00:0d.0/ata5/host4/target4:0:0/4:0:0:0
-Mode: 755
-# ttar - - - - - - - - - - - - - - - - - - - - - - - - - - - - - - - - - - - -
-Directory: fixtures/sys/devices/pci0000:00/0000:00:0d.0/ata5/host4/target4:0:0/4:0:0:0/block
-Mode: 755
-# ttar - - - - - - - - - - - - - - - - - - - - - - - - - - - - - - - - - - - -
-Directory: fixtures/sys/devices/pci0000:00/0000:00:0d.0/ata5/host4/target4:0:0/4:0:0:0/block/sdc
-Mode: 755
-# ttar - - - - - - - - - - - - - - - - - - - - - - - - - - - - - - - - - - - -
-Directory: fixtures/sys/devices/pci0000:00/0000:00:0d.0/ata5/host4/target4:0:0/4:0:0:0/block/sdc/bcache
-Mode: 755
-# ttar - - - - - - - - - - - - - - - - - - - - - - - - - - - - - - - - - - - -
-Path: fixtures/sys/devices/pci0000:00/0000:00:0d.0/ata5/host4/target4:0:0/4:0:0:0/block/sdc/bcache/io_errors
-Lines: 1
-0
-Mode: 644
-# ttar - - - - - - - - - - - - - - - - - - - - - - - - - - - - - - - - - - - -
-Path: fixtures/sys/devices/pci0000:00/0000:00:0d.0/ata5/host4/target4:0:0/4:0:0:0/block/sdc/bcache/metadata_written
-Lines: 1
-512
-Mode: 644
-# ttar - - - - - - - - - - - - - - - - - - - - - - - - - - - - - - - - - - - -
-Path: fixtures/sys/devices/pci0000:00/0000:00:0d.0/ata5/host4/target4:0:0/4:0:0:0/block/sdc/bcache/priority_stats
-Lines: 5
-Unused:		99%
-Metadata:	0%
-Average:	10473
-Sectors per Q:	64
-Quantiles:	[0 0 0 0 0 0 0 0 0 0 0 0 0 0 0 20946 20946 20946 20946 20946 20946 20946 20946 20946 20946 20946 20946 20946 20946 20946 20946]
-Mode: 644
-# ttar - - - - - - - - - - - - - - - - - - - - - - - - - - - - - - - - - - - -
-Path: fixtures/sys/devices/pci0000:00/0000:00:0d.0/ata5/host4/target4:0:0/4:0:0:0/block/sdc/bcache/written
-Lines: 1
-0
-Mode: 644
-# ttar - - - - - - - - - - - - - - - - - - - - - - - - - - - - - - - - - - - -
-Directory: fixtures/sys/devices/rbd
-Mode: 755
-# ttar - - - - - - - - - - - - - - - - - - - - - - - - - - - - - - - - - - - -
-Directory: fixtures/sys/devices/rbd/0
-Mode: 755
-# ttar - - - - - - - - - - - - - - - - - - - - - - - - - - - - - - - - - - - -
-Path: fixtures/sys/devices/rbd/0/name
-Lines: 1
-demo
-Mode: 644
-# ttar - - - - - - - - - - - - - - - - - - - - - - - - - - - - - - - - - - - -
-Path: fixtures/sys/devices/rbd/0/pool
-Lines: 1
-iscsi-images
-Mode: 644
-# ttar - - - - - - - - - - - - - - - - - - - - - - - - - - - - - - - - - - - -
-Directory: fixtures/sys/devices/rbd/1
-Mode: 755
-# ttar - - - - - - - - - - - - - - - - - - - - - - - - - - - - - - - - - - - -
-Path: fixtures/sys/devices/rbd/1/name
-Lines: 1
-wrong
-Mode: 644
-# ttar - - - - - - - - - - - - - - - - - - - - - - - - - - - - - - - - - - - -
-Path: fixtures/sys/devices/rbd/1/pool
-Lines: 1
-wrong-images
-Mode: 644
-# ttar - - - - - - - - - - - - - - - - - - - - - - - - - - - - - - - - - - - -
-Directory: fixtures/sys/devices/system
-Mode: 775
-# ttar - - - - - - - - - - - - - - - - - - - - - - - - - - - - - - - - - - - -
-Directory: fixtures/sys/devices/system/clocksource
-Mode: 775
-# ttar - - - - - - - - - - - - - - - - - - - - - - - - - - - - - - - - - - - -
-Directory: fixtures/sys/devices/system/clocksource/clocksource0
-Mode: 775
-# ttar - - - - - - - - - - - - - - - - - - - - - - - - - - - - - - - - - - - -
-Path: fixtures/sys/devices/system/clocksource/clocksource0/available_clocksource
-Lines: 1
-tsc hpet acpi_pm 
-Mode: 444
-# ttar - - - - - - - - - - - - - - - - - - - - - - - - - - - - - - - - - - - -
-Path: fixtures/sys/devices/system/clocksource/clocksource0/current_clocksource
-Lines: 1
-tsc
-Mode: 644
-# ttar - - - - - - - - - - - - - - - - - - - - - - - - - - - - - - - - - - - -
-Directory: fixtures/sys/devices/system/cpu
-Mode: 775
-# ttar - - - - - - - - - - - - - - - - - - - - - - - - - - - - - - - - - - - -
-Directory: fixtures/sys/devices/system/cpu/cpu0
-Mode: 775
-# ttar - - - - - - - - - - - - - - - - - - - - - - - - - - - - - - - - - - - -
-Path: fixtures/sys/devices/system/cpu/cpu0/cpufreq
-SymlinkTo: ../cpufreq/policy0
-# ttar - - - - - - - - - - - - - - - - - - - - - - - - - - - - - - - - - - - -
-Directory: fixtures/sys/devices/system/cpu/cpu1
-Mode: 775
-# ttar - - - - - - - - - - - - - - - - - - - - - - - - - - - - - - - - - - - -
-Directory: fixtures/sys/devices/system/cpu/cpu1/cpufreq
-Mode: 775
-# ttar - - - - - - - - - - - - - - - - - - - - - - - - - - - - - - - - - - - -
-Path: fixtures/sys/devices/system/cpu/cpu1/cpufreq/cpuinfo_cur_freq
-Lines: 1
-1200195
-Mode: 400
-# ttar - - - - - - - - - - - - - - - - - - - - - - - - - - - - - - - - - - - -
-Path: fixtures/sys/devices/system/cpu/cpu1/cpufreq/cpuinfo_max_freq
-Lines: 1
-3300000
-Mode: 664
-# ttar - - - - - - - - - - - - - - - - - - - - - - - - - - - - - - - - - - - -
-Path: fixtures/sys/devices/system/cpu/cpu1/cpufreq/cpuinfo_min_freq
-Lines: 1
-1200000
-Mode: 664
-# ttar - - - - - - - - - - - - - - - - - - - - - - - - - - - - - - - - - - - -
-Path: fixtures/sys/devices/system/cpu/cpu1/cpufreq/cpuinfo_transition_latency
-Lines: 1
-4294967295
-Mode: 664
-# ttar - - - - - - - - - - - - - - - - - - - - - - - - - - - - - - - - - - - -
-Path: fixtures/sys/devices/system/cpu/cpu1/cpufreq/related_cpus
-Lines: 1
-1
-Mode: 664
-# ttar - - - - - - - - - - - - - - - - - - - - - - - - - - - - - - - - - - - -
-Path: fixtures/sys/devices/system/cpu/cpu1/cpufreq/scaling_available_governors
-Lines: 1
-performance powersave
-Mode: 664
-# ttar - - - - - - - - - - - - - - - - - - - - - - - - - - - - - - - - - - - -
-Path: fixtures/sys/devices/system/cpu/cpu1/cpufreq/scaling_driver
-Lines: 1
-intel_pstate
-Mode: 664
-# ttar - - - - - - - - - - - - - - - - - - - - - - - - - - - - - - - - - - - -
-Path: fixtures/sys/devices/system/cpu/cpu1/cpufreq/scaling_governor
-Lines: 1
-powersave
-Mode: 664
-# ttar - - - - - - - - - - - - - - - - - - - - - - - - - - - - - - - - - - - -
-Path: fixtures/sys/devices/system/cpu/cpu1/cpufreq/scaling_max_freq
-Lines: 1
-3300000
-Mode: 664
-# ttar - - - - - - - - - - - - - - - - - - - - - - - - - - - - - - - - - - - -
-Path: fixtures/sys/devices/system/cpu/cpu1/cpufreq/scaling_min_freq
-Lines: 1
-1200000
-Mode: 664
-# ttar - - - - - - - - - - - - - - - - - - - - - - - - - - - - - - - - - - - -
-Path: fixtures/sys/devices/system/cpu/cpu1/cpufreq/scaling_setspeed
-Lines: 1
-<unsupported>
-Mode: 664
-# ttar - - - - - - - - - - - - - - - - - - - - - - - - - - - - - - - - - - - -
-Directory: fixtures/sys/devices/system/cpu/cpufreq
-Mode: 775
-# ttar - - - - - - - - - - - - - - - - - - - - - - - - - - - - - - - - - - - -
-Directory: fixtures/sys/devices/system/cpu/cpufreq/policy0
-Mode: 775
-# ttar - - - - - - - - - - - - - - - - - - - - - - - - - - - - - - - - - - - -
-Path: fixtures/sys/devices/system/cpu/cpufreq/policy0/affected_cpus
-Lines: 1
-0
-Mode: 444
-# ttar - - - - - - - - - - - - - - - - - - - - - - - - - - - - - - - - - - - -
-Path: fixtures/sys/devices/system/cpu/cpufreq/policy0/cpuinfo_max_freq
-Lines: 1
-2400000
-Mode: 444
-# ttar - - - - - - - - - - - - - - - - - - - - - - - - - - - - - - - - - - - -
-Path: fixtures/sys/devices/system/cpu/cpufreq/policy0/cpuinfo_min_freq
-Lines: 1
-800000
-Mode: 444
-# ttar - - - - - - - - - - - - - - - - - - - - - - - - - - - - - - - - - - - -
-Path: fixtures/sys/devices/system/cpu/cpufreq/policy0/cpuinfo_transition_latency
-Lines: 1
-0
-Mode: 444
-# ttar - - - - - - - - - - - - - - - - - - - - - - - - - - - - - - - - - - - -
-Path: fixtures/sys/devices/system/cpu/cpufreq/policy0/related_cpus
-Lines: 1
-0
-Mode: 444
-# ttar - - - - - - - - - - - - - - - - - - - - - - - - - - - - - - - - - - - -
-Path: fixtures/sys/devices/system/cpu/cpufreq/policy0/scaling_available_governors
-Lines: 1
-performance powersave
-Mode: 444
-# ttar - - - - - - - - - - - - - - - - - - - - - - - - - - - - - - - - - - - -
-Path: fixtures/sys/devices/system/cpu/cpufreq/policy0/scaling_cur_freq
-Lines: 1
-1219917
-Mode: 444
-# ttar - - - - - - - - - - - - - - - - - - - - - - - - - - - - - - - - - - - -
-Path: fixtures/sys/devices/system/cpu/cpufreq/policy0/scaling_driver
-Lines: 1
-intel_pstate
-Mode: 444
-# ttar - - - - - - - - - - - - - - - - - - - - - - - - - - - - - - - - - - - -
-Path: fixtures/sys/devices/system/cpu/cpufreq/policy0/scaling_governor
-Lines: 1
-powersave
-Mode: 644
-# ttar - - - - - - - - - - - - - - - - - - - - - - - - - - - - - - - - - - - -
-Path: fixtures/sys/devices/system/cpu/cpufreq/policy0/scaling_max_freq
-Lines: 1
-2400000
-Mode: 644
-# ttar - - - - - - - - - - - - - - - - - - - - - - - - - - - - - - - - - - - -
-Path: fixtures/sys/devices/system/cpu/cpufreq/policy0/scaling_min_freq
-Lines: 1
-800000
-Mode: 644
-# ttar - - - - - - - - - - - - - - - - - - - - - - - - - - - - - - - - - - - -
-Path: fixtures/sys/devices/system/cpu/cpufreq/policy0/scaling_setspeed
-Lines: 1
-<unsupported>
-Mode: 644
-# ttar - - - - - - - - - - - - - - - - - - - - - - - - - - - - - - - - - - - -
-Directory: fixtures/sys/devices/system/cpu/cpufreq/policy1
-Mode: 755
-# ttar - - - - - - - - - - - - - - - - - - - - - - - - - - - - - - - - - - - -
-Directory: fixtures/sys/fs
-Mode: 755
-# ttar - - - - - - - - - - - - - - - - - - - - - - - - - - - - - - - - - - - -
-Directory: fixtures/sys/fs/bcache
-Mode: 755
-# ttar - - - - - - - - - - - - - - - - - - - - - - - - - - - - - - - - - - - -
-Directory: fixtures/sys/fs/bcache/deaddd54-c735-46d5-868e-f331c5fd7c74
-Mode: 755
-# ttar - - - - - - - - - - - - - - - - - - - - - - - - - - - - - - - - - - - -
-Path: fixtures/sys/fs/bcache/deaddd54-c735-46d5-868e-f331c5fd7c74/average_key_size
-Lines: 1
-0
-Mode: 644
-# ttar - - - - - - - - - - - - - - - - - - - - - - - - - - - - - - - - - - - -
-Directory: fixtures/sys/fs/bcache/deaddd54-c735-46d5-868e-f331c5fd7c74/bdev0
-Mode: 777
-# ttar - - - - - - - - - - - - - - - - - - - - - - - - - - - - - - - - - - - -
-Path: fixtures/sys/fs/bcache/deaddd54-c735-46d5-868e-f331c5fd7c74/bdev0/dirty_data
-=======
+Lines: 1
+0
+Mode: 644
+# ttar - - - - - - - - - - - - - - - - - - - - - - - - - - - - - - - - - - - -
 Path: fixtures/sys/class/drm/card0/device/product_name
 Lines: 1
 
@@ -5316,54 +4223,25 @@
 Mode: 664
 # ttar - - - - - - - - - - - - - - - - - - - - - - - - - - - - - - - - - - - -
 Path: fixtures/sys/class/infiniband/mlx4_0/ports/1/counters/excessive_buffer_overrun_errors
->>>>>>> c50cee4e
-Lines: 1
-0
-Mode: 644
-# ttar - - - - - - - - - - - - - - - - - - - - - - - - - - - - - - - - - - - -
-<<<<<<< HEAD
-Directory: fixtures/sys/fs/bcache/deaddd54-c735-46d5-868e-f331c5fd7c74/bdev0/stats_day
-Mode: 755
-# ttar - - - - - - - - - - - - - - - - - - - - - - - - - - - - - - - - - - - -
-Path: fixtures/sys/fs/bcache/deaddd54-c735-46d5-868e-f331c5fd7c74/bdev0/stats_day/bypassed
-=======
+Lines: 1
+0
+Mode: 644
+# ttar - - - - - - - - - - - - - - - - - - - - - - - - - - - - - - - - - - - -
 Path: fixtures/sys/class/infiniband/mlx4_0/ports/1/counters/link_downed
->>>>>>> c50cee4e
-Lines: 1
-0
-Mode: 644
-# ttar - - - - - - - - - - - - - - - - - - - - - - - - - - - - - - - - - - - -
-<<<<<<< HEAD
-Path: fixtures/sys/fs/bcache/deaddd54-c735-46d5-868e-f331c5fd7c74/bdev0/stats_day/cache_bypass_hits
-=======
+Lines: 1
+0
+Mode: 644
+# ttar - - - - - - - - - - - - - - - - - - - - - - - - - - - - - - - - - - - -
 Path: fixtures/sys/class/infiniband/mlx4_0/ports/1/counters/link_error_recovery
->>>>>>> c50cee4e
-Lines: 1
-0
-Mode: 644
-# ttar - - - - - - - - - - - - - - - - - - - - - - - - - - - - - - - - - - - -
-<<<<<<< HEAD
-Path: fixtures/sys/fs/bcache/deaddd54-c735-46d5-868e-f331c5fd7c74/bdev0/stats_day/cache_bypass_misses
-=======
+Lines: 1
+0
+Mode: 644
+# ttar - - - - - - - - - - - - - - - - - - - - - - - - - - - - - - - - - - - -
 Path: fixtures/sys/class/infiniband/mlx4_0/ports/1/counters/local_link_integrity_errors
->>>>>>> c50cee4e
-Lines: 1
-0
-Mode: 644
-# ttar - - - - - - - - - - - - - - - - - - - - - - - - - - - - - - - - - - - -
-<<<<<<< HEAD
-Path: fixtures/sys/fs/bcache/deaddd54-c735-46d5-868e-f331c5fd7c74/bdev0/stats_day/cache_hit_ratio
-Lines: 1
-100
-Mode: 644
-# ttar - - - - - - - - - - - - - - - - - - - - - - - - - - - - - - - - - - - -
-Path: fixtures/sys/fs/bcache/deaddd54-c735-46d5-868e-f331c5fd7c74/bdev0/stats_day/cache_hits
-Lines: 1
-289
-Mode: 644
-# ttar - - - - - - - - - - - - - - - - - - - - - - - - - - - - - - - - - - - -
-Path: fixtures/sys/fs/bcache/deaddd54-c735-46d5-868e-f331c5fd7c74/bdev0/stats_day/cache_miss_collisions
-=======
+Lines: 1
+0
+Mode: 644
+# ttar - - - - - - - - - - - - - - - - - - - - - - - - - - - - - - - - - - - -
 Path: fixtures/sys/class/infiniband/mlx4_0/ports/1/counters/port_rcv_constraint_errors
 Lines: 1
 0
@@ -5375,83 +4253,40 @@
 Mode: 644
 # ttar - - - - - - - - - - - - - - - - - - - - - - - - - - - - - - - - - - - -
 Path: fixtures/sys/class/infiniband/mlx4_0/ports/1/counters/port_rcv_errors
->>>>>>> c50cee4e
-Lines: 1
-0
-Mode: 644
-# ttar - - - - - - - - - - - - - - - - - - - - - - - - - - - - - - - - - - - -
-<<<<<<< HEAD
-Path: fixtures/sys/fs/bcache/deaddd54-c735-46d5-868e-f331c5fd7c74/bdev0/stats_day/cache_misses
-Lines: 1
-0
-Mode: 644
-# ttar - - - - - - - - - - - - - - - - - - - - - - - - - - - - - - - - - - - -
-Path: fixtures/sys/fs/bcache/deaddd54-c735-46d5-868e-f331c5fd7c74/bdev0/stats_day/cache_readaheads
-=======
+Lines: 1
+0
+Mode: 644
+# ttar - - - - - - - - - - - - - - - - - - - - - - - - - - - - - - - - - - - -
 Path: fixtures/sys/class/infiniband/mlx4_0/ports/1/counters/port_rcv_packets
 Lines: 1
 87169372
 Mode: 644
 # ttar - - - - - - - - - - - - - - - - - - - - - - - - - - - - - - - - - - - -
 Path: fixtures/sys/class/infiniband/mlx4_0/ports/1/counters/port_rcv_remote_physical_errors
->>>>>>> c50cee4e
-Lines: 1
-0
-Mode: 644
-# ttar - - - - - - - - - - - - - - - - - - - - - - - - - - - - - - - - - - - -
-<<<<<<< HEAD
-Directory: fixtures/sys/fs/bcache/deaddd54-c735-46d5-868e-f331c5fd7c74/bdev0/stats_five_minute
-Mode: 755
-# ttar - - - - - - - - - - - - - - - - - - - - - - - - - - - - - - - - - - - -
-Path: fixtures/sys/fs/bcache/deaddd54-c735-46d5-868e-f331c5fd7c74/bdev0/stats_five_minute/bypassed
-=======
+Lines: 1
+0
+Mode: 644
+# ttar - - - - - - - - - - - - - - - - - - - - - - - - - - - - - - - - - - - -
 Path: fixtures/sys/class/infiniband/mlx4_0/ports/1/counters/port_rcv_switch_relay_errors
->>>>>>> c50cee4e
-Lines: 1
-0
-Mode: 644
-# ttar - - - - - - - - - - - - - - - - - - - - - - - - - - - - - - - - - - - -
-<<<<<<< HEAD
-Path: fixtures/sys/fs/bcache/deaddd54-c735-46d5-868e-f331c5fd7c74/bdev0/stats_five_minute/cache_bypass_hits
-=======
+Lines: 1
+0
+Mode: 644
+# ttar - - - - - - - - - - - - - - - - - - - - - - - - - - - - - - - - - - - -
 Path: fixtures/sys/class/infiniband/mlx4_0/ports/1/counters/port_xmit_constraint_errors
->>>>>>> c50cee4e
-Lines: 1
-0
-Mode: 644
-# ttar - - - - - - - - - - - - - - - - - - - - - - - - - - - - - - - - - - - -
-<<<<<<< HEAD
-Path: fixtures/sys/fs/bcache/deaddd54-c735-46d5-868e-f331c5fd7c74/bdev0/stats_five_minute/cache_bypass_misses
-Lines: 1
-0
-Mode: 644
-# ttar - - - - - - - - - - - - - - - - - - - - - - - - - - - - - - - - - - - -
-Path: fixtures/sys/fs/bcache/deaddd54-c735-46d5-868e-f331c5fd7c74/bdev0/stats_five_minute/cache_hit_ratio
-=======
+Lines: 1
+0
+Mode: 644
+# ttar - - - - - - - - - - - - - - - - - - - - - - - - - - - - - - - - - - - -
 Path: fixtures/sys/class/infiniband/mlx4_0/ports/1/counters/port_xmit_data
 Lines: 1
 26509113295
 Mode: 644
 # ttar - - - - - - - - - - - - - - - - - - - - - - - - - - - - - - - - - - - -
 Path: fixtures/sys/class/infiniband/mlx4_0/ports/1/counters/port_xmit_discards
->>>>>>> c50cee4e
-Lines: 1
-0
-Mode: 644
-# ttar - - - - - - - - - - - - - - - - - - - - - - - - - - - - - - - - - - - -
-<<<<<<< HEAD
-Path: fixtures/sys/fs/bcache/deaddd54-c735-46d5-868e-f331c5fd7c74/bdev0/stats_five_minute/cache_hits
-Lines: 1
-0
-Mode: 644
-# ttar - - - - - - - - - - - - - - - - - - - - - - - - - - - - - - - - - - - -
-Path: fixtures/sys/fs/bcache/deaddd54-c735-46d5-868e-f331c5fd7c74/bdev0/stats_five_minute/cache_miss_collisions
-Lines: 1
-0
-Mode: 644
-# ttar - - - - - - - - - - - - - - - - - - - - - - - - - - - - - - - - - - - -
-Path: fixtures/sys/fs/bcache/deaddd54-c735-46d5-868e-f331c5fd7c74/bdev0/stats_five_minute/cache_misses
-=======
+Lines: 1
+0
+Mode: 644
+# ttar - - - - - - - - - - - - - - - - - - - - - - - - - - - - - - - - - - - -
 Path: fixtures/sys/class/infiniband/mlx4_0/ports/1/counters/port_xmit_packets
 Lines: 1
 85734114
@@ -5463,42 +4298,10 @@
 Mode: 644
 # ttar - - - - - - - - - - - - - - - - - - - - - - - - - - - - - - - - - - - -
 Path: fixtures/sys/class/infiniband/mlx4_0/ports/1/counters/symbol_error
->>>>>>> c50cee4e
-Lines: 1
-0
-Mode: 644
-# ttar - - - - - - - - - - - - - - - - - - - - - - - - - - - - - - - - - - - -
-<<<<<<< HEAD
-Path: fixtures/sys/fs/bcache/deaddd54-c735-46d5-868e-f331c5fd7c74/bdev0/stats_five_minute/cache_readaheads
-Lines: 1
-0
-Mode: 644
-# ttar - - - - - - - - - - - - - - - - - - - - - - - - - - - - - - - - - - - -
-Directory: fixtures/sys/fs/bcache/deaddd54-c735-46d5-868e-f331c5fd7c74/bdev0/stats_hour
-Mode: 755
-# ttar - - - - - - - - - - - - - - - - - - - - - - - - - - - - - - - - - - - -
-Path: fixtures/sys/fs/bcache/deaddd54-c735-46d5-868e-f331c5fd7c74/bdev0/stats_hour/bypassed
-Lines: 1
-0
-Mode: 644
-# ttar - - - - - - - - - - - - - - - - - - - - - - - - - - - - - - - - - - - -
-Path: fixtures/sys/fs/bcache/deaddd54-c735-46d5-868e-f331c5fd7c74/bdev0/stats_hour/cache_bypass_hits
-Lines: 1
-0
-Mode: 644
-# ttar - - - - - - - - - - - - - - - - - - - - - - - - - - - - - - - - - - - -
-Path: fixtures/sys/fs/bcache/deaddd54-c735-46d5-868e-f331c5fd7c74/bdev0/stats_hour/cache_bypass_misses
-Lines: 1
-0
-Mode: 644
-# ttar - - - - - - - - - - - - - - - - - - - - - - - - - - - - - - - - - - - -
-Path: fixtures/sys/fs/bcache/deaddd54-c735-46d5-868e-f331c5fd7c74/bdev0/stats_hour/cache_hit_ratio
-Lines: 1
-0
-Mode: 644
-# ttar - - - - - - - - - - - - - - - - - - - - - - - - - - - - - - - - - - - -
-Path: fixtures/sys/fs/bcache/deaddd54-c735-46d5-868e-f331c5fd7c74/bdev0/stats_hour/cache_hits
-=======
+Lines: 1
+0
+Mode: 644
+# ttar - - - - - - - - - - - - - - - - - - - - - - - - - - - - - - - - - - - -
 Path: fixtures/sys/class/infiniband/mlx4_0/ports/1/phys_state
 Lines: 1
 5: LinkUp
@@ -5526,82 +4329,40 @@
 Mode: 664
 # ttar - - - - - - - - - - - - - - - - - - - - - - - - - - - - - - - - - - - -
 Path: fixtures/sys/class/infiniband/mlx4_0/ports/2/counters/excessive_buffer_overrun_errors
->>>>>>> c50cee4e
-Lines: 1
-0
-Mode: 644
-# ttar - - - - - - - - - - - - - - - - - - - - - - - - - - - - - - - - - - - -
-<<<<<<< HEAD
-Path: fixtures/sys/fs/bcache/deaddd54-c735-46d5-868e-f331c5fd7c74/bdev0/stats_hour/cache_miss_collisions
-=======
+Lines: 1
+0
+Mode: 644
+# ttar - - - - - - - - - - - - - - - - - - - - - - - - - - - - - - - - - - - -
 Path: fixtures/sys/class/infiniband/mlx4_0/ports/2/counters/link_downed
->>>>>>> c50cee4e
-Lines: 1
-0
-Mode: 644
-# ttar - - - - - - - - - - - - - - - - - - - - - - - - - - - - - - - - - - - -
-<<<<<<< HEAD
-Path: fixtures/sys/fs/bcache/deaddd54-c735-46d5-868e-f331c5fd7c74/bdev0/stats_hour/cache_misses
-=======
+Lines: 1
+0
+Mode: 644
+# ttar - - - - - - - - - - - - - - - - - - - - - - - - - - - - - - - - - - - -
 Path: fixtures/sys/class/infiniband/mlx4_0/ports/2/counters/link_error_recovery
->>>>>>> c50cee4e
-Lines: 1
-0
-Mode: 644
-# ttar - - - - - - - - - - - - - - - - - - - - - - - - - - - - - - - - - - - -
-<<<<<<< HEAD
-Path: fixtures/sys/fs/bcache/deaddd54-c735-46d5-868e-f331c5fd7c74/bdev0/stats_hour/cache_readaheads
-=======
+Lines: 1
+0
+Mode: 644
+# ttar - - - - - - - - - - - - - - - - - - - - - - - - - - - - - - - - - - - -
 Path: fixtures/sys/class/infiniband/mlx4_0/ports/2/counters/local_link_integrity_errors
->>>>>>> c50cee4e
-Lines: 1
-0
-Mode: 644
-# ttar - - - - - - - - - - - - - - - - - - - - - - - - - - - - - - - - - - - -
-<<<<<<< HEAD
-Directory: fixtures/sys/fs/bcache/deaddd54-c735-46d5-868e-f331c5fd7c74/bdev0/stats_total
-Mode: 755
-# ttar - - - - - - - - - - - - - - - - - - - - - - - - - - - - - - - - - - - -
-Path: fixtures/sys/fs/bcache/deaddd54-c735-46d5-868e-f331c5fd7c74/bdev0/stats_total/bypassed
-=======
+Lines: 1
+0
+Mode: 644
+# ttar - - - - - - - - - - - - - - - - - - - - - - - - - - - - - - - - - - - -
 Path: fixtures/sys/class/infiniband/mlx4_0/ports/2/counters/port_rcv_constraint_errors
->>>>>>> c50cee4e
-Lines: 1
-0
-Mode: 644
-# ttar - - - - - - - - - - - - - - - - - - - - - - - - - - - - - - - - - - - -
-<<<<<<< HEAD
-Path: fixtures/sys/fs/bcache/deaddd54-c735-46d5-868e-f331c5fd7c74/bdev0/stats_total/cache_bypass_hits
-Lines: 1
-0
-Mode: 644
-# ttar - - - - - - - - - - - - - - - - - - - - - - - - - - - - - - - - - - - -
-Path: fixtures/sys/fs/bcache/deaddd54-c735-46d5-868e-f331c5fd7c74/bdev0/stats_total/cache_bypass_misses
-=======
+Lines: 1
+0
+Mode: 644
+# ttar - - - - - - - - - - - - - - - - - - - - - - - - - - - - - - - - - - - -
 Path: fixtures/sys/class/infiniband/mlx4_0/ports/2/counters/port_rcv_data
 Lines: 1
 2460436784
 Mode: 644
 # ttar - - - - - - - - - - - - - - - - - - - - - - - - - - - - - - - - - - - -
 Path: fixtures/sys/class/infiniband/mlx4_0/ports/2/counters/port_rcv_errors
->>>>>>> c50cee4e
-Lines: 1
-0
-Mode: 644
-# ttar - - - - - - - - - - - - - - - - - - - - - - - - - - - - - - - - - - - -
-<<<<<<< HEAD
-Path: fixtures/sys/fs/bcache/deaddd54-c735-46d5-868e-f331c5fd7c74/bdev0/stats_total/cache_hit_ratio
-Lines: 1
-100
-Mode: 644
-# ttar - - - - - - - - - - - - - - - - - - - - - - - - - - - - - - - - - - - -
-Path: fixtures/sys/fs/bcache/deaddd54-c735-46d5-868e-f331c5fd7c74/bdev0/stats_total/cache_hits
-Lines: 1
-546
-Mode: 644
-# ttar - - - - - - - - - - - - - - - - - - - - - - - - - - - - - - - - - - - -
-Path: fixtures/sys/fs/bcache/deaddd54-c735-46d5-868e-f331c5fd7c74/bdev0/stats_total/cache_miss_collisions
-=======
+Lines: 1
+0
+Mode: 644
+# ttar - - - - - - - - - - - - - - - - - - - - - - - - - - - - - - - - - - - -
 Path: fixtures/sys/class/infiniband/mlx4_0/ports/2/counters/port_rcv_packets
 Lines: 1
 89332064
@@ -5613,178 +4374,25 @@
 Mode: 644
 # ttar - - - - - - - - - - - - - - - - - - - - - - - - - - - - - - - - - - - -
 Path: fixtures/sys/class/infiniband/mlx4_0/ports/2/counters/port_rcv_switch_relay_errors
->>>>>>> c50cee4e
-Lines: 1
-0
-Mode: 644
-# ttar - - - - - - - - - - - - - - - - - - - - - - - - - - - - - - - - - - - -
-<<<<<<< HEAD
-Path: fixtures/sys/fs/bcache/deaddd54-c735-46d5-868e-f331c5fd7c74/bdev0/stats_total/cache_misses
-=======
+Lines: 1
+0
+Mode: 644
+# ttar - - - - - - - - - - - - - - - - - - - - - - - - - - - - - - - - - - - -
 Path: fixtures/sys/class/infiniband/mlx4_0/ports/2/counters/port_xmit_constraint_errors
->>>>>>> c50cee4e
-Lines: 1
-0
-Mode: 644
-# ttar - - - - - - - - - - - - - - - - - - - - - - - - - - - - - - - - - - - -
-<<<<<<< HEAD
-Path: fixtures/sys/fs/bcache/deaddd54-c735-46d5-868e-f331c5fd7c74/bdev0/stats_total/cache_readaheads
-Lines: 1
-0
-Mode: 644
-# ttar - - - - - - - - - - - - - - - - - - - - - - - - - - - - - - - - - - - -
-Path: fixtures/sys/fs/bcache/deaddd54-c735-46d5-868e-f331c5fd7c74/btree_cache_size
-=======
+Lines: 1
+0
+Mode: 644
+# ttar - - - - - - - - - - - - - - - - - - - - - - - - - - - - - - - - - - - -
 Path: fixtures/sys/class/infiniband/mlx4_0/ports/2/counters/port_xmit_data
 Lines: 1
 26540356890
 Mode: 644
 # ttar - - - - - - - - - - - - - - - - - - - - - - - - - - - - - - - - - - - -
 Path: fixtures/sys/class/infiniband/mlx4_0/ports/2/counters/port_xmit_discards
->>>>>>> c50cee4e
-Lines: 1
-0
-Mode: 644
-# ttar - - - - - - - - - - - - - - - - - - - - - - - - - - - - - - - - - - - -
-<<<<<<< HEAD
-Directory: fixtures/sys/fs/bcache/deaddd54-c735-46d5-868e-f331c5fd7c74/cache0
-Mode: 777
-# ttar - - - - - - - - - - - - - - - - - - - - - - - - - - - - - - - - - - - -
-Path: fixtures/sys/fs/bcache/deaddd54-c735-46d5-868e-f331c5fd7c74/cache0/io_errors
-Lines: 1
-0
-Mode: 644
-# ttar - - - - - - - - - - - - - - - - - - - - - - - - - - - - - - - - - - - -
-Path: fixtures/sys/fs/bcache/deaddd54-c735-46d5-868e-f331c5fd7c74/cache0/metadata_written
-Lines: 1
-512
-Mode: 644
-# ttar - - - - - - - - - - - - - - - - - - - - - - - - - - - - - - - - - - - -
-Path: fixtures/sys/fs/bcache/deaddd54-c735-46d5-868e-f331c5fd7c74/cache0/priority_stats
-Lines: 5
-Unused:		99%
-Metadata:	0%
-Average:	10473
-Sectors per Q:	64
-Quantiles:	[0 0 0 0 0 0 0 0 0 0 0 0 0 0 0 20946 20946 20946 20946 20946 20946 20946 20946 20946 20946 20946 20946 20946 20946 20946 20946]
-Mode: 644
-# ttar - - - - - - - - - - - - - - - - - - - - - - - - - - - - - - - - - - - -
-Path: fixtures/sys/fs/bcache/deaddd54-c735-46d5-868e-f331c5fd7c74/cache0/written
-Lines: 1
-0
-Mode: 644
-# ttar - - - - - - - - - - - - - - - - - - - - - - - - - - - - - - - - - - - -
-Path: fixtures/sys/fs/bcache/deaddd54-c735-46d5-868e-f331c5fd7c74/cache_available_percent
-Lines: 1
-100
-Mode: 644
-# ttar - - - - - - - - - - - - - - - - - - - - - - - - - - - - - - - - - - - -
-Path: fixtures/sys/fs/bcache/deaddd54-c735-46d5-868e-f331c5fd7c74/congested
-Lines: 1
-0
-Mode: 644
-# ttar - - - - - - - - - - - - - - - - - - - - - - - - - - - - - - - - - - - -
-Directory: fixtures/sys/fs/bcache/deaddd54-c735-46d5-868e-f331c5fd7c74/internal
-Mode: 755
-# ttar - - - - - - - - - - - - - - - - - - - - - - - - - - - - - - - - - - - -
-Path: fixtures/sys/fs/bcache/deaddd54-c735-46d5-868e-f331c5fd7c74/internal/active_journal_entries
-Lines: 1
-1
-Mode: 644
-# ttar - - - - - - - - - - - - - - - - - - - - - - - - - - - - - - - - - - - -
-Path: fixtures/sys/fs/bcache/deaddd54-c735-46d5-868e-f331c5fd7c74/internal/btree_nodes
-Lines: 1
-0
-Mode: 644
-# ttar - - - - - - - - - - - - - - - - - - - - - - - - - - - - - - - - - - - -
-Path: fixtures/sys/fs/bcache/deaddd54-c735-46d5-868e-f331c5fd7c74/internal/btree_read_average_duration_us
-Lines: 1
-1305
-Mode: 644
-# ttar - - - - - - - - - - - - - - - - - - - - - - - - - - - - - - - - - - - -
-Path: fixtures/sys/fs/bcache/deaddd54-c735-46d5-868e-f331c5fd7c74/internal/cache_read_races
-Lines: 1
-0
-Mode: 644
-# ttar - - - - - - - - - - - - - - - - - - - - - - - - - - - - - - - - - - - -
-Path: fixtures/sys/fs/bcache/deaddd54-c735-46d5-868e-f331c5fd7c74/root_usage_percent
-Lines: 1
-0
-Mode: 644
-# ttar - - - - - - - - - - - - - - - - - - - - - - - - - - - - - - - - - - - -
-Directory: fixtures/sys/fs/bcache/deaddd54-c735-46d5-868e-f331c5fd7c74/stats_day
-Mode: 755
-# ttar - - - - - - - - - - - - - - - - - - - - - - - - - - - - - - - - - - - -
-Path: fixtures/sys/fs/bcache/deaddd54-c735-46d5-868e-f331c5fd7c74/stats_day/bypassed
-Lines: 1
-0
-Mode: 644
-# ttar - - - - - - - - - - - - - - - - - - - - - - - - - - - - - - - - - - - -
-Path: fixtures/sys/fs/bcache/deaddd54-c735-46d5-868e-f331c5fd7c74/stats_day/cache_bypass_hits
-Lines: 1
-0
-Mode: 644
-# ttar - - - - - - - - - - - - - - - - - - - - - - - - - - - - - - - - - - - -
-Path: fixtures/sys/fs/bcache/deaddd54-c735-46d5-868e-f331c5fd7c74/stats_day/cache_bypass_misses
-Lines: 1
-0
-Mode: 644
-# ttar - - - - - - - - - - - - - - - - - - - - - - - - - - - - - - - - - - - -
-Path: fixtures/sys/fs/bcache/deaddd54-c735-46d5-868e-f331c5fd7c74/stats_day/cache_hit_ratio
-Lines: 1
-100
-Mode: 644
-# ttar - - - - - - - - - - - - - - - - - - - - - - - - - - - - - - - - - - - -
-Path: fixtures/sys/fs/bcache/deaddd54-c735-46d5-868e-f331c5fd7c74/stats_day/cache_hits
-Lines: 1
-289
-Mode: 644
-# ttar - - - - - - - - - - - - - - - - - - - - - - - - - - - - - - - - - - - -
-Path: fixtures/sys/fs/bcache/deaddd54-c735-46d5-868e-f331c5fd7c74/stats_day/cache_miss_collisions
-Lines: 1
-0
-Mode: 644
-# ttar - - - - - - - - - - - - - - - - - - - - - - - - - - - - - - - - - - - -
-Path: fixtures/sys/fs/bcache/deaddd54-c735-46d5-868e-f331c5fd7c74/stats_day/cache_misses
-Lines: 1
-0
-Mode: 644
-# ttar - - - - - - - - - - - - - - - - - - - - - - - - - - - - - - - - - - - -
-Path: fixtures/sys/fs/bcache/deaddd54-c735-46d5-868e-f331c5fd7c74/stats_day/cache_readaheads
-Lines: 1
-0
-Mode: 644
-# ttar - - - - - - - - - - - - - - - - - - - - - - - - - - - - - - - - - - - -
-Directory: fixtures/sys/fs/bcache/deaddd54-c735-46d5-868e-f331c5fd7c74/stats_five_minute
-Mode: 755
-# ttar - - - - - - - - - - - - - - - - - - - - - - - - - - - - - - - - - - - -
-Path: fixtures/sys/fs/bcache/deaddd54-c735-46d5-868e-f331c5fd7c74/stats_five_minute/bypassed
-Lines: 1
-0
-Mode: 644
-# ttar - - - - - - - - - - - - - - - - - - - - - - - - - - - - - - - - - - - -
-Path: fixtures/sys/fs/bcache/deaddd54-c735-46d5-868e-f331c5fd7c74/stats_five_minute/cache_bypass_hits
-Lines: 1
-0
-Mode: 644
-# ttar - - - - - - - - - - - - - - - - - - - - - - - - - - - - - - - - - - - -
-Path: fixtures/sys/fs/bcache/deaddd54-c735-46d5-868e-f331c5fd7c74/stats_five_minute/cache_bypass_misses
-Lines: 1
-0
-Mode: 644
-# ttar - - - - - - - - - - - - - - - - - - - - - - - - - - - - - - - - - - - -
-Path: fixtures/sys/fs/bcache/deaddd54-c735-46d5-868e-f331c5fd7c74/stats_five_minute/cache_hit_ratio
-Lines: 1
-0
-Mode: 644
-# ttar - - - - - - - - - - - - - - - - - - - - - - - - - - - - - - - - - - - -
-Path: fixtures/sys/fs/bcache/deaddd54-c735-46d5-868e-f331c5fd7c74/stats_five_minute/cache_hits
-Lines: 1
-0
-Mode: 644
-# ttar - - - - - - - - - - - - - - - - - - - - - - - - - - - - - - - - - - - -
-Path: fixtures/sys/fs/bcache/deaddd54-c735-46d5-868e-f331c5fd7c74/stats_five_minute/cache_miss_collisions
-=======
+Lines: 1
+0
+Mode: 644
+# ttar - - - - - - - - - - - - - - - - - - - - - - - - - - - - - - - - - - - -
 Path: fixtures/sys/class/infiniband/mlx4_0/ports/2/counters/port_xmit_packets
 Lines: 1
 88622850
@@ -5914,80 +4522,10 @@
 Mode: 644
 # ttar - - - - - - - - - - - - - - - - - - - - - - - - - - - - - - - - - - - -
 Path: fixtures/sys/class/net/eth0/netdev_group
->>>>>>> c50cee4e
-Lines: 1
-0
-Mode: 644
-# ttar - - - - - - - - - - - - - - - - - - - - - - - - - - - - - - - - - - - -
-<<<<<<< HEAD
-Path: fixtures/sys/fs/bcache/deaddd54-c735-46d5-868e-f331c5fd7c74/stats_five_minute/cache_misses
-Lines: 1
-0
-Mode: 644
-# ttar - - - - - - - - - - - - - - - - - - - - - - - - - - - - - - - - - - - -
-Path: fixtures/sys/fs/bcache/deaddd54-c735-46d5-868e-f331c5fd7c74/stats_five_minute/cache_readaheads
-Lines: 1
-0
-Mode: 644
-# ttar - - - - - - - - - - - - - - - - - - - - - - - - - - - - - - - - - - - -
-Directory: fixtures/sys/fs/bcache/deaddd54-c735-46d5-868e-f331c5fd7c74/stats_hour
-Mode: 755
-# ttar - - - - - - - - - - - - - - - - - - - - - - - - - - - - - - - - - - - -
-Path: fixtures/sys/fs/bcache/deaddd54-c735-46d5-868e-f331c5fd7c74/stats_hour/bypassed
-Lines: 1
-0
-Mode: 644
-# ttar - - - - - - - - - - - - - - - - - - - - - - - - - - - - - - - - - - - -
-Path: fixtures/sys/fs/bcache/deaddd54-c735-46d5-868e-f331c5fd7c74/stats_hour/cache_bypass_hits
-Lines: 1
-0
-Mode: 644
-# ttar - - - - - - - - - - - - - - - - - - - - - - - - - - - - - - - - - - - -
-Path: fixtures/sys/fs/bcache/deaddd54-c735-46d5-868e-f331c5fd7c74/stats_hour/cache_bypass_misses
-Lines: 1
-0
-Mode: 644
-# ttar - - - - - - - - - - - - - - - - - - - - - - - - - - - - - - - - - - - -
-Path: fixtures/sys/fs/bcache/deaddd54-c735-46d5-868e-f331c5fd7c74/stats_hour/cache_hit_ratio
-Lines: 1
-0
-Mode: 644
-# ttar - - - - - - - - - - - - - - - - - - - - - - - - - - - - - - - - - - - -
-Path: fixtures/sys/fs/bcache/deaddd54-c735-46d5-868e-f331c5fd7c74/stats_hour/cache_hits
-Lines: 1
-0
-Mode: 644
-# ttar - - - - - - - - - - - - - - - - - - - - - - - - - - - - - - - - - - - -
-Path: fixtures/sys/fs/bcache/deaddd54-c735-46d5-868e-f331c5fd7c74/stats_hour/cache_miss_collisions
-Lines: 1
-0
-Mode: 644
-# ttar - - - - - - - - - - - - - - - - - - - - - - - - - - - - - - - - - - - -
-Path: fixtures/sys/fs/bcache/deaddd54-c735-46d5-868e-f331c5fd7c74/stats_hour/cache_misses
-Lines: 1
-0
-Mode: 644
-# ttar - - - - - - - - - - - - - - - - - - - - - - - - - - - - - - - - - - - -
-Path: fixtures/sys/fs/bcache/deaddd54-c735-46d5-868e-f331c5fd7c74/stats_hour/cache_readaheads
-Lines: 1
-0
-Mode: 644
-# ttar - - - - - - - - - - - - - - - - - - - - - - - - - - - - - - - - - - - -
-Directory: fixtures/sys/fs/bcache/deaddd54-c735-46d5-868e-f331c5fd7c74/stats_total
-Mode: 755
-# ttar - - - - - - - - - - - - - - - - - - - - - - - - - - - - - - - - - - - -
-Path: fixtures/sys/fs/bcache/deaddd54-c735-46d5-868e-f331c5fd7c74/stats_total/bypassed
-Lines: 1
-0
-Mode: 644
-# ttar - - - - - - - - - - - - - - - - - - - - - - - - - - - - - - - - - - - -
-Path: fixtures/sys/fs/bcache/deaddd54-c735-46d5-868e-f331c5fd7c74/stats_total/cache_bypass_hits
-Lines: 1
-0
-Mode: 644
-# ttar - - - - - - - - - - - - - - - - - - - - - - - - - - - - - - - - - - - -
-Path: fixtures/sys/fs/bcache/deaddd54-c735-46d5-868e-f331c5fd7c74/stats_total/cache_bypass_misses
-=======
+Lines: 1
+0
+Mode: 644
+# ttar - - - - - - - - - - - - - - - - - - - - - - - - - - - - - - - - - - - -
 Path: fixtures/sys/class/net/eth0/operstate
 Lines: 1
 up
@@ -6150,29 +4688,10 @@
 Mode: 444
 # ttar - - - - - - - - - - - - - - - - - - - - - - - - - - - - - - - - - - - -
 Path: fixtures/sys/class/powercap/intel-rapl:0:0/constraint_0_power_limit_uw
->>>>>>> c50cee4e
-Lines: 1
-0
-Mode: 644
-# ttar - - - - - - - - - - - - - - - - - - - - - - - - - - - - - - - - - - - -
-<<<<<<< HEAD
-Path: fixtures/sys/fs/bcache/deaddd54-c735-46d5-868e-f331c5fd7c74/stats_total/cache_hit_ratio
-Lines: 1
-100
-Mode: 644
-# ttar - - - - - - - - - - - - - - - - - - - - - - - - - - - - - - - - - - - -
-Path: fixtures/sys/fs/bcache/deaddd54-c735-46d5-868e-f331c5fd7c74/stats_total/cache_hits
-Lines: 1
-546
-Mode: 644
-# ttar - - - - - - - - - - - - - - - - - - - - - - - - - - - - - - - - - - - -
-Path: fixtures/sys/fs/bcache/deaddd54-c735-46d5-868e-f331c5fd7c74/stats_total/cache_miss_collisions
-Lines: 1
-0
-Mode: 644
-# ttar - - - - - - - - - - - - - - - - - - - - - - - - - - - - - - - - - - - -
-Path: fixtures/sys/fs/bcache/deaddd54-c735-46d5-868e-f331c5fd7c74/stats_total/cache_misses
-=======
+Lines: 1
+0
+Mode: 644
+# ttar - - - - - - - - - - - - - - - - - - - - - - - - - - - - - - - - - - - -
 Path: fixtures/sys/class/powercap/intel-rapl:0:0/constraint_0_time_window_us
 Lines: 1
 976
@@ -6303,23 +4822,10 @@
 Mode: 755
 # ttar - - - - - - - - - - - - - - - - - - - - - - - - - - - - - - - - - - - -
 Path: fixtures/sys/class/thermal/cooling_device0/cur_state
->>>>>>> c50cee4e
-Lines: 1
-0
-Mode: 644
-# ttar - - - - - - - - - - - - - - - - - - - - - - - - - - - - - - - - - - - -
-<<<<<<< HEAD
-Path: fixtures/sys/fs/bcache/deaddd54-c735-46d5-868e-f331c5fd7c74/stats_total/cache_readaheads
-Lines: 1
-0
-Mode: 644
-# ttar - - - - - - - - - - - - - - - - - - - - - - - - - - - - - - - - - - - -
-Path: fixtures/sys/fs/bcache/deaddd54-c735-46d5-868e-f331c5fd7c74/tree_depth
-Lines: 1
-0
-Mode: 644
-# ttar - - - - - - - - - - - - - - - - - - - - - - - - - - - - - - - - - - - -
-=======
+Lines: 1
+0
+Mode: 644
+# ttar - - - - - - - - - - - - - - - - - - - - - - - - - - - - - - - - - - - -
 Path: fixtures/sys/class/thermal/cooling_device0/max_state
 Lines: 1
 50
@@ -8895,7 +7401,6 @@
 4096
 Mode: 444
 # ttar - - - - - - - - - - - - - - - - - - - - - - - - - - - - - - - - - - - -
->>>>>>> c50cee4e
 Directory: fixtures/sys/fs/xfs
 Mode: 755
 # ttar - - - - - - - - - - - - - - - - - - - - - - - - - - - - - - - - - - - -
