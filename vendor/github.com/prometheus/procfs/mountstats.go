// Copyright 2018 The Prometheus Authors
// Licensed under the Apache License, Version 2.0 (the "License");
// you may not use this file except in compliance with the License.
// You may obtain a copy of the License at
//
// http://www.apache.org/licenses/LICENSE-2.0
//
// Unless required by applicable law or agreed to in writing, software
// distributed under the License is distributed on an "AS IS" BASIS,
// WITHOUT WARRANTIES OR CONDITIONS OF ANY KIND, either express or implied.
// See the License for the specific language governing permissions and
// limitations under the License.

package procfs

// While implementing parsing of /proc/[pid]/mountstats, this blog was used
// heavily as a reference:
//   https://utcc.utoronto.ca/~cks/space/blog/linux/NFSMountstatsIndex
//
// Special thanks to Chris Siebenmann for all of his posts explaining the
// various statistics available for NFS.

import (
	"bufio"
	"fmt"
	"io"
	"strconv"
	"strings"
	"time"
)

// Constants shared between multiple functions.
const (
	deviceEntryLen = 8

	fieldBytesLen  = 8
	fieldEventsLen = 27

	statVersion10 = "1.0"
	statVersion11 = "1.1"

	fieldTransport10TCPLen = 10
	fieldTransport10UDPLen = 7

	fieldTransport11TCPLen = 13
	fieldTransport11UDPLen = 10
)

// A Mount is a device mount parsed from /proc/[pid]/mountstats.
type Mount struct {
	// Name of the device.
	Device string
	// The mount point of the device.
	Mount string
	// The filesystem type used by the device.
	Type string
	// If available additional statistics related to this Mount.
	// Use a type assertion to determine if additional statistics are available.
	Stats MountStats
}

// A MountStats is a type which contains detailed statistics for a specific
// type of Mount.
type MountStats interface {
	mountStats()
}

// A MountStatsNFS is a MountStats implementation for NFSv3 and v4 mounts.
type MountStatsNFS struct {
	// The version of statistics provided.
	StatVersion string
	// The mount options of the NFS mount.
	Opts map[string]string
	// The age of the NFS mount.
	Age time.Duration
	// Statistics related to byte counters for various operations.
	Bytes NFSBytesStats
	// Statistics related to various NFS event occurrences.
	Events NFSEventsStats
	// Statistics broken down by filesystem operation.
	Operations []NFSOperationStats
	// Statistics about the NFS RPC transport.
	Transport NFSTransportStats
}

// mountStats implements MountStats.
func (m MountStatsNFS) mountStats() {}

// A NFSBytesStats contains statistics about the number of bytes read and written
// by an NFS client to and from an NFS server.
type NFSBytesStats struct {
	// Number of bytes read using the read() syscall.
	Read uint64
	// Number of bytes written using the write() syscall.
	Write uint64
	// Number of bytes read using the read() syscall in O_DIRECT mode.
	DirectRead uint64
	// Number of bytes written using the write() syscall in O_DIRECT mode.
	DirectWrite uint64
	// Number of bytes read from the NFS server, in total.
	ReadTotal uint64
	// Number of bytes written to the NFS server, in total.
	WriteTotal uint64
	// Number of pages read directly via mmap()'d files.
	ReadPages uint64
	// Number of pages written directly via mmap()'d files.
	WritePages uint64
}

// A NFSEventsStats contains statistics about NFS event occurrences.
type NFSEventsStats struct {
	// Number of times cached inode attributes are re-validated from the server.
	InodeRevalidate uint64
	// Number of times cached dentry nodes are re-validated from the server.
	DnodeRevalidate uint64
	// Number of times an inode cache is cleared.
	DataInvalidate uint64
	// Number of times cached inode attributes are invalidated.
	AttributeInvalidate uint64
	// Number of times files or directories have been open()'d.
	VFSOpen uint64
	// Number of times a directory lookup has occurred.
	VFSLookup uint64
	// Number of times permissions have been checked.
	VFSAccess uint64
	// Number of updates (and potential writes) to pages.
	VFSUpdatePage uint64
	// Number of pages read directly via mmap()'d files.
	VFSReadPage uint64
	// Number of times a group of pages have been read.
	VFSReadPages uint64
	// Number of pages written directly via mmap()'d files.
	VFSWritePage uint64
	// Number of times a group of pages have been written.
	VFSWritePages uint64
	// Number of times directory entries have been read with getdents().
	VFSGetdents uint64
	// Number of times attributes have been set on inodes.
	VFSSetattr uint64
	// Number of pending writes that have been forcefully flushed to the server.
	VFSFlush uint64
	// Number of times fsync() has been called on directories and files.
	VFSFsync uint64
	// Number of times locking has been attempted on a file.
	VFSLock uint64
	// Number of times files have been closed and released.
	VFSFileRelease uint64
	// Unknown.  Possibly unused.
	CongestionWait uint64
	// Number of times files have been truncated.
	Truncation uint64
	// Number of times a file has been grown due to writes beyond its existing end.
	WriteExtension uint64
	// Number of times a file was removed while still open by another process.
	SillyRename uint64
	// Number of times the NFS server gave less data than expected while reading.
	ShortRead uint64
	// Number of times the NFS server wrote less data than expected while writing.
	ShortWrite uint64
	// Number of times the NFS server indicated EJUKEBOX; retrieving data from
	// offline storage.
	JukeboxDelay uint64
	// Number of NFS v4.1+ pNFS reads.
	PNFSRead uint64
	// Number of NFS v4.1+ pNFS writes.
	PNFSWrite uint64
}

// A NFSOperationStats contains statistics for a single operation.
type NFSOperationStats struct {
	// The name of the operation.
	Operation string
	// Number of requests performed for this operation.
	Requests uint64
	// Number of times an actual RPC request has been transmitted for this operation.
	Transmissions uint64
	// Number of times a request has had a major timeout.
	MajorTimeouts uint64
	// Number of bytes sent for this operation, including RPC headers and payload.
	BytesSent uint64
	// Number of bytes received for this operation, including RPC headers and payload.
	BytesReceived uint64
	// Duration all requests spent queued for transmission before they were sent.
	CumulativeQueueMilliseconds uint64
	// Duration it took to get a reply back after the request was transmitted.
	CumulativeTotalResponseMilliseconds uint64
	// Duration from when a request was enqueued to when it was completely handled.
	CumulativeTotalRequestMilliseconds uint64
<<<<<<< HEAD
=======
	// The count of operations that complete with tk_status < 0.  These statuses usually indicate error conditions.
	Errors uint64
>>>>>>> c50cee4e
}

// A NFSTransportStats contains statistics for the NFS mount RPC requests and
// responses.
type NFSTransportStats struct {
	// The transport protocol used for the NFS mount.
	Protocol string
	// The local port used for the NFS mount.
	Port uint64
	// Number of times the client has had to establish a connection from scratch
	// to the NFS server.
	Bind uint64
	// Number of times the client has made a TCP connection to the NFS server.
	Connect uint64
	// Duration (in jiffies, a kernel internal unit of time) the NFS mount has
	// spent waiting for connections to the server to be established.
	ConnectIdleTime uint64
	// Duration since the NFS mount last saw any RPC traffic.
	IdleTimeSeconds uint64
	// Number of RPC requests for this mount sent to the NFS server.
	Sends uint64
	// Number of RPC responses for this mount received from the NFS server.
	Receives uint64
	// Number of times the NFS server sent a response with a transaction ID
	// unknown to this client.
	BadTransactionIDs uint64
	// A running counter, incremented on each request as the current difference
	// ebetween sends and receives.
	CumulativeActiveRequests uint64
	// A running counter, incremented on each request by the current backlog
	// queue size.
	CumulativeBacklog uint64

	// Stats below only available with stat version 1.1.

	// Maximum number of simultaneously active RPC requests ever used.
	MaximumRPCSlotsUsed uint64
	// A running counter, incremented on each request as the current size of the
	// sending queue.
	CumulativeSendingQueue uint64
	// A running counter, incremented on each request as the current size of the
	// pending queue.
	CumulativePendingQueue uint64
}

// parseMountStats parses a /proc/[pid]/mountstats file and returns a slice
// of Mount structures containing detailed information about each mount.
// If available, statistics for each mount are parsed as well.
func parseMountStats(r io.Reader) ([]*Mount, error) {
	const (
		device            = "device"
		statVersionPrefix = "statvers="

		nfs3Type = "nfs"
		nfs4Type = "nfs4"
	)

	var mounts []*Mount

	s := bufio.NewScanner(r)
	for s.Scan() {
		// Only look for device entries in this function
		ss := strings.Fields(string(s.Bytes()))
		if len(ss) == 0 || ss[0] != device {
			continue
		}

		m, err := parseMount(ss)
		if err != nil {
			return nil, err
		}

		// Does this mount also possess statistics information?
		if len(ss) > deviceEntryLen {
			// Only NFSv3 and v4 are supported for parsing statistics
			if m.Type != nfs3Type && m.Type != nfs4Type {
				return nil, fmt.Errorf("cannot parse MountStats for fstype %q", m.Type)
			}

			statVersion := strings.TrimPrefix(ss[8], statVersionPrefix)

			stats, err := parseMountStatsNFS(s, statVersion)
			if err != nil {
				return nil, err
			}

			m.Stats = stats
		}

		mounts = append(mounts, m)
	}

	return mounts, s.Err()
}

// parseMount parses an entry in /proc/[pid]/mountstats in the format:
//   device [device] mounted on [mount] with fstype [type]
func parseMount(ss []string) (*Mount, error) {
	if len(ss) < deviceEntryLen {
		return nil, fmt.Errorf("invalid device entry: %v", ss)
	}

	// Check for specific words appearing at specific indices to ensure
	// the format is consistent with what we expect
	format := []struct {
		i int
		s string
	}{
		{i: 0, s: "device"},
		{i: 2, s: "mounted"},
		{i: 3, s: "on"},
		{i: 5, s: "with"},
		{i: 6, s: "fstype"},
	}

	for _, f := range format {
		if ss[f.i] != f.s {
			return nil, fmt.Errorf("invalid device entry: %v", ss)
		}
	}

	return &Mount{
		Device: ss[1],
		Mount:  ss[4],
		Type:   ss[7],
	}, nil
}

// parseMountStatsNFS parses a MountStatsNFS by scanning additional information
// related to NFS statistics.
func parseMountStatsNFS(s *bufio.Scanner, statVersion string) (*MountStatsNFS, error) {
	// Field indicators for parsing specific types of data
	const (
		fieldOpts       = "opts:"
		fieldAge        = "age:"
		fieldBytes      = "bytes:"
		fieldEvents     = "events:"
		fieldPerOpStats = "per-op"
		fieldTransport  = "xprt:"
	)

	stats := &MountStatsNFS{
		StatVersion: statVersion,
	}

	for s.Scan() {
		ss := strings.Fields(string(s.Bytes()))
		if len(ss) == 0 {
			break
		}

		switch ss[0] {
		case fieldOpts:
<<<<<<< HEAD
=======
			if len(ss) < 2 {
				return nil, fmt.Errorf("not enough information for NFS stats: %v", ss)
			}
>>>>>>> c50cee4e
			if stats.Opts == nil {
				stats.Opts = map[string]string{}
			}
			for _, opt := range strings.Split(ss[1], ",") {
				split := strings.Split(opt, "=")
				if len(split) == 2 {
					stats.Opts[split[0]] = split[1]
				} else {
					stats.Opts[opt] = ""
				}
			}
		case fieldAge:
			if len(ss) < 2 {
				return nil, fmt.Errorf("not enough information for NFS stats: %v", ss)
			}
			// Age integer is in seconds
			d, err := time.ParseDuration(ss[1] + "s")
			if err != nil {
				return nil, err
			}

			stats.Age = d
		case fieldBytes:
			if len(ss) < 2 {
				return nil, fmt.Errorf("not enough information for NFS stats: %v", ss)
			}
			bstats, err := parseNFSBytesStats(ss[1:])
			if err != nil {
				return nil, err
			}

			stats.Bytes = *bstats
		case fieldEvents:
			if len(ss) < 2 {
				return nil, fmt.Errorf("not enough information for NFS stats: %v", ss)
			}
			estats, err := parseNFSEventsStats(ss[1:])
			if err != nil {
				return nil, err
			}

			stats.Events = *estats
		case fieldTransport:
			if len(ss) < 3 {
				return nil, fmt.Errorf("not enough information for NFS transport stats: %v", ss)
			}

			tstats, err := parseNFSTransportStats(ss[1:], statVersion)
			if err != nil {
				return nil, err
			}

			stats.Transport = *tstats
		}

		// When encountering "per-operation statistics", we must break this
		// loop and parse them separately to ensure we can terminate parsing
		// before reaching another device entry; hence why this 'if' statement
		// is not just another switch case
		if ss[0] == fieldPerOpStats {
			break
		}
	}

	if err := s.Err(); err != nil {
		return nil, err
	}

	// NFS per-operation stats appear last before the next device entry
	perOpStats, err := parseNFSOperationStats(s)
	if err != nil {
		return nil, err
	}

	stats.Operations = perOpStats

	return stats, nil
}

// parseNFSBytesStats parses a NFSBytesStats line using an input set of
// integer fields.
func parseNFSBytesStats(ss []string) (*NFSBytesStats, error) {
	if len(ss) != fieldBytesLen {
		return nil, fmt.Errorf("invalid NFS bytes stats: %v", ss)
	}

	ns := make([]uint64, 0, fieldBytesLen)
	for _, s := range ss {
		n, err := strconv.ParseUint(s, 10, 64)
		if err != nil {
			return nil, err
		}

		ns = append(ns, n)
	}

	return &NFSBytesStats{
		Read:        ns[0],
		Write:       ns[1],
		DirectRead:  ns[2],
		DirectWrite: ns[3],
		ReadTotal:   ns[4],
		WriteTotal:  ns[5],
		ReadPages:   ns[6],
		WritePages:  ns[7],
	}, nil
}

// parseNFSEventsStats parses a NFSEventsStats line using an input set of
// integer fields.
func parseNFSEventsStats(ss []string) (*NFSEventsStats, error) {
	if len(ss) != fieldEventsLen {
		return nil, fmt.Errorf("invalid NFS events stats: %v", ss)
	}

	ns := make([]uint64, 0, fieldEventsLen)
	for _, s := range ss {
		n, err := strconv.ParseUint(s, 10, 64)
		if err != nil {
			return nil, err
		}

		ns = append(ns, n)
	}

	return &NFSEventsStats{
		InodeRevalidate:     ns[0],
		DnodeRevalidate:     ns[1],
		DataInvalidate:      ns[2],
		AttributeInvalidate: ns[3],
		VFSOpen:             ns[4],
		VFSLookup:           ns[5],
		VFSAccess:           ns[6],
		VFSUpdatePage:       ns[7],
		VFSReadPage:         ns[8],
		VFSReadPages:        ns[9],
		VFSWritePage:        ns[10],
		VFSWritePages:       ns[11],
		VFSGetdents:         ns[12],
		VFSSetattr:          ns[13],
		VFSFlush:            ns[14],
		VFSFsync:            ns[15],
		VFSLock:             ns[16],
		VFSFileRelease:      ns[17],
		CongestionWait:      ns[18],
		Truncation:          ns[19],
		WriteExtension:      ns[20],
		SillyRename:         ns[21],
		ShortRead:           ns[22],
		ShortWrite:          ns[23],
		JukeboxDelay:        ns[24],
		PNFSRead:            ns[25],
		PNFSWrite:           ns[26],
	}, nil
}

// parseNFSOperationStats parses a slice of NFSOperationStats by scanning
// additional information about per-operation statistics until an empty
// line is reached.
func parseNFSOperationStats(s *bufio.Scanner) ([]NFSOperationStats, error) {
	const (
		// Minimum number of expected fields in each per-operation statistics set
		minFields = 9
	)

	var ops []NFSOperationStats

	for s.Scan() {
		ss := strings.Fields(string(s.Bytes()))
		if len(ss) == 0 {
			// Must break when reading a blank line after per-operation stats to
			// enable top-level function to parse the next device entry
			break
		}

		if len(ss) < minFields {
			return nil, fmt.Errorf("invalid NFS per-operations stats: %v", ss)
		}

		// Skip string operation name for integers
		ns := make([]uint64, 0, minFields-1)
		for _, st := range ss[1:] {
			n, err := strconv.ParseUint(st, 10, 64)
			if err != nil {
				return nil, err
			}

			ns = append(ns, n)
		}

<<<<<<< HEAD
		ops = append(ops, NFSOperationStats{
=======
		opStats := NFSOperationStats{
>>>>>>> c50cee4e
			Operation:                           strings.TrimSuffix(ss[0], ":"),
			Requests:                            ns[0],
			Transmissions:                       ns[1],
			MajorTimeouts:                       ns[2],
			BytesSent:                           ns[3],
			BytesReceived:                       ns[4],
			CumulativeQueueMilliseconds:         ns[5],
			CumulativeTotalResponseMilliseconds: ns[6],
			CumulativeTotalRequestMilliseconds:  ns[7],
<<<<<<< HEAD
		})
=======
		}

		if len(ns) > 8 {
			opStats.Errors = ns[8]
		}

		ops = append(ops, opStats)
>>>>>>> c50cee4e
	}

	return ops, s.Err()
}

// parseNFSTransportStats parses a NFSTransportStats line using an input set of
// integer fields matched to a specific stats version.
func parseNFSTransportStats(ss []string, statVersion string) (*NFSTransportStats, error) {
	// Extract the protocol field. It is the only string value in the line
	protocol := ss[0]
	ss = ss[1:]

	switch statVersion {
	case statVersion10:
		var expectedLength int
		if protocol == "tcp" {
			expectedLength = fieldTransport10TCPLen
		} else if protocol == "udp" {
			expectedLength = fieldTransport10UDPLen
		} else {
			return nil, fmt.Errorf("invalid NFS protocol \"%s\" in stats 1.0 statement: %v", protocol, ss)
		}
		if len(ss) != expectedLength {
			return nil, fmt.Errorf("invalid NFS transport stats 1.0 statement: %v", ss)
		}
	case statVersion11:
		var expectedLength int
		if protocol == "tcp" {
			expectedLength = fieldTransport11TCPLen
		} else if protocol == "udp" {
			expectedLength = fieldTransport11UDPLen
		} else {
			return nil, fmt.Errorf("invalid NFS protocol \"%s\" in stats 1.1 statement: %v", protocol, ss)
		}
		if len(ss) != expectedLength {
			return nil, fmt.Errorf("invalid NFS transport stats 1.1 statement: %v", ss)
		}
	default:
		return nil, fmt.Errorf("unrecognized NFS transport stats version: %q", statVersion)
	}

	// Allocate enough for v1.1 stats since zero value for v1.1 stats will be okay
	// in a v1.0 response. Since the stat length is bigger for TCP stats, we use
	// the TCP length here.
	//
	// Note: slice length must be set to length of v1.1 stats to avoid a panic when
	// only v1.0 stats are present.
	// See: https://github.com/prometheus/node_exporter/issues/571.
	ns := make([]uint64, fieldTransport11TCPLen)
	for i, s := range ss {
		n, err := strconv.ParseUint(s, 10, 64)
		if err != nil {
			return nil, err
		}

		ns[i] = n
	}

	// The fields differ depending on the transport protocol (TCP or UDP)
	// From https://utcc.utoronto.ca/%7Ecks/space/blog/linux/NFSMountstatsXprt
	//
	// For the udp RPC transport there is no connection count, connect idle time,
	// or idle time (fields #3, #4, and #5); all other fields are the same. So
	// we set them to 0 here.
	if protocol == "udp" {
		ns = append(ns[:2], append(make([]uint64, 3), ns[2:]...)...)
	}

	return &NFSTransportStats{
		Protocol:                 protocol,
		Port:                     ns[0],
		Bind:                     ns[1],
		Connect:                  ns[2],
		ConnectIdleTime:          ns[3],
		IdleTimeSeconds:          ns[4],
		Sends:                    ns[5],
		Receives:                 ns[6],
		BadTransactionIDs:        ns[7],
		CumulativeActiveRequests: ns[8],
		CumulativeBacklog:        ns[9],
		MaximumRPCSlotsUsed:      ns[10],
		CumulativeSendingQueue:   ns[11],
		CumulativePendingQueue:   ns[12],
	}, nil
}<|MERGE_RESOLUTION|>--- conflicted
+++ resolved
@@ -186,11 +186,8 @@
 	CumulativeTotalResponseMilliseconds uint64
 	// Duration from when a request was enqueued to when it was completely handled.
 	CumulativeTotalRequestMilliseconds uint64
-<<<<<<< HEAD
-=======
 	// The count of operations that complete with tk_status < 0.  These statuses usually indicate error conditions.
 	Errors uint64
->>>>>>> c50cee4e
 }
 
 // A NFSTransportStats contains statistics for the NFS mount RPC requests and
@@ -344,12 +341,9 @@
 
 		switch ss[0] {
 		case fieldOpts:
-<<<<<<< HEAD
-=======
 			if len(ss) < 2 {
 				return nil, fmt.Errorf("not enough information for NFS stats: %v", ss)
 			}
->>>>>>> c50cee4e
 			if stats.Opts == nil {
 				stats.Opts = map[string]string{}
 			}
@@ -540,11 +534,7 @@
 			ns = append(ns, n)
 		}
 
-<<<<<<< HEAD
-		ops = append(ops, NFSOperationStats{
-=======
 		opStats := NFSOperationStats{
->>>>>>> c50cee4e
 			Operation:                           strings.TrimSuffix(ss[0], ":"),
 			Requests:                            ns[0],
 			Transmissions:                       ns[1],
@@ -554,9 +544,6 @@
 			CumulativeQueueMilliseconds:         ns[5],
 			CumulativeTotalResponseMilliseconds: ns[6],
 			CumulativeTotalRequestMilliseconds:  ns[7],
-<<<<<<< HEAD
-		})
-=======
 		}
 
 		if len(ns) > 8 {
@@ -564,7 +551,6 @@
 		}
 
 		ops = append(ops, opStats)
->>>>>>> c50cee4e
 	}
 
 	return ops, s.Err()
