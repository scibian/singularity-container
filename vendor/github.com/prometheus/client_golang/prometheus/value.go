--- conflicted
+++ resolved
@@ -19,13 +19,9 @@
 	"time"
 	"unicode/utf8"
 
-<<<<<<< HEAD
-	"github.com/golang/protobuf/proto"
-=======
 	//nolint:staticcheck // Ignore SA1019. Need to keep deprecated package for compatibility.
 	"github.com/golang/protobuf/proto"
 	"github.com/golang/protobuf/ptypes"
->>>>>>> c50cee4e
 
 	dto "github.com/prometheus/client_model/go"
 )
