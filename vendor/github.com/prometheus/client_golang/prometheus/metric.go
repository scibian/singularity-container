// Copyright 2014 The Prometheus Authors
// Licensed under the Apache License, Version 2.0 (the "License");
// you may not use this file except in compliance with the License.
// You may obtain a copy of the License at
//
// http://www.apache.org/licenses/LICENSE-2.0
//
// Unless required by applicable law or agreed to in writing, software
// distributed under the License is distributed on an "AS IS" BASIS,
// WITHOUT WARRANTIES OR CONDITIONS OF ANY KIND, either express or implied.
// See the License for the specific language governing permissions and
// limitations under the License.

package prometheus

import (
	"strings"
	"time"

<<<<<<< HEAD
	"github.com/golang/protobuf/proto"
=======
	//nolint:staticcheck // Ignore SA1019. Need to keep deprecated package for compatibility.
	"github.com/golang/protobuf/proto"
	"github.com/prometheus/common/model"
>>>>>>> c50cee4e

	dto "github.com/prometheus/client_model/go"
)

var separatorByteSlice = []byte{model.SeparatorByte} // For convenient use with xxhash.

// A Metric models a single sample value with its meta data being exported to
// Prometheus. Implementations of Metric in this package are Gauge, Counter,
// Histogram, Summary, and Untyped.
type Metric interface {
	// Desc returns the descriptor for the Metric. This method idempotently
	// returns the same descriptor throughout the lifetime of the
	// Metric. The returned descriptor is immutable by contract. A Metric
	// unable to describe itself must return an invalid descriptor (created
	// with NewInvalidDesc).
	Desc() *Desc
	// Write encodes the Metric into a "Metric" Protocol Buffer data
	// transmission object.
	//
	// Metric implementations must observe concurrency safety as reads of
	// this metric may occur at any time, and any blocking occurs at the
	// expense of total performance of rendering all registered
	// metrics. Ideally, Metric implementations should support concurrent
	// readers.
	//
	// While populating dto.Metric, it is the responsibility of the
	// implementation to ensure validity of the Metric protobuf (like valid
	// UTF-8 strings or syntactically valid metric and label names). It is
	// recommended to sort labels lexicographically. Callers of Write should
	// still make sure of sorting if they depend on it.
	Write(*dto.Metric) error
	// TODO(beorn7): The original rationale of passing in a pre-allocated
	// dto.Metric protobuf to save allocations has disappeared. The
	// signature of this method should be changed to "Write() (*dto.Metric,
	// error)".
}

// Opts bundles the options for creating most Metric types. Each metric
// implementation XXX has its own XXXOpts type, but in most cases, it is just
// an alias of this type (which might change when the requirement arises.)
//
// It is mandatory to set Name to a non-empty string. All other fields are
// optional and can safely be left at their zero value, although it is strongly
// encouraged to set a Help string.
type Opts struct {
	// Namespace, Subsystem, and Name are components of the fully-qualified
	// name of the Metric (created by joining these components with
	// "_"). Only Name is mandatory, the others merely help structuring the
	// name. Note that the fully-qualified name of the metric must be a
	// valid Prometheus metric name.
	Namespace string
	Subsystem string
	Name      string

	// Help provides information about this metric.
	//
	// Metrics with the same fully-qualified name must have the same Help
	// string.
	Help string

	// ConstLabels are used to attach fixed labels to this metric. Metrics
	// with the same fully-qualified name must have the same label names in
	// their ConstLabels.
	//
	// ConstLabels are only used rarely. In particular, do not use them to
	// attach the same labels to all your metrics. Those use cases are
	// better covered by target labels set by the scraping Prometheus
	// server, or by one specific metric (e.g. a build_info or a
	// machine_role metric). See also
	// https://prometheus.io/docs/instrumenting/writing_exporters/#target-labels-not-static-scraped-labels
	ConstLabels Labels
}

// BuildFQName joins the given three name components by "_". Empty name
// components are ignored. If the name parameter itself is empty, an empty
// string is returned, no matter what. Metric implementations included in this
// library use this function internally to generate the fully-qualified metric
// name from the name component in their Opts. Users of the library will only
// need this function if they implement their own Metric or instantiate a Desc
// (with NewDesc) directly.
func BuildFQName(namespace, subsystem, name string) string {
	if name == "" {
		return ""
	}
	switch {
	case namespace != "" && subsystem != "":
		return strings.Join([]string{namespace, subsystem, name}, "_")
	case namespace != "":
		return strings.Join([]string{namespace, name}, "_")
	case subsystem != "":
		return strings.Join([]string{subsystem, name}, "_")
	}
	return name
}

// labelPairSorter implements sort.Interface. It is used to sort a slice of
// dto.LabelPair pointers.
type labelPairSorter []*dto.LabelPair

func (s labelPairSorter) Len() int {
	return len(s)
}

func (s labelPairSorter) Swap(i, j int) {
	s[i], s[j] = s[j], s[i]
}

func (s labelPairSorter) Less(i, j int) bool {
	return s[i].GetName() < s[j].GetName()
}

type invalidMetric struct {
	desc *Desc
	err  error
}

// NewInvalidMetric returns a metric whose Write method always returns the
// provided error. It is useful if a Collector finds itself unable to collect
// a metric and wishes to report an error to the registry.
func NewInvalidMetric(desc *Desc, err error) Metric {
	return &invalidMetric{desc, err}
}

func (m *invalidMetric) Desc() *Desc { return m.desc }

func (m *invalidMetric) Write(*dto.Metric) error { return m.err }

type timestampedMetric struct {
	Metric
	t time.Time
}

func (m timestampedMetric) Write(pb *dto.Metric) error {
	e := m.Metric.Write(pb)
	pb.TimestampMs = proto.Int64(m.t.Unix()*1000 + int64(m.t.Nanosecond()/1000000))
	return e
}

// NewMetricWithTimestamp returns a new Metric wrapping the provided Metric in a
// way that it has an explicit timestamp set to the provided Time. This is only
// useful in rare cases as the timestamp of a Prometheus metric should usually
// be set by the Prometheus server during scraping. Exceptions include mirroring
// metrics with given timestamps from other metric
// sources.
//
// NewMetricWithTimestamp works best with MustNewConstMetric,
// MustNewConstHistogram, and MustNewConstSummary, see example.
//
// Currently, the exposition formats used by Prometheus are limited to
// millisecond resolution. Thus, the provided time will be rounded down to the
// next full millisecond value.
func NewMetricWithTimestamp(t time.Time, m Metric) Metric {
	return timestampedMetric{Metric: m, t: t}
}<|MERGE_RESOLUTION|>--- conflicted
+++ resolved
@@ -17,13 +17,9 @@
 	"strings"
 	"time"
 
-<<<<<<< HEAD
-	"github.com/golang/protobuf/proto"
-=======
 	//nolint:staticcheck // Ignore SA1019. Need to keep deprecated package for compatibility.
 	"github.com/golang/protobuf/proto"
 	"github.com/prometheus/common/model"
->>>>>>> c50cee4e
 
 	dto "github.com/prometheus/client_model/go"
 )
