--- conflicted
+++ resolved
@@ -83,13 +83,6 @@
 type pusherDelegator struct{ *responseWriterDelegator }
 
 func (d closeNotifierDelegator) CloseNotify() <-chan bool {
-<<<<<<< HEAD
-	//lint:ignore SA1019 http.CloseNotifier is deprecated but we don't want to
-	//remove support from client_golang yet.
-	return d.ResponseWriter.(http.CloseNotifier).CloseNotify()
-}
-func (d flusherDelegator) Flush() {
-=======
 	//nolint:staticcheck // Ignore SA1019. http.CloseNotifier is deprecated but we keep it here to not break existing users.
 	return d.ResponseWriter.(http.CloseNotifier).CloseNotify()
 }
@@ -99,18 +92,14 @@
 	if !d.wroteHeader {
 		d.WriteHeader(http.StatusOK)
 	}
->>>>>>> c50cee4e
 	d.ResponseWriter.(http.Flusher).Flush()
 }
 func (d hijackerDelegator) Hijack() (net.Conn, *bufio.ReadWriter, error) {
 	return d.ResponseWriter.(http.Hijacker).Hijack()
 }
 func (d readerFromDelegator) ReadFrom(re io.Reader) (int64, error) {
-<<<<<<< HEAD
-=======
 	// If applicable, call WriteHeader here so that observeWriteHeader is
 	// handled appropriately.
->>>>>>> c50cee4e
 	if !d.wroteHeader {
 		d.WriteHeader(http.StatusOK)
 	}
@@ -233,7 +222,6 @@
 			http.Pusher
 			http.CloseNotifier
 		}{d, pusherDelegator{d}, closeNotifierDelegator{d}}
-<<<<<<< HEAD
 	}
 	pickDelegator[pusher+flusher] = func(d *responseWriterDelegator) delegator { // 18
 		return struct {
@@ -359,143 +347,6 @@
 	}
 
 	id := 0
-	//lint:ignore SA1019 http.CloseNotifier is deprecated but we don't want to
-	//remove support from client_golang yet.
-	if _, ok := w.(http.CloseNotifier); ok {
-		id += closeNotifier
-	}
-	if _, ok := w.(http.Flusher); ok {
-		id += flusher
-	}
-	if _, ok := w.(http.Hijacker); ok {
-		id += hijacker
-	}
-=======
-	}
-	pickDelegator[pusher+flusher] = func(d *responseWriterDelegator) delegator { // 18
-		return struct {
-			*responseWriterDelegator
-			http.Pusher
-			http.Flusher
-		}{d, pusherDelegator{d}, flusherDelegator{d}}
-	}
-	pickDelegator[pusher+flusher+closeNotifier] = func(d *responseWriterDelegator) delegator { // 19
-		return struct {
-			*responseWriterDelegator
-			http.Pusher
-			http.Flusher
-			http.CloseNotifier
-		}{d, pusherDelegator{d}, flusherDelegator{d}, closeNotifierDelegator{d}}
-	}
-	pickDelegator[pusher+hijacker] = func(d *responseWriterDelegator) delegator { // 20
-		return struct {
-			*responseWriterDelegator
-			http.Pusher
-			http.Hijacker
-		}{d, pusherDelegator{d}, hijackerDelegator{d}}
-	}
-	pickDelegator[pusher+hijacker+closeNotifier] = func(d *responseWriterDelegator) delegator { // 21
-		return struct {
-			*responseWriterDelegator
-			http.Pusher
-			http.Hijacker
-			http.CloseNotifier
-		}{d, pusherDelegator{d}, hijackerDelegator{d}, closeNotifierDelegator{d}}
-	}
-	pickDelegator[pusher+hijacker+flusher] = func(d *responseWriterDelegator) delegator { // 22
-		return struct {
-			*responseWriterDelegator
-			http.Pusher
-			http.Hijacker
-			http.Flusher
-		}{d, pusherDelegator{d}, hijackerDelegator{d}, flusherDelegator{d}}
-	}
-	pickDelegator[pusher+hijacker+flusher+closeNotifier] = func(d *responseWriterDelegator) delegator { //23
-		return struct {
-			*responseWriterDelegator
-			http.Pusher
-			http.Hijacker
-			http.Flusher
-			http.CloseNotifier
-		}{d, pusherDelegator{d}, hijackerDelegator{d}, flusherDelegator{d}, closeNotifierDelegator{d}}
-	}
-	pickDelegator[pusher+readerFrom] = func(d *responseWriterDelegator) delegator { // 24
-		return struct {
-			*responseWriterDelegator
-			http.Pusher
-			io.ReaderFrom
-		}{d, pusherDelegator{d}, readerFromDelegator{d}}
-	}
-	pickDelegator[pusher+readerFrom+closeNotifier] = func(d *responseWriterDelegator) delegator { // 25
-		return struct {
-			*responseWriterDelegator
-			http.Pusher
-			io.ReaderFrom
-			http.CloseNotifier
-		}{d, pusherDelegator{d}, readerFromDelegator{d}, closeNotifierDelegator{d}}
-	}
-	pickDelegator[pusher+readerFrom+flusher] = func(d *responseWriterDelegator) delegator { // 26
-		return struct {
-			*responseWriterDelegator
-			http.Pusher
-			io.ReaderFrom
-			http.Flusher
-		}{d, pusherDelegator{d}, readerFromDelegator{d}, flusherDelegator{d}}
-	}
-	pickDelegator[pusher+readerFrom+flusher+closeNotifier] = func(d *responseWriterDelegator) delegator { // 27
-		return struct {
-			*responseWriterDelegator
-			http.Pusher
-			io.ReaderFrom
-			http.Flusher
-			http.CloseNotifier
-		}{d, pusherDelegator{d}, readerFromDelegator{d}, flusherDelegator{d}, closeNotifierDelegator{d}}
-	}
-	pickDelegator[pusher+readerFrom+hijacker] = func(d *responseWriterDelegator) delegator { // 28
-		return struct {
-			*responseWriterDelegator
-			http.Pusher
-			io.ReaderFrom
-			http.Hijacker
-		}{d, pusherDelegator{d}, readerFromDelegator{d}, hijackerDelegator{d}}
-	}
-	pickDelegator[pusher+readerFrom+hijacker+closeNotifier] = func(d *responseWriterDelegator) delegator { // 29
-		return struct {
-			*responseWriterDelegator
-			http.Pusher
-			io.ReaderFrom
-			http.Hijacker
-			http.CloseNotifier
-		}{d, pusherDelegator{d}, readerFromDelegator{d}, hijackerDelegator{d}, closeNotifierDelegator{d}}
-	}
-	pickDelegator[pusher+readerFrom+hijacker+flusher] = func(d *responseWriterDelegator) delegator { // 30
-		return struct {
-			*responseWriterDelegator
-			http.Pusher
-			io.ReaderFrom
-			http.Hijacker
-			http.Flusher
-		}{d, pusherDelegator{d}, readerFromDelegator{d}, hijackerDelegator{d}, flusherDelegator{d}}
-	}
-	pickDelegator[pusher+readerFrom+hijacker+flusher+closeNotifier] = func(d *responseWriterDelegator) delegator { // 31
-		return struct {
-			*responseWriterDelegator
-			http.Pusher
-			io.ReaderFrom
-			http.Hijacker
-			http.Flusher
-			http.CloseNotifier
-		}{d, pusherDelegator{d}, readerFromDelegator{d}, hijackerDelegator{d}, flusherDelegator{d}, closeNotifierDelegator{d}}
-	}
-}
-
-func newDelegator(w http.ResponseWriter, observeWriteHeaderFunc func(int)) delegator {
-	d := &responseWriterDelegator{
-		ResponseWriter:     w,
-		observeWriteHeader: observeWriteHeaderFunc,
-	}
-
-	id := 0
 	//nolint:staticcheck // Ignore SA1019. http.CloseNotifier is deprecated but we keep it here to not break existing users.
 	if _, ok := w.(http.CloseNotifier); ok {
 		id += closeNotifier
@@ -506,7 +357,6 @@
 	if _, ok := w.(http.Hijacker); ok {
 		id += hijacker
 	}
->>>>>>> c50cee4e
 	if _, ok := w.(io.ReaderFrom); ok {
 		id += readerFrom
 	}
