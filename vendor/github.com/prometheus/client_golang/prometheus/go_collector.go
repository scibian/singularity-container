// Copyright 2018 The Prometheus Authors
// Licensed under the Apache License, Version 2.0 (the "License");
// you may not use this file except in compliance with the License.
// You may obtain a copy of the License at
//
// http://www.apache.org/licenses/LICENSE-2.0
//
// Unless required by applicable law or agreed to in writing, software
// distributed under the License is distributed on an "AS IS" BASIS,
// WITHOUT WARRANTIES OR CONDITIONS OF ANY KIND, either express or implied.
// See the License for the specific language governing permissions and
// limitations under the License.

package prometheus

import (
	"runtime"
	"runtime/debug"
	"sync"
	"time"
)

type goCollector struct {
	goroutinesDesc *Desc
	threadsDesc    *Desc
	gcDesc         *Desc
	goInfoDesc     *Desc

	// ms... are memstats related.
	msLast          *runtime.MemStats // Previously collected memstats.
	msLastTimestamp time.Time
	msMtx           sync.Mutex // Protects msLast and msLastTimestamp.
	msMetrics       memStatsMetrics
	msRead          func(*runtime.MemStats) // For mocking in tests.
	msMaxWait       time.Duration           // Wait time for fresh memstats.
	msMaxAge        time.Duration           // Maximum allowed age of old memstats.
}

<<<<<<< HEAD
// NewGoCollector returns a collector that exports metrics about the current Go
// process. This includes memory stats. To collect those, runtime.ReadMemStats
// is called. This requires to “stop the world”, which usually only happens for
// garbage collection (GC). Take the following implications into account when
// deciding whether to use the Go collector:
//
// 1. The performance impact of stopping the world is the more relevant the more
// frequently metrics are collected. However, with Go1.9 or later the
// stop-the-world time per metrics collection is very short (~25µs) so that the
// performance impact will only matter in rare cases. However, with older Go
// versions, the stop-the-world duration depends on the heap size and can be
// quite significant (~1.7 ms/GiB as per
// https://go-review.googlesource.com/c/go/+/34937).
//
// 2. During an ongoing GC, nothing else can stop the world. Therefore, if the
// metrics collection happens to coincide with GC, it will only complete after
// GC has finished. Usually, GC is fast enough to not cause problems. However,
// with a very large heap, GC might take multiple seconds, which is enough to
// cause scrape timeouts in common setups. To avoid this problem, the Go
// collector will use the memstats from a previous collection if
// runtime.ReadMemStats takes more than 1s. However, if there are no previously
// collected memstats, or their collection is more than 5m ago, the collection
// will block until runtime.ReadMemStats succeeds. (The problem might be solved
// in Go1.13, see https://github.com/golang/go/issues/19812 for the related Go
// issue.)
=======
// NewGoCollector is the obsolete version of collectors.NewGoCollector.
// See there for documentation.
//
// Deprecated: Use collectors.NewGoCollector instead.
>>>>>>> c50cee4e
func NewGoCollector() Collector {
	return &goCollector{
		goroutinesDesc: NewDesc(
			"go_goroutines",
			"Number of goroutines that currently exist.",
			nil, nil),
		threadsDesc: NewDesc(
			"go_threads",
			"Number of OS threads created.",
			nil, nil),
		gcDesc: NewDesc(
			"go_gc_duration_seconds",
			"A summary of the pause duration of garbage collection cycles.",
			nil, nil),
		goInfoDesc: NewDesc(
			"go_info",
			"Information about the Go environment.",
			nil, Labels{"version": runtime.Version()}),
		msLast:    &runtime.MemStats{},
		msRead:    runtime.ReadMemStats,
		msMaxWait: time.Second,
		msMaxAge:  5 * time.Minute,
		msMetrics: memStatsMetrics{
			{
				desc: NewDesc(
					memstatNamespace("alloc_bytes"),
					"Number of bytes allocated and still in use.",
					nil, nil,
				),
				eval:    func(ms *runtime.MemStats) float64 { return float64(ms.Alloc) },
				valType: GaugeValue,
			}, {
				desc: NewDesc(
					memstatNamespace("alloc_bytes_total"),
					"Total number of bytes allocated, even if freed.",
					nil, nil,
				),
				eval:    func(ms *runtime.MemStats) float64 { return float64(ms.TotalAlloc) },
				valType: CounterValue,
			}, {
				desc: NewDesc(
					memstatNamespace("sys_bytes"),
					"Number of bytes obtained from system.",
					nil, nil,
				),
				eval:    func(ms *runtime.MemStats) float64 { return float64(ms.Sys) },
				valType: GaugeValue,
			}, {
				desc: NewDesc(
					memstatNamespace("lookups_total"),
					"Total number of pointer lookups.",
					nil, nil,
				),
				eval:    func(ms *runtime.MemStats) float64 { return float64(ms.Lookups) },
				valType: CounterValue,
			}, {
				desc: NewDesc(
					memstatNamespace("mallocs_total"),
					"Total number of mallocs.",
					nil, nil,
				),
				eval:    func(ms *runtime.MemStats) float64 { return float64(ms.Mallocs) },
				valType: CounterValue,
			}, {
				desc: NewDesc(
					memstatNamespace("frees_total"),
					"Total number of frees.",
					nil, nil,
				),
				eval:    func(ms *runtime.MemStats) float64 { return float64(ms.Frees) },
				valType: CounterValue,
			}, {
				desc: NewDesc(
					memstatNamespace("heap_alloc_bytes"),
					"Number of heap bytes allocated and still in use.",
					nil, nil,
				),
				eval:    func(ms *runtime.MemStats) float64 { return float64(ms.HeapAlloc) },
				valType: GaugeValue,
			}, {
				desc: NewDesc(
					memstatNamespace("heap_sys_bytes"),
					"Number of heap bytes obtained from system.",
					nil, nil,
				),
				eval:    func(ms *runtime.MemStats) float64 { return float64(ms.HeapSys) },
				valType: GaugeValue,
			}, {
				desc: NewDesc(
					memstatNamespace("heap_idle_bytes"),
					"Number of heap bytes waiting to be used.",
					nil, nil,
				),
				eval:    func(ms *runtime.MemStats) float64 { return float64(ms.HeapIdle) },
				valType: GaugeValue,
			}, {
				desc: NewDesc(
					memstatNamespace("heap_inuse_bytes"),
					"Number of heap bytes that are in use.",
					nil, nil,
				),
				eval:    func(ms *runtime.MemStats) float64 { return float64(ms.HeapInuse) },
				valType: GaugeValue,
			}, {
				desc: NewDesc(
					memstatNamespace("heap_released_bytes"),
					"Number of heap bytes released to OS.",
					nil, nil,
				),
				eval:    func(ms *runtime.MemStats) float64 { return float64(ms.HeapReleased) },
				valType: GaugeValue,
			}, {
				desc: NewDesc(
					memstatNamespace("heap_objects"),
					"Number of allocated objects.",
					nil, nil,
				),
				eval:    func(ms *runtime.MemStats) float64 { return float64(ms.HeapObjects) },
				valType: GaugeValue,
			}, {
				desc: NewDesc(
					memstatNamespace("stack_inuse_bytes"),
					"Number of bytes in use by the stack allocator.",
					nil, nil,
				),
				eval:    func(ms *runtime.MemStats) float64 { return float64(ms.StackInuse) },
				valType: GaugeValue,
			}, {
				desc: NewDesc(
					memstatNamespace("stack_sys_bytes"),
					"Number of bytes obtained from system for stack allocator.",
					nil, nil,
				),
				eval:    func(ms *runtime.MemStats) float64 { return float64(ms.StackSys) },
				valType: GaugeValue,
			}, {
				desc: NewDesc(
					memstatNamespace("mspan_inuse_bytes"),
					"Number of bytes in use by mspan structures.",
					nil, nil,
				),
				eval:    func(ms *runtime.MemStats) float64 { return float64(ms.MSpanInuse) },
				valType: GaugeValue,
			}, {
				desc: NewDesc(
					memstatNamespace("mspan_sys_bytes"),
					"Number of bytes used for mspan structures obtained from system.",
					nil, nil,
				),
				eval:    func(ms *runtime.MemStats) float64 { return float64(ms.MSpanSys) },
				valType: GaugeValue,
			}, {
				desc: NewDesc(
					memstatNamespace("mcache_inuse_bytes"),
					"Number of bytes in use by mcache structures.",
					nil, nil,
				),
				eval:    func(ms *runtime.MemStats) float64 { return float64(ms.MCacheInuse) },
				valType: GaugeValue,
			}, {
				desc: NewDesc(
					memstatNamespace("mcache_sys_bytes"),
					"Number of bytes used for mcache structures obtained from system.",
					nil, nil,
				),
				eval:    func(ms *runtime.MemStats) float64 { return float64(ms.MCacheSys) },
				valType: GaugeValue,
			}, {
				desc: NewDesc(
					memstatNamespace("buck_hash_sys_bytes"),
					"Number of bytes used by the profiling bucket hash table.",
					nil, nil,
				),
				eval:    func(ms *runtime.MemStats) float64 { return float64(ms.BuckHashSys) },
				valType: GaugeValue,
			}, {
				desc: NewDesc(
					memstatNamespace("gc_sys_bytes"),
					"Number of bytes used for garbage collection system metadata.",
					nil, nil,
				),
				eval:    func(ms *runtime.MemStats) float64 { return float64(ms.GCSys) },
				valType: GaugeValue,
			}, {
				desc: NewDesc(
					memstatNamespace("other_sys_bytes"),
					"Number of bytes used for other system allocations.",
					nil, nil,
				),
				eval:    func(ms *runtime.MemStats) float64 { return float64(ms.OtherSys) },
				valType: GaugeValue,
			}, {
				desc: NewDesc(
					memstatNamespace("next_gc_bytes"),
					"Number of heap bytes when next garbage collection will take place.",
					nil, nil,
				),
				eval:    func(ms *runtime.MemStats) float64 { return float64(ms.NextGC) },
				valType: GaugeValue,
			}, {
				desc: NewDesc(
					memstatNamespace("last_gc_time_seconds"),
					"Number of seconds since 1970 of last garbage collection.",
					nil, nil,
				),
				eval:    func(ms *runtime.MemStats) float64 { return float64(ms.LastGC) / 1e9 },
				valType: GaugeValue,
			}, {
				desc: NewDesc(
					memstatNamespace("gc_cpu_fraction"),
					"The fraction of this program's available CPU time used by the GC since the program started.",
					nil, nil,
				),
				eval:    func(ms *runtime.MemStats) float64 { return ms.GCCPUFraction },
				valType: GaugeValue,
			},
		},
	}
}

func memstatNamespace(s string) string {
	return "go_memstats_" + s
}

// Describe returns all descriptions of the collector.
func (c *goCollector) Describe(ch chan<- *Desc) {
	ch <- c.goroutinesDesc
	ch <- c.threadsDesc
	ch <- c.gcDesc
	ch <- c.goInfoDesc
	for _, i := range c.msMetrics {
		ch <- i.desc
	}
}

// Collect returns the current state of all metrics of the collector.
func (c *goCollector) Collect(ch chan<- Metric) {
	var (
		ms   = &runtime.MemStats{}
		done = make(chan struct{})
	)
	// Start reading memstats first as it might take a while.
	go func() {
		c.msRead(ms)
		c.msMtx.Lock()
		c.msLast = ms
		c.msLastTimestamp = time.Now()
		c.msMtx.Unlock()
		close(done)
	}()

	ch <- MustNewConstMetric(c.goroutinesDesc, GaugeValue, float64(runtime.NumGoroutine()))
	n, _ := runtime.ThreadCreateProfile(nil)
	ch <- MustNewConstMetric(c.threadsDesc, GaugeValue, float64(n))

	var stats debug.GCStats
	stats.PauseQuantiles = make([]time.Duration, 5)
	debug.ReadGCStats(&stats)

	quantiles := make(map[float64]float64)
	for idx, pq := range stats.PauseQuantiles[1:] {
		quantiles[float64(idx+1)/float64(len(stats.PauseQuantiles)-1)] = pq.Seconds()
	}
	quantiles[0.0] = stats.PauseQuantiles[0].Seconds()
	ch <- MustNewConstSummary(c.gcDesc, uint64(stats.NumGC), stats.PauseTotal.Seconds(), quantiles)

	ch <- MustNewConstMetric(c.goInfoDesc, GaugeValue, 1)

	timer := time.NewTimer(c.msMaxWait)
	select {
	case <-done: // Our own ReadMemStats succeeded in time. Use it.
		timer.Stop() // Important for high collection frequencies to not pile up timers.
		c.msCollect(ch, ms)
		return
	case <-timer.C: // Time out, use last memstats if possible. Continue below.
	}
	c.msMtx.Lock()
	if time.Since(c.msLastTimestamp) < c.msMaxAge {
		// Last memstats are recent enough. Collect from them under the lock.
		c.msCollect(ch, c.msLast)
		c.msMtx.Unlock()
		return
	}
	// If we are here, the last memstats are too old or don't exist. We have
	// to wait until our own ReadMemStats finally completes. For that to
	// happen, we have to release the lock.
	c.msMtx.Unlock()
	<-done
	c.msCollect(ch, ms)
}

func (c *goCollector) msCollect(ch chan<- Metric, ms *runtime.MemStats) {
	for _, i := range c.msMetrics {
		ch <- MustNewConstMetric(i.desc, i.valType, i.eval(ms))
	}
}

// memStatsMetrics provide description, value, and value type for memstat metrics.
type memStatsMetrics []struct {
	desc    *Desc
	eval    func(*runtime.MemStats) float64
	valType ValueType
}

<<<<<<< HEAD
// NewBuildInfoCollector returns a collector collecting a single metric
// "go_build_info" with the constant value 1 and three labels "path", "version",
// and "checksum". Their label values contain the main module path, version, and
// checksum, respectively. The labels will only have meaningful values if the
// binary is built with Go module support and from source code retrieved from
// the source repository (rather than the local file system). This is usually
// accomplished by building from outside of GOPATH, specifying the full address
// of the main package, e.g. "GO111MODULE=on go run
// github.com/prometheus/client_golang/examples/random". If built without Go
// module support, all label values will be "unknown". If built with Go module
// support but using the source code from the local file system, the "path" will
// be set appropriately, but "checksum" will be empty and "version" will be
// "(devel)".
//
// This collector uses only the build information for the main module. See
// https://github.com/povilasv/prommod for an example of a collector for the
// module dependencies.
func NewBuildInfoCollector() Collector {
	path, version, sum := readBuildInfo()
=======
// NewBuildInfoCollector is the obsolete version of collectors.NewBuildInfoCollector.
// See there for documentation.
//
// Deprecated: Use collectors.NewBuildInfoCollector instead.
func NewBuildInfoCollector() Collector {
	path, version, sum := "unknown", "unknown", "unknown"
	if bi, ok := debug.ReadBuildInfo(); ok {
		path = bi.Main.Path
		version = bi.Main.Version
		sum = bi.Main.Sum
	}
>>>>>>> c50cee4e
	c := &selfCollector{MustNewConstMetric(
		NewDesc(
			"go_build_info",
			"Build information about the main Go module.",
			nil, Labels{"path": path, "version": version, "checksum": sum},
		),
		GaugeValue, 1)}
	c.init(c.self)
	return c
}<|MERGE_RESOLUTION|>--- conflicted
+++ resolved
@@ -36,38 +36,10 @@
 	msMaxAge        time.Duration           // Maximum allowed age of old memstats.
 }
 
-<<<<<<< HEAD
-// NewGoCollector returns a collector that exports metrics about the current Go
-// process. This includes memory stats. To collect those, runtime.ReadMemStats
-// is called. This requires to “stop the world”, which usually only happens for
-// garbage collection (GC). Take the following implications into account when
-// deciding whether to use the Go collector:
-//
-// 1. The performance impact of stopping the world is the more relevant the more
-// frequently metrics are collected. However, with Go1.9 or later the
-// stop-the-world time per metrics collection is very short (~25µs) so that the
-// performance impact will only matter in rare cases. However, with older Go
-// versions, the stop-the-world duration depends on the heap size and can be
-// quite significant (~1.7 ms/GiB as per
-// https://go-review.googlesource.com/c/go/+/34937).
-//
-// 2. During an ongoing GC, nothing else can stop the world. Therefore, if the
-// metrics collection happens to coincide with GC, it will only complete after
-// GC has finished. Usually, GC is fast enough to not cause problems. However,
-// with a very large heap, GC might take multiple seconds, which is enough to
-// cause scrape timeouts in common setups. To avoid this problem, the Go
-// collector will use the memstats from a previous collection if
-// runtime.ReadMemStats takes more than 1s. However, if there are no previously
-// collected memstats, or their collection is more than 5m ago, the collection
-// will block until runtime.ReadMemStats succeeds. (The problem might be solved
-// in Go1.13, see https://github.com/golang/go/issues/19812 for the related Go
-// issue.)
-=======
 // NewGoCollector is the obsolete version of collectors.NewGoCollector.
 // See there for documentation.
 //
 // Deprecated: Use collectors.NewGoCollector instead.
->>>>>>> c50cee4e
 func NewGoCollector() Collector {
 	return &goCollector{
 		goroutinesDesc: NewDesc(
@@ -372,27 +344,6 @@
 	valType ValueType
 }
 
-<<<<<<< HEAD
-// NewBuildInfoCollector returns a collector collecting a single metric
-// "go_build_info" with the constant value 1 and three labels "path", "version",
-// and "checksum". Their label values contain the main module path, version, and
-// checksum, respectively. The labels will only have meaningful values if the
-// binary is built with Go module support and from source code retrieved from
-// the source repository (rather than the local file system). This is usually
-// accomplished by building from outside of GOPATH, specifying the full address
-// of the main package, e.g. "GO111MODULE=on go run
-// github.com/prometheus/client_golang/examples/random". If built without Go
-// module support, all label values will be "unknown". If built with Go module
-// support but using the source code from the local file system, the "path" will
-// be set appropriately, but "checksum" will be empty and "version" will be
-// "(devel)".
-//
-// This collector uses only the build information for the main module. See
-// https://github.com/povilasv/prommod for an example of a collector for the
-// module dependencies.
-func NewBuildInfoCollector() Collector {
-	path, version, sum := readBuildInfo()
-=======
 // NewBuildInfoCollector is the obsolete version of collectors.NewBuildInfoCollector.
 // See there for documentation.
 //
@@ -404,7 +355,6 @@
 		version = bi.Main.Version
 		sum = bi.Main.Sum
 	}
->>>>>>> c50cee4e
 	c := &selfCollector{MustNewConstMetric(
 		NewDesc(
 			"go_build_info",
