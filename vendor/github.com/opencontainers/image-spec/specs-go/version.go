// Copyright 2016 The Linux Foundation
//
// Licensed under the Apache License, Version 2.0 (the "License");
// you may not use this file except in compliance with the License.
// You may obtain a copy of the License at
//
//     http://www.apache.org/licenses/LICENSE-2.0
//
// Unless required by applicable law or agreed to in writing, software
// distributed under the License is distributed on an "AS IS" BASIS,
// WITHOUT WARRANTIES OR CONDITIONS OF ANY KIND, either express or implied.
// See the License for the specific language governing permissions and
// limitations under the License.

package specs

import "fmt"

const (
	// VersionMajor is for an API incompatible changes
	VersionMajor = 1
	// VersionMinor is for functionality in a backwards-compatible manner
	VersionMinor = 0
	// VersionPatch is for backwards-compatible bug fixes
<<<<<<< HEAD
	VersionPatch = 1
=======
	VersionPatch = 2
>>>>>>> c50cee4e

	// VersionDev indicates development branch. Releases will be empty string.
	VersionDev = "-dev"
)

// Version is the specification version that the package types support.
var Version = fmt.Sprintf("%d.%d.%d%s", VersionMajor, VersionMinor, VersionPatch, VersionDev)<|MERGE_RESOLUTION|>--- conflicted
+++ resolved
@@ -22,11 +22,7 @@
 	// VersionMinor is for functionality in a backwards-compatible manner
 	VersionMinor = 0
 	// VersionPatch is for backwards-compatible bug fixes
-<<<<<<< HEAD
-	VersionPatch = 1
-=======
 	VersionPatch = 2
->>>>>>> c50cee4e
 
 	// VersionDev indicates development branch. Releases will be empty string.
 	VersionDev = "-dev"
