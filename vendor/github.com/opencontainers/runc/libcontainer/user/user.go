package user

import (
	"bufio"
	"bytes"
	"errors"
	"fmt"
	"io"
	"os"
	"strconv"
	"strings"
)

const (
	minID = 0
	maxID = 1<<31 - 1 // for 32-bit systems compatibility
)

var (
	// ErrNoPasswdEntries is returned if no matching entries were found in /etc/group.
	ErrNoPasswdEntries = errors.New("no matching entries in passwd file")
	// ErrNoGroupEntries is returned if no matching entries were found in /etc/passwd.
	ErrNoGroupEntries = errors.New("no matching entries in group file")
	// ErrRange is returned if a UID or GID is outside of the valid range.
	ErrRange = fmt.Errorf("uids and gids must be in range %d-%d", minID, maxID)
)

type User struct {
	Name  string
	Pass  string
	Uid   int
	Gid   int
	Gecos string
	Home  string
	Shell string
}

type Group struct {
	Name string
	Pass string
	Gid  int
	List []string
}

<<<<<<< HEAD
// groupFromOS converts an os/user.(*Group) to local Group
//
// (This does not include Pass or List)
func groupFromOS(g *user.Group) (Group, error) {
	newGroup := Group{
		Name: g.Name,
	}

	id, err := strconv.Atoi(g.Gid)
	if err != nil {
		return newGroup, err
	}
	newGroup.Gid = id

	return newGroup, nil
}

=======
>>>>>>> c50cee4e
// SubID represents an entry in /etc/sub{u,g}id
type SubID struct {
	Name  string
	SubID int64
	Count int64
}

// IDMap represents an entry in /proc/PID/{u,g}id_map
type IDMap struct {
	ID       int64
	ParentID int64
	Count    int64
}

func parseLine(line []byte, v ...interface{}) {
	parseParts(bytes.Split(line, []byte(":")), v...)
}

func parseParts(parts [][]byte, v ...interface{}) {
	if len(parts) == 0 {
		return
	}

	for i, p := range parts {
		// Ignore cases where we don't have enough fields to populate the arguments.
		// Some configuration files like to misbehave.
		if len(v) <= i {
			break
		}

		// Use the type of the argument to figure out how to parse it, scanf() style.
		// This is legit.
		switch e := v[i].(type) {
		case *string:
			*e = string(p)
		case *int:
			// "numbers", with conversion errors ignored because of some misbehaving configuration files.
			*e, _ = strconv.Atoi(string(p))
		case *int64:
			*e, _ = strconv.ParseInt(string(p), 10, 64)
		case *[]string:
			// Comma-separated lists.
			if len(p) != 0 {
				*e = strings.Split(string(p), ",")
			} else {
				*e = []string{}
			}
		default:
			// Someone goof'd when writing code using this function. Scream so they can hear us.
			panic(fmt.Sprintf("parseLine only accepts {*string, *int, *int64, *[]string} as arguments! %#v is not a pointer!", e))
		}
	}
}

func ParsePasswdFile(path string) ([]User, error) {
	passwd, err := os.Open(path)
	if err != nil {
		return nil, err
	}
	defer passwd.Close()
	return ParsePasswd(passwd)
}

func ParsePasswd(passwd io.Reader) ([]User, error) {
	return ParsePasswdFilter(passwd, nil)
}

func ParsePasswdFileFilter(path string, filter func(User) bool) ([]User, error) {
	passwd, err := os.Open(path)
	if err != nil {
		return nil, err
	}
	defer passwd.Close()
	return ParsePasswdFilter(passwd, filter)
}

func ParsePasswdFilter(r io.Reader, filter func(User) bool) ([]User, error) {
	if r == nil {
		return nil, errors.New("nil source for passwd-formatted data")
	}

	var (
		s   = bufio.NewScanner(r)
		out = []User{}
	)

	for s.Scan() {
<<<<<<< HEAD
		line := strings.TrimSpace(s.Text())
		if line == "" {
=======
		line := bytes.TrimSpace(s.Bytes())
		if len(line) == 0 {
>>>>>>> c50cee4e
			continue
		}

		// see: man 5 passwd
		//  name:password:UID:GID:GECOS:directory:shell
		// Name:Pass:Uid:Gid:Gecos:Home:Shell
		//  root:x:0:0:root:/root:/bin/bash
		//  adm:x:3:4:adm:/var/adm:/bin/false
		p := User{}
		parseLine(line, &p.Name, &p.Pass, &p.Uid, &p.Gid, &p.Gecos, &p.Home, &p.Shell)

		if filter == nil || filter(p) {
			out = append(out, p)
		}
	}
	if err := s.Err(); err != nil {
		return nil, err
	}

	return out, nil
}

func ParseGroupFile(path string) ([]Group, error) {
	group, err := os.Open(path)
	if err != nil {
		return nil, err
	}

	defer group.Close()
	return ParseGroup(group)
}

func ParseGroup(group io.Reader) ([]Group, error) {
	return ParseGroupFilter(group, nil)
}

func ParseGroupFileFilter(path string, filter func(Group) bool) ([]Group, error) {
	group, err := os.Open(path)
	if err != nil {
		return nil, err
	}
	defer group.Close()
	return ParseGroupFilter(group, filter)
}

func ParseGroupFilter(r io.Reader, filter func(Group) bool) ([]Group, error) {
	if r == nil {
		return nil, errors.New("nil source for group-formatted data")
	}
	rd := bufio.NewReader(r)
	out := []Group{}

	// Read the file line-by-line.
	for {
		var (
			isPrefix  bool
			wholeLine []byte
			err       error
		)

		// Read the next line. We do so in chunks (as much as reader's
		// buffer is able to keep), check if we read enough columns
		// already on each step and store final result in wholeLine.
		for {
			var line []byte
			line, isPrefix, err = rd.ReadLine()

			if err != nil {
				// We should return no error if EOF is reached
				// without a match.
				if err == io.EOF { //nolint:errorlint // comparison with io.EOF is legit, https://github.com/polyfloyd/go-errorlint/pull/12
					err = nil
				}
				return out, err
			}

<<<<<<< HEAD
	for s.Scan() {
		text := s.Text()
		if text == "" {
=======
			// Simple common case: line is short enough to fit in a
			// single reader's buffer.
			if !isPrefix && len(wholeLine) == 0 {
				wholeLine = line
				break
			}

			wholeLine = append(wholeLine, line...)

			// Check if we read the whole line already.
			if !isPrefix {
				break
			}
		}

		// There's no spec for /etc/passwd or /etc/group, but we try to follow
		// the same rules as the glibc parser, which allows comments and blank
		// space at the beginning of a line.
		wholeLine = bytes.TrimSpace(wholeLine)
		if len(wholeLine) == 0 || wholeLine[0] == '#' {
>>>>>>> c50cee4e
			continue
		}

		// see: man 5 group
		//  group_name:password:GID:user_list
		// Name:Pass:Gid:List
		//  root:x:0:root
		//  adm:x:4:root,adm,daemon
		p := Group{}
		parseLine(wholeLine, &p.Name, &p.Pass, &p.Gid, &p.List)

		if filter == nil || filter(p) {
			out = append(out, p)
		}
	}
<<<<<<< HEAD
	if err := s.Err(); err != nil {
		return nil, err
	}

	return out, nil
=======
>>>>>>> c50cee4e
}

type ExecUser struct {
	Uid   int
	Gid   int
	Sgids []int
	Home  string
}

// GetExecUserPath is a wrapper for GetExecUser. It reads data from each of the
// given file paths and uses that data as the arguments to GetExecUser. If the
// files cannot be opened for any reason, the error is ignored and a nil
// io.Reader is passed instead.
func GetExecUserPath(userSpec string, defaults *ExecUser, passwdPath, groupPath string) (*ExecUser, error) {
	var passwd, group io.Reader

	if passwdFile, err := os.Open(passwdPath); err == nil {
		passwd = passwdFile
		defer passwdFile.Close()
	}

	if groupFile, err := os.Open(groupPath); err == nil {
		group = groupFile
		defer groupFile.Close()
	}

	return GetExecUser(userSpec, defaults, passwd, group)
}

// GetExecUser parses a user specification string (using the passwd and group
// readers as sources for /etc/passwd and /etc/group data, respectively). In
// the case of blank fields or missing data from the sources, the values in
// defaults is used.
//
// GetExecUser will return an error if a user or group literal could not be
// found in any entry in passwd and group respectively.
//
// Examples of valid user specifications are:
//     * ""
//     * "user"
//     * "uid"
//     * "user:group"
//     * "uid:gid
//     * "user:gid"
//     * "uid:group"
//
// It should be noted that if you specify a numeric user or group id, they will
// not be evaluated as usernames (only the metadata will be filled). So attempting
// to parse a user with user.Name = "1337" will produce the user with a UID of
// 1337.
func GetExecUser(userSpec string, defaults *ExecUser, passwd, group io.Reader) (*ExecUser, error) {
	if defaults == nil {
		defaults = new(ExecUser)
	}

	// Copy over defaults.
	user := &ExecUser{
		Uid:   defaults.Uid,
		Gid:   defaults.Gid,
		Sgids: defaults.Sgids,
		Home:  defaults.Home,
	}

	// Sgids slice *cannot* be nil.
	if user.Sgids == nil {
		user.Sgids = []int{}
	}

	// Allow for userArg to have either "user" syntax, or optionally "user:group" syntax
	var userArg, groupArg string
	parseLine([]byte(userSpec), &userArg, &groupArg)

	// Convert userArg and groupArg to be numeric, so we don't have to execute
	// Atoi *twice* for each iteration over lines.
	uidArg, uidErr := strconv.Atoi(userArg)
	gidArg, gidErr := strconv.Atoi(groupArg)

	// Find the matching user.
	users, err := ParsePasswdFilter(passwd, func(u User) bool {
		if userArg == "" {
			// Default to current state of the user.
			return u.Uid == user.Uid
		}

		if uidErr == nil {
			// If the userArg is numeric, always treat it as a UID.
			return uidArg == u.Uid
		}

		return u.Name == userArg
	})

	// If we can't find the user, we have to bail.
	if err != nil && passwd != nil {
		if userArg == "" {
			userArg = strconv.Itoa(user.Uid)
		}
		return nil, fmt.Errorf("unable to find user %s: %w", userArg, err)
	}

	var matchedUserName string
	if len(users) > 0 {
		// First match wins, even if there's more than one matching entry.
		matchedUserName = users[0].Name
		user.Uid = users[0].Uid
		user.Gid = users[0].Gid
		user.Home = users[0].Home
	} else if userArg != "" {
		// If we can't find a user with the given username, the only other valid
		// option is if it's a numeric username with no associated entry in passwd.

		if uidErr != nil {
			// Not numeric.
			return nil, fmt.Errorf("unable to find user %s: %w", userArg, ErrNoPasswdEntries)
		}
		user.Uid = uidArg

		// Must be inside valid uid range.
		if user.Uid < minID || user.Uid > maxID {
			return nil, ErrRange
		}

		// Okay, so it's numeric. We can just roll with this.
	}

	// On to the groups. If we matched a username, we need to do this because of
	// the supplementary group IDs.
	if groupArg != "" || matchedUserName != "" {
		groups, err := ParseGroupFilter(group, func(g Group) bool {
			// If the group argument isn't explicit, we'll just search for it.
			if groupArg == "" {
				// Check if user is a member of this group.
				for _, u := range g.List {
					if u == matchedUserName {
						return true
					}
				}
				return false
			}

			if gidErr == nil {
				// If the groupArg is numeric, always treat it as a GID.
				return gidArg == g.Gid
			}

			return g.Name == groupArg
		})
		if err != nil && group != nil {
			return nil, fmt.Errorf("unable to find groups for spec %v: %w", matchedUserName, err)
		}

		// Only start modifying user.Gid if it is in explicit form.
		if groupArg != "" {
			if len(groups) > 0 {
				// First match wins, even if there's more than one matching entry.
				user.Gid = groups[0].Gid
			} else {
				// If we can't find a group with the given name, the only other valid
				// option is if it's a numeric group name with no associated entry in group.

				if gidErr != nil {
					// Not numeric.
					return nil, fmt.Errorf("unable to find group %s: %w", groupArg, ErrNoGroupEntries)
				}
				user.Gid = gidArg

				// Must be inside valid gid range.
				if user.Gid < minID || user.Gid > maxID {
					return nil, ErrRange
				}

				// Okay, so it's numeric. We can just roll with this.
			}
		} else if len(groups) > 0 {
			// Supplementary group ids only make sense if in the implicit form.
			user.Sgids = make([]int, len(groups))
			for i, group := range groups {
				user.Sgids[i] = group.Gid
			}
		}
	}

	return user, nil
}

// GetAdditionalGroups looks up a list of groups by name or group id
// against the given /etc/group formatted data. If a group name cannot
// be found, an error will be returned. If a group id cannot be found,
// or the given group data is nil, the id will be returned as-is
// provided it is in the legal range.
func GetAdditionalGroups(additionalGroups []string, group io.Reader) ([]int, error) {
	groups := []Group{}
	if group != nil {
		var err error
		groups, err = ParseGroupFilter(group, func(g Group) bool {
			for _, ag := range additionalGroups {
				if g.Name == ag || strconv.Itoa(g.Gid) == ag {
					return true
				}
			}
			return false
		})
		if err != nil {
			return nil, fmt.Errorf("Unable to find additional groups %v: %w", additionalGroups, err)
		}
	}

	gidMap := make(map[int]struct{})
	for _, ag := range additionalGroups {
		var found bool
		for _, g := range groups {
			// if we found a matched group either by name or gid, take the
			// first matched as correct
			if g.Name == ag || strconv.Itoa(g.Gid) == ag {
				if _, ok := gidMap[g.Gid]; !ok {
					gidMap[g.Gid] = struct{}{}
					found = true
					break
				}
			}
		}
		// we asked for a group but didn't find it. let's check to see
		// if we wanted a numeric group
		if !found {
			gid, err := strconv.ParseInt(ag, 10, 64)
			if err != nil {
				// Not a numeric ID either.
				return nil, fmt.Errorf("Unable to find group %s: %w", ag, ErrNoGroupEntries)
			}
			// Ensure gid is inside gid range.
			if gid < minID || gid > maxID {
				return nil, ErrRange
			}
			gidMap[int(gid)] = struct{}{}
		}
	}
	gids := []int{}
	for gid := range gidMap {
		gids = append(gids, gid)
	}
	return gids, nil
}

// GetAdditionalGroupsPath is a wrapper around GetAdditionalGroups
// that opens the groupPath given and gives it as an argument to
// GetAdditionalGroups.
func GetAdditionalGroupsPath(additionalGroups []string, groupPath string) ([]int, error) {
	var group io.Reader

	if groupFile, err := os.Open(groupPath); err == nil {
		group = groupFile
		defer groupFile.Close()
	}
	return GetAdditionalGroups(additionalGroups, group)
}

func ParseSubIDFile(path string) ([]SubID, error) {
	subid, err := os.Open(path)
	if err != nil {
		return nil, err
	}
	defer subid.Close()
	return ParseSubID(subid)
}

func ParseSubID(subid io.Reader) ([]SubID, error) {
	return ParseSubIDFilter(subid, nil)
}

func ParseSubIDFileFilter(path string, filter func(SubID) bool) ([]SubID, error) {
	subid, err := os.Open(path)
	if err != nil {
		return nil, err
	}
	defer subid.Close()
	return ParseSubIDFilter(subid, filter)
}

func ParseSubIDFilter(r io.Reader, filter func(SubID) bool) ([]SubID, error) {
	if r == nil {
		return nil, errors.New("nil source for subid-formatted data")
	}

	var (
		s   = bufio.NewScanner(r)
		out = []SubID{}
	)

	for s.Scan() {
<<<<<<< HEAD
		line := strings.TrimSpace(s.Text())
		if line == "" {
=======
		line := bytes.TrimSpace(s.Bytes())
		if len(line) == 0 {
>>>>>>> c50cee4e
			continue
		}

		// see: man 5 subuid
		p := SubID{}
		parseLine(line, &p.Name, &p.SubID, &p.Count)

		if filter == nil || filter(p) {
			out = append(out, p)
		}
	}
	if err := s.Err(); err != nil {
		return nil, err
	}

	return out, nil
}

func ParseIDMapFile(path string) ([]IDMap, error) {
	r, err := os.Open(path)
	if err != nil {
		return nil, err
	}
	defer r.Close()
	return ParseIDMap(r)
}

func ParseIDMap(r io.Reader) ([]IDMap, error) {
	return ParseIDMapFilter(r, nil)
}

func ParseIDMapFileFilter(path string, filter func(IDMap) bool) ([]IDMap, error) {
	r, err := os.Open(path)
	if err != nil {
		return nil, err
	}
	defer r.Close()
	return ParseIDMapFilter(r, filter)
}

func ParseIDMapFilter(r io.Reader, filter func(IDMap) bool) ([]IDMap, error) {
	if r == nil {
		return nil, errors.New("nil source for idmap-formatted data")
	}

	var (
		s   = bufio.NewScanner(r)
		out = []IDMap{}
	)

	for s.Scan() {
<<<<<<< HEAD
		line := strings.TrimSpace(s.Text())
		if line == "" {
=======
		line := bytes.TrimSpace(s.Bytes())
		if len(line) == 0 {
>>>>>>> c50cee4e
			continue
		}

		// see: man 7 user_namespaces
		p := IDMap{}
		parseParts(bytes.Fields(line), &p.ID, &p.ParentID, &p.Count)

		if filter == nil || filter(p) {
			out = append(out, p)
		}
	}
	if err := s.Err(); err != nil {
		return nil, err
	}

	return out, nil
}<|MERGE_RESOLUTION|>--- conflicted
+++ resolved
@@ -42,26 +42,6 @@
 	List []string
 }
 
-<<<<<<< HEAD
-// groupFromOS converts an os/user.(*Group) to local Group
-//
-// (This does not include Pass or List)
-func groupFromOS(g *user.Group) (Group, error) {
-	newGroup := Group{
-		Name: g.Name,
-	}
-
-	id, err := strconv.Atoi(g.Gid)
-	if err != nil {
-		return newGroup, err
-	}
-	newGroup.Gid = id
-
-	return newGroup, nil
-}
-
-=======
->>>>>>> c50cee4e
 // SubID represents an entry in /etc/sub{u,g}id
 type SubID struct {
 	Name  string
@@ -149,13 +129,8 @@
 	)
 
 	for s.Scan() {
-<<<<<<< HEAD
-		line := strings.TrimSpace(s.Text())
-		if line == "" {
-=======
 		line := bytes.TrimSpace(s.Bytes())
 		if len(line) == 0 {
->>>>>>> c50cee4e
 			continue
 		}
 
@@ -232,11 +207,6 @@
 				return out, err
 			}
 
-<<<<<<< HEAD
-	for s.Scan() {
-		text := s.Text()
-		if text == "" {
-=======
 			// Simple common case: line is short enough to fit in a
 			// single reader's buffer.
 			if !isPrefix && len(wholeLine) == 0 {
@@ -257,7 +227,6 @@
 		// space at the beginning of a line.
 		wholeLine = bytes.TrimSpace(wholeLine)
 		if len(wholeLine) == 0 || wholeLine[0] == '#' {
->>>>>>> c50cee4e
 			continue
 		}
 
@@ -273,14 +242,6 @@
 			out = append(out, p)
 		}
 	}
-<<<<<<< HEAD
-	if err := s.Err(); err != nil {
-		return nil, err
-	}
-
-	return out, nil
-=======
->>>>>>> c50cee4e
 }
 
 type ExecUser struct {
@@ -570,13 +531,8 @@
 	)
 
 	for s.Scan() {
-<<<<<<< HEAD
-		line := strings.TrimSpace(s.Text())
-		if line == "" {
-=======
 		line := bytes.TrimSpace(s.Bytes())
 		if len(line) == 0 {
->>>>>>> c50cee4e
 			continue
 		}
 
@@ -628,13 +584,8 @@
 	)
 
 	for s.Scan() {
-<<<<<<< HEAD
-		line := strings.TrimSpace(s.Text())
-		if line == "" {
-=======
 		line := bytes.TrimSpace(s.Bytes())
 		if len(line) == 0 {
->>>>>>> c50cee4e
 			continue
 		}
 
