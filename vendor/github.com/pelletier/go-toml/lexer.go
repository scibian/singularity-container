--- conflicted
+++ resolved
@@ -213,22 +213,6 @@
 			break
 		}
 
-<<<<<<< HEAD
-		possibleDate := l.peekString(35)
-		dateSubmatches := dateRegexp.FindStringSubmatch(possibleDate)
-		if dateSubmatches != nil && dateSubmatches[0] != "" {
-			l.fastForward(len(dateSubmatches[0]))
-			if dateSubmatches[2] == "" { // no timezone information => local date
-				return l.lexLocalDate
-			}
-			return l.lexDate
-		}
-
-		if next == '+' || next == '-' || isDigit(next) {
-			return l.lexNumber
-		}
-
-=======
 		if next == '+' || next == '-' {
 			return l.lexNumber
 		}
@@ -237,7 +221,6 @@
 			return l.lexDateTimeOrNumber
 		}
 
->>>>>>> c50cee4e
 		return l.errorf("no value can start with %c", next)
 	}
 
@@ -285,8 +268,6 @@
 		return l.errorf("cannot have '}' here")
 	}
 	l.brackets = l.brackets[:len(l.brackets)-1]
-<<<<<<< HEAD
-=======
 	return l.lexRvalue
 }
 
@@ -482,7 +463,6 @@
 		l.emit(tokenTimeOffset)
 	}
 
->>>>>>> c50cee4e
 	return l.lexRvalue
 }
 
@@ -530,11 +510,6 @@
 	l.emit(tokenLocalTime)
 	return l.lexRvalue
 
-}
-
-func (l *tomlLexer) lexLocalDate() tomlLexStateFn {
-	l.emit(tokenLocalDate)
-	return l.lexRvalue
 }
 
 func (l *tomlLexer) lexTrue() tomlLexStateFn {
@@ -1040,33 +1015,6 @@
 	}
 }
 
-<<<<<<< HEAD
-func init() {
-	// Regexp for all date/time formats supported by TOML.
-	// Group 1: nano precision
-	// Group 2: timezone
-	//
-	// /!\ also matches the empty string
-	//
-	// Example matches:
-	// 1979-05-27T07:32:00Z
-	// 1979-05-27T00:32:00-07:00
-	// 1979-05-27T00:32:00.999999-07:00
-	// 1979-05-27 07:32:00Z
-	// 1979-05-27 00:32:00-07:00
-	// 1979-05-27 00:32:00.999999-07:00
-	// 1979-05-27T07:32:00
-	// 1979-05-27T00:32:00.999999
-	// 1979-05-27 07:32:00
-	// 1979-05-27 00:32:00.999999
-	// 1979-05-27
-	// 07:32:00
-	// 00:32:00.999999
-	dateRegexp = regexp.MustCompile(`^(?:\d{1,4}-\d{2}-\d{2})?(?:[T ]?\d{2}:\d{2}:\d{2}(\.\d{1,9})?(Z|[+-]\d{2}:\d{2})?)?`)
-}
-
-=======
->>>>>>> c50cee4e
 // Entry point
 func lexToml(inputBytes []byte) []token {
 	runes := bytes.Runes(inputBytes)
