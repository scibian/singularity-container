--- conflicted
+++ resolved
@@ -103,11 +103,7 @@
 	return b.String()
 }
 
-<<<<<<< HEAD
-func tomlTreeStringRepresentation(t *Tree, ord marshalOrder) (string, error) {
-=======
 func tomlTreeStringRepresentation(t *Tree, ord MarshalOrder) (string, error) {
->>>>>>> c50cee4e
 	var orderedVals []sortNode
 	switch ord {
 	case OrderPreserve:
@@ -130,11 +126,7 @@
 	return "{ " + strings.Join(values, ", ") + " }", nil
 }
 
-<<<<<<< HEAD
-func tomlValueStringRepresentation(v interface{}, commented string, indent string, ord marshalOrder, arraysOneElementPerLine bool) (string, error) {
-=======
 func tomlValueStringRepresentation(v interface{}, commented string, indent string, ord MarshalOrder, arraysOneElementPerLine bool) (string, error) {
->>>>>>> c50cee4e
 	// this interface check is added to dereference the change made in the writeTo function.
 	// That change was made to allow this function to see formatting options.
 	tv, ok := v.(*tomlValue)
@@ -166,9 +158,6 @@
 		return strings.ToLower(strconv.FormatFloat(value, 'f', -1, bits)), nil
 	case string:
 		if tv.multiline {
-<<<<<<< HEAD
-			return "\"\"\"\n" + encodeMultilineTomlString(value, commented) + "\"\"\"", nil
-=======
 			if tv.literal {
 				b := strings.Builder{}
 				b.WriteString("'''\n")
@@ -178,7 +167,6 @@
 			} else {
 				return "\"\"\"\n" + encodeMultilineTomlString(value, commented) + "\"\"\"", nil
 			}
->>>>>>> c50cee4e
 		}
 		return "\"" + encodeTomlString(value) + "\"", nil
 	case []byte:
@@ -329,17 +317,10 @@
 }
 
 func (t *Tree) writeTo(w io.Writer, indent, keyspace string, bytesCount int64, arraysOneElementPerLine bool) (int64, error) {
-<<<<<<< HEAD
-	return t.writeToOrdered(w, indent, keyspace, bytesCount, arraysOneElementPerLine, OrderAlphabetical, "  ", false)
-}
-
-func (t *Tree) writeToOrdered(w io.Writer, indent, keyspace string, bytesCount int64, arraysOneElementPerLine bool, ord marshalOrder, indentString string, parentCommented bool) (int64, error) {
-=======
 	return t.writeToOrdered(w, indent, keyspace, bytesCount, arraysOneElementPerLine, OrderAlphabetical, "  ", false, false)
 }
 
 func (t *Tree) writeToOrdered(w io.Writer, indent, keyspace string, bytesCount int64, arraysOneElementPerLine bool, ord MarshalOrder, indentString string, compactComments, parentCommented bool) (int64, error) {
->>>>>>> c50cee4e
 	var orderedVals []sortNode
 
 	switch ord {
@@ -389,11 +370,7 @@
 				if err != nil {
 					return bytesCount, err
 				}
-<<<<<<< HEAD
-				bytesCount, err = node.writeToOrdered(w, indent+indentString, combinedKey, bytesCount, arraysOneElementPerLine, ord, indentString, parentCommented || t.commented || tv.commented)
-=======
 				bytesCount, err = node.writeToOrdered(w, indent+indentString, combinedKey, bytesCount, arraysOneElementPerLine, ord, indentString, compactComments, parentCommented || t.commented || tv.commented)
->>>>>>> c50cee4e
 				if err != nil {
 					return bytesCount, err
 				}
@@ -409,11 +386,7 @@
 						return bytesCount, err
 					}
 
-<<<<<<< HEAD
-					bytesCount, err = subTree.writeToOrdered(w, indent+indentString, combinedKey, bytesCount, arraysOneElementPerLine, ord, indentString, parentCommented || t.commented || subTree.commented)
-=======
 					bytesCount, err = subTree.writeToOrdered(w, indent+indentString, combinedKey, bytesCount, arraysOneElementPerLine, ord, indentString, compactComments, parentCommented || t.commented || subTree.commented)
->>>>>>> c50cee4e
 					if err != nil {
 						return bytesCount, err
 					}
