package toml

import (
	"errors"
	"fmt"
	"io"
	"io/ioutil"
	"os"
	"runtime"
	"strings"
)

type tomlValue struct {
	value     interface{} // string, int64, uint64, float64, bool, time.Time, [] of any of this list
	comment   string
	commented bool
	multiline bool
	literal   bool
	position  Position
}

// Tree is the result of the parsing of a TOML file.
type Tree struct {
	values    map[string]interface{} // string -> *tomlValue, *Tree, []*Tree
	comment   string
	commented bool
	inline    bool
	position  Position
}

func newTree() *Tree {
	return newTreeWithPosition(Position{})
}

func newTreeWithPosition(pos Position) *Tree {
	return &Tree{
		values:   make(map[string]interface{}),
		position: pos,
	}
}

// TreeFromMap initializes a new Tree object using the given map.
func TreeFromMap(m map[string]interface{}) (*Tree, error) {
	result, err := toTree(m)
	if err != nil {
		return nil, err
	}
	return result.(*Tree), nil
}

// Position returns the position of the tree.
func (t *Tree) Position() Position {
	return t.position
}

// Has returns a boolean indicating if the given key exists.
func (t *Tree) Has(key string) bool {
	if key == "" {
		return false
	}
	return t.HasPath(strings.Split(key, "."))
}

// HasPath returns true if the given path of keys exists, false otherwise.
func (t *Tree) HasPath(keys []string) bool {
	return t.GetPath(keys) != nil
}

// Keys returns the keys of the toplevel tree (does not recurse).
func (t *Tree) Keys() []string {
	keys := make([]string, len(t.values))
	i := 0
	for k := range t.values {
		keys[i] = k
		i++
	}
	return keys
}

// Get the value at key in the Tree.
// Key is a dot-separated path (e.g. a.b.c) without single/double quoted strings.
// If you need to retrieve non-bare keys, use GetPath.
// Returns nil if the path does not exist in the tree.
// If keys is of length zero, the current tree is returned.
func (t *Tree) Get(key string) interface{} {
	if key == "" {
		return t
	}
	return t.GetPath(strings.Split(key, "."))
}

// GetPath returns the element in the tree indicated by 'keys'.
// If keys is of length zero, the current tree is returned.
func (t *Tree) GetPath(keys []string) interface{} {
	if len(keys) == 0 {
		return t
	}
	subtree := t
	for _, intermediateKey := range keys[:len(keys)-1] {
		value, exists := subtree.values[intermediateKey]
		if !exists {
			return nil
		}
		switch node := value.(type) {
		case *Tree:
			subtree = node
		case []*Tree:
			// go to most recent element
			if len(node) == 0 {
				return nil
			}
			subtree = node[len(node)-1]
		default:
			return nil // cannot navigate through other node types
		}
	}
	// branch based on final node type
	switch node := subtree.values[keys[len(keys)-1]].(type) {
	case *tomlValue:
		return node.value
	default:
		return node
	}
}

// GetArray returns the value at key in the Tree.
// It returns []string, []int64, etc type if key has homogeneous lists
// Key is a dot-separated path (e.g. a.b.c) without single/double quoted strings.
// Returns nil if the path does not exist in the tree.
// If keys is of length zero, the current tree is returned.
func (t *Tree) GetArray(key string) interface{} {
	if key == "" {
		return t
	}
	return t.GetArrayPath(strings.Split(key, "."))
}

// GetArrayPath returns the element in the tree indicated by 'keys'.
// If keys is of length zero, the current tree is returned.
func (t *Tree) GetArrayPath(keys []string) interface{} {
	if len(keys) == 0 {
		return t
	}
	subtree := t
	for _, intermediateKey := range keys[:len(keys)-1] {
		value, exists := subtree.values[intermediateKey]
		if !exists {
			return nil
		}
		switch node := value.(type) {
		case *Tree:
			subtree = node
		case []*Tree:
			// go to most recent element
			if len(node) == 0 {
				return nil
			}
			subtree = node[len(node)-1]
		default:
			return nil // cannot navigate through other node types
		}
	}
	// branch based on final node type
	switch node := subtree.values[keys[len(keys)-1]].(type) {
	case *tomlValue:
		switch n := node.value.(type) {
		case []interface{}:
			return getArray(n)
		default:
			return node.value
		}
	default:
		return node
	}
}

// if homogeneous array, then return slice type object over []interface{}
func getArray(n []interface{}) interface{} {
	var s []string
	var i64 []int64
	var f64 []float64
	var bl []bool
	for _, value := range n {
		switch v := value.(type) {
		case string:
			s = append(s, v)
		case int64:
			i64 = append(i64, v)
		case float64:
			f64 = append(f64, v)
		case bool:
			bl = append(bl, v)
		default:
			return n
		}
	}
	if len(s) == len(n) {
		return s
	} else if len(i64) == len(n) {
		return i64
	} else if len(f64) == len(n) {
		return f64
	} else if len(bl) == len(n) {
		return bl
	}
	return n
}

// GetPosition returns the position of the given key.
func (t *Tree) GetPosition(key string) Position {
	if key == "" {
		return t.position
	}
	return t.GetPositionPath(strings.Split(key, "."))
}

// SetPositionPath sets the position of element in the tree indicated by 'keys'.
// If keys is of length zero, the current tree position is set.
func (t *Tree) SetPositionPath(keys []string, pos Position) {
	if len(keys) == 0 {
		t.position = pos
		return
	}
	subtree := t
	for _, intermediateKey := range keys[:len(keys)-1] {
		value, exists := subtree.values[intermediateKey]
		if !exists {
			return
		}
		switch node := value.(type) {
		case *Tree:
			subtree = node
		case []*Tree:
			// go to most recent element
			if len(node) == 0 {
				return
			}
			subtree = node[len(node)-1]
		default:
			return
		}
	}
	// branch based on final node type
	switch node := subtree.values[keys[len(keys)-1]].(type) {
	case *tomlValue:
		node.position = pos
		return
	case *Tree:
		node.position = pos
		return
	case []*Tree:
		// go to most recent element
		if len(node) == 0 {
			return
		}
		node[len(node)-1].position = pos
		return
	}
}

// GetPositionPath returns the element in the tree indicated by 'keys'.
// If keys is of length zero, the current tree is returned.
func (t *Tree) GetPositionPath(keys []string) Position {
	if len(keys) == 0 {
		return t.position
	}
	subtree := t
	for _, intermediateKey := range keys[:len(keys)-1] {
		value, exists := subtree.values[intermediateKey]
		if !exists {
			return Position{0, 0}
		}
		switch node := value.(type) {
		case *Tree:
			subtree = node
		case []*Tree:
			// go to most recent element
			if len(node) == 0 {
				return Position{0, 0}
			}
			subtree = node[len(node)-1]
		default:
			return Position{0, 0}
		}
	}
	// branch based on final node type
	switch node := subtree.values[keys[len(keys)-1]].(type) {
	case *tomlValue:
		return node.position
	case *Tree:
		return node.position
	case []*Tree:
		// go to most recent element
		if len(node) == 0 {
			return Position{0, 0}
		}
		return node[len(node)-1].position
	default:
		return Position{0, 0}
	}
}

// GetDefault works like Get but with a default value
func (t *Tree) GetDefault(key string, def interface{}) interface{} {
	val := t.Get(key)
	if val == nil {
		return def
	}
	return val
}

// SetOptions arguments are supplied to the SetWithOptions and SetPathWithOptions functions to modify marshalling behaviour.
// The default values within the struct are valid default options.
type SetOptions struct {
	Comment   string
	Commented bool
	Multiline bool
	Literal   bool
}

// SetWithOptions is the same as Set, but allows you to provide formatting
// instructions to the key, that will be used by Marshal().
func (t *Tree) SetWithOptions(key string, opts SetOptions, value interface{}) {
	t.SetPathWithOptions(strings.Split(key, "."), opts, value)
}

// SetPathWithOptions is the same as SetPath, but allows you to provide
// formatting instructions to the key, that will be reused by Marshal().
func (t *Tree) SetPathWithOptions(keys []string, opts SetOptions, value interface{}) {
	subtree := t
	for i, intermediateKey := range keys[:len(keys)-1] {
		nextTree, exists := subtree.values[intermediateKey]
		if !exists {
			nextTree = newTreeWithPosition(Position{Line: t.position.Line + i, Col: t.position.Col})
			subtree.values[intermediateKey] = nextTree // add new element here
		}
		switch node := nextTree.(type) {
		case *Tree:
			subtree = node
		case []*Tree:
			// go to most recent element
			if len(node) == 0 {
				// create element if it does not exist
				node = append(node, newTreeWithPosition(Position{Line: t.position.Line + i, Col: t.position.Col}))
				subtree.values[intermediateKey] = node
			}
			subtree = node[len(node)-1]
		}
	}

	var toInsert interface{}

	switch v := value.(type) {
	case *Tree:
		v.comment = opts.Comment
		v.commented = opts.Commented
		toInsert = value
	case []*Tree:
		for i := range v {
			v[i].commented = opts.Commented
		}
		toInsert = value
	case *tomlValue:
		v.comment = opts.Comment
		v.commented = opts.Commented
		v.multiline = opts.Multiline
<<<<<<< HEAD
=======
		v.literal = opts.Literal
>>>>>>> c50cee4e
		toInsert = v
	default:
		toInsert = &tomlValue{value: value,
			comment:   opts.Comment,
			commented: opts.Commented,
			multiline: opts.Multiline,
			literal:   opts.Literal,
			position:  Position{Line: subtree.position.Line + len(subtree.values) + 1, Col: subtree.position.Col}}
	}

	subtree.values[keys[len(keys)-1]] = toInsert
}

// Set an element in the tree.
// Key is a dot-separated path (e.g. a.b.c).
// Creates all necessary intermediate trees, if needed.
func (t *Tree) Set(key string, value interface{}) {
	t.SetWithComment(key, "", false, value)
}

// SetWithComment is the same as Set, but allows you to provide comment
// information to the key, that will be reused by Marshal().
func (t *Tree) SetWithComment(key string, comment string, commented bool, value interface{}) {
	t.SetPathWithComment(strings.Split(key, "."), comment, commented, value)
}

// SetPath sets an element in the tree.
// Keys is an array of path elements (e.g. {"a","b","c"}).
// Creates all necessary intermediate trees, if needed.
func (t *Tree) SetPath(keys []string, value interface{}) {
	t.SetPathWithComment(keys, "", false, value)
}

// SetPathWithComment is the same as SetPath, but allows you to provide comment
// information to the key, that will be reused by Marshal().
func (t *Tree) SetPathWithComment(keys []string, comment string, commented bool, value interface{}) {
	t.SetPathWithOptions(keys, SetOptions{Comment: comment, Commented: commented}, value)
}

// Delete removes a key from the tree.
// Key is a dot-separated path (e.g. a.b.c).
func (t *Tree) Delete(key string) error {
	keys, err := parseKey(key)
	if err != nil {
		return err
	}
	return t.DeletePath(keys)
}

// DeletePath removes a key from the tree.
// Keys is an array of path elements (e.g. {"a","b","c"}).
func (t *Tree) DeletePath(keys []string) error {
	keyLen := len(keys)
	if keyLen == 1 {
		delete(t.values, keys[0])
		return nil
	}
	tree := t.GetPath(keys[:keyLen-1])
	item := keys[keyLen-1]
	switch node := tree.(type) {
	case *Tree:
		delete(node.values, item)
		return nil
	}
	return errors.New("no such key to delete")
}

// createSubTree takes a tree and a key and create the necessary intermediate
// subtrees to create a subtree at that point. In-place.
//
// e.g. passing a.b.c will create (assuming tree is empty) tree[a], tree[a][b]
// and tree[a][b][c]
//
// Returns nil on success, error object on failure
func (t *Tree) createSubTree(keys []string, pos Position) error {
	subtree := t
	for i, intermediateKey := range keys {
		nextTree, exists := subtree.values[intermediateKey]
		if !exists {
			tree := newTreeWithPosition(Position{Line: t.position.Line + i, Col: t.position.Col})
			tree.position = pos
			tree.inline = subtree.inline
			subtree.values[intermediateKey] = tree
			nextTree = tree
		}

		switch node := nextTree.(type) {
		case []*Tree:
			subtree = node[len(node)-1]
		case *Tree:
			subtree = node
		default:
			return fmt.Errorf("unknown type for path %s (%s): %T (%#v)",
				strings.Join(keys, "."), intermediateKey, nextTree, nextTree)
		}
	}
	return nil
}

// LoadBytes creates a Tree from a []byte.
func LoadBytes(b []byte) (tree *Tree, err error) {
	defer func() {
		if r := recover(); r != nil {
			if _, ok := r.(runtime.Error); ok {
				panic(r)
			}
			err = fmt.Errorf("%s", r)
		}
	}()

	if len(b) >= 4 && (hasUTF32BigEndianBOM4(b) || hasUTF32LittleEndianBOM4(b)) {
		b = b[4:]
	} else if len(b) >= 3 && hasUTF8BOM3(b) {
		b = b[3:]
	} else if len(b) >= 2 && (hasUTF16BigEndianBOM2(b) || hasUTF16LittleEndianBOM2(b)) {
		b = b[2:]
	}

	tree = parseToml(lexToml(b))
	return
}

func hasUTF16BigEndianBOM2(b []byte) bool {
	return b[0] == 0xFE && b[1] == 0xFF
}

func hasUTF16LittleEndianBOM2(b []byte) bool {
	return b[0] == 0xFF && b[1] == 0xFE
}

func hasUTF8BOM3(b []byte) bool {
	return b[0] == 0xEF && b[1] == 0xBB && b[2] == 0xBF
}

func hasUTF32BigEndianBOM4(b []byte) bool {
	return b[0] == 0x00 && b[1] == 0x00 && b[2] == 0xFE && b[3] == 0xFF
}

func hasUTF32LittleEndianBOM4(b []byte) bool {
	return b[0] == 0xFF && b[1] == 0xFE && b[2] == 0x00 && b[3] == 0x00
}

// LoadReader creates a Tree from any io.Reader.
func LoadReader(reader io.Reader) (tree *Tree, err error) {
	inputBytes, err := ioutil.ReadAll(reader)
	if err != nil {
		return
	}
	tree, err = LoadBytes(inputBytes)
	return
}

// Load creates a Tree from a string.
func Load(content string) (tree *Tree, err error) {
	return LoadBytes([]byte(content))
}

// LoadFile creates a Tree from a file.
func LoadFile(path string) (tree *Tree, err error) {
	file, err := os.Open(path)
	if err != nil {
		return nil, err
	}
	defer file.Close()
	return LoadReader(file)
}<|MERGE_RESOLUTION|>--- conflicted
+++ resolved
@@ -364,10 +364,7 @@
 		v.comment = opts.Comment
 		v.commented = opts.Commented
 		v.multiline = opts.Multiline
-<<<<<<< HEAD
-=======
 		v.literal = opts.Literal
->>>>>>> c50cee4e
 		toInsert = v
 	default:
 		toInsert = &tomlValue{value: value,
