--- conflicted
+++ resolved
@@ -30,14 +30,9 @@
 	tokenRightParen
 	tokenDoubleLeftBracket
 	tokenDoubleRightBracket
-<<<<<<< HEAD
-	tokenDate
-	tokenLocalDate
-=======
 	tokenLocalDate
 	tokenLocalTime
 	tokenTimeOffset
->>>>>>> c50cee4e
 	tokenKeyGroup
 	tokenKeyGroupArray
 	tokenComma
@@ -72,12 +67,8 @@
 	"]]",
 	"[[",
 	"LocalDate",
-<<<<<<< HEAD
-	"LocalDate",
-=======
 	"LocalTime",
 	"TimeOffset",
->>>>>>> c50cee4e
 	"KeyGroup",
 	"KeyGroupArray",
 	",",
