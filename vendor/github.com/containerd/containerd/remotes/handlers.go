/*
   Copyright The containerd Authors.

   Licensed under the Apache License, Version 2.0 (the "License");
   you may not use this file except in compliance with the License.
   You may obtain a copy of the License at

       http://www.apache.org/licenses/LICENSE-2.0

   Unless required by applicable law or agreed to in writing, software
   distributed under the License is distributed on an "AS IS" BASIS,
   WITHOUT WARRANTIES OR CONDITIONS OF ANY KIND, either express or implied.
   See the License for the specific language governing permissions and
   limitations under the License.
*/

package remotes

import (
	"context"
	"errors"
	"fmt"
	"io"
	"strings"
	"sync"

	"github.com/containerd/containerd/content"
	"github.com/containerd/containerd/errdefs"
	"github.com/containerd/containerd/images"
	"github.com/containerd/containerd/log"
	"github.com/containerd/containerd/platforms"
	ocispec "github.com/opencontainers/image-spec/specs-go/v1"
	"github.com/sirupsen/logrus"
	"golang.org/x/sync/semaphore"
)

type refKeyPrefix struct{}

// WithMediaTypeKeyPrefix adds a custom key prefix for a media type which is used when storing
// data in the content store from the FetchHandler.
//
// Used in `MakeRefKey` to determine what the key prefix should be.
func WithMediaTypeKeyPrefix(ctx context.Context, mediaType, prefix string) context.Context {
	var values map[string]string
	if v := ctx.Value(refKeyPrefix{}); v != nil {
		values = v.(map[string]string)
	} else {
		values = make(map[string]string)
	}

	values[mediaType] = prefix
	return context.WithValue(ctx, refKeyPrefix{}, values)
}

// MakeRefKey returns a unique reference for the descriptor. This reference can be
// used to lookup ongoing processes related to the descriptor. This function
// may look to the context to namespace the reference appropriately.
func MakeRefKey(ctx context.Context, desc ocispec.Descriptor) string {
<<<<<<< HEAD
	if v := ctx.Value(refKeyPrefix{}); v != nil {
		values := v.(map[string]string)
		if prefix := values[desc.MediaType]; prefix != "" {
			return prefix + "-" + desc.Digest.String()
=======
	key := desc.Digest.String()
	if desc.Annotations != nil {
		if name, ok := desc.Annotations[ocispec.AnnotationRefName]; ok {
			key = fmt.Sprintf("%s@%s", name, desc.Digest.String())
		}
	}

	if v := ctx.Value(refKeyPrefix{}); v != nil {
		values := v.(map[string]string)
		if prefix := values[desc.MediaType]; prefix != "" {
			return prefix + "-" + key
>>>>>>> c50cee4e
		}
	}

	switch mt := desc.MediaType; {
	case mt == images.MediaTypeDockerSchema2Manifest || mt == ocispec.MediaTypeImageManifest:
<<<<<<< HEAD
		return "manifest-" + desc.Digest.String()
	case mt == images.MediaTypeDockerSchema2ManifestList || mt == ocispec.MediaTypeImageIndex:
		return "index-" + desc.Digest.String()
	case images.IsLayerType(mt):
		return "layer-" + desc.Digest.String()
	case images.IsKnownConfig(mt):
		return "config-" + desc.Digest.String()
	default:
		log.G(ctx).Warnf("reference for unknown type: %s", mt)
		return "unknown-" + desc.Digest.String()
=======
		return "manifest-" + key
	case mt == images.MediaTypeDockerSchema2ManifestList || mt == ocispec.MediaTypeImageIndex:
		return "index-" + key
	case images.IsLayerType(mt):
		return "layer-" + key
	case images.IsKnownConfig(mt):
		return "config-" + key
	default:
		log.G(ctx).Warnf("reference for unknown type: %s", mt)
		return "unknown-" + key
>>>>>>> c50cee4e
	}
}

// FetchHandler returns a handler that will fetch all content into the ingester
// discovered in a call to Dispatch. Use with ChildrenHandler to do a full
// recursive fetch.
func FetchHandler(ingester content.Ingester, fetcher Fetcher) images.HandlerFunc {
	return func(ctx context.Context, desc ocispec.Descriptor) (subdescs []ocispec.Descriptor, err error) {
		ctx = log.WithLogger(ctx, log.G(ctx).WithFields(logrus.Fields{
			"digest":    desc.Digest,
			"mediatype": desc.MediaType,
			"size":      desc.Size,
		}))

		switch desc.MediaType {
		case images.MediaTypeDockerSchema1Manifest:
			return nil, fmt.Errorf("%v not supported", desc.MediaType)
		default:
			err := fetch(ctx, ingester, fetcher, desc)
			return nil, err
		}
	}
}

func fetch(ctx context.Context, ingester content.Ingester, fetcher Fetcher, desc ocispec.Descriptor) error {
	log.G(ctx).Debug("fetch")

	cw, err := content.OpenWriter(ctx, ingester, content.WithRef(MakeRefKey(ctx, desc)), content.WithDescriptor(desc))
	if err != nil {
		if errdefs.IsAlreadyExists(err) {
			return nil
		}
		return err
	}
	defer cw.Close()

	ws, err := cw.Status()
	if err != nil {
		return err
	}

	if desc.Size == 0 {
		// most likely a poorly configured registry/web front end which responded with no
		// Content-Length header; unable (not to mention useless) to commit a 0-length entry
		// into the content store. Error out here otherwise the error sent back is confusing
		return fmt.Errorf("unable to fetch descriptor (%s) which reports content size of zero: %w", desc.Digest, errdefs.ErrInvalidArgument)
	}
	if ws.Offset == desc.Size {
		// If writer is already complete, commit and return
		err := cw.Commit(ctx, desc.Size, desc.Digest)
		if err != nil && !errdefs.IsAlreadyExists(err) {
			return fmt.Errorf("failed commit on ref %q: %w", ws.Ref, err)
		}
		return nil
	}

	rc, err := fetcher.Fetch(ctx, desc)
	if err != nil {
		return err
	}
	defer rc.Close()

	return content.Copy(ctx, cw, rc, desc.Size, desc.Digest)
}

// PushHandler returns a handler that will push all content from the provider
// using a writer from the pusher.
func PushHandler(pusher Pusher, provider content.Provider) images.HandlerFunc {
	return func(ctx context.Context, desc ocispec.Descriptor) ([]ocispec.Descriptor, error) {
		ctx = log.WithLogger(ctx, log.G(ctx).WithFields(logrus.Fields{
			"digest":    desc.Digest,
			"mediatype": desc.MediaType,
			"size":      desc.Size,
		}))

		err := push(ctx, provider, pusher, desc)
		return nil, err
	}
}

func push(ctx context.Context, provider content.Provider, pusher Pusher, desc ocispec.Descriptor) error {
	log.G(ctx).Debug("push")

	var (
		cw  content.Writer
		err error
	)
	if cs, ok := pusher.(content.Ingester); ok {
		cw, err = content.OpenWriter(ctx, cs, content.WithRef(MakeRefKey(ctx, desc)), content.WithDescriptor(desc))
	} else {
		cw, err = pusher.Push(ctx, desc)
	}
	if err != nil {
		if !errdefs.IsAlreadyExists(err) {
			return err
		}

		return nil
	}
	defer cw.Close()

	ra, err := provider.ReaderAt(ctx, desc)
	if err != nil {
		return err
	}
	defer ra.Close()

	rd := io.NewSectionReader(ra, 0, desc.Size)
	return content.Copy(ctx, cw, rd, desc.Size, desc.Digest)
}

// PushContent pushes content specified by the descriptor from the provider.
//
// Base handlers can be provided which will be called before any push specific
// handlers.
<<<<<<< HEAD
func PushContent(ctx context.Context, pusher Pusher, desc ocispec.Descriptor, store content.Store, platform platforms.MatchComparer, wrapper func(h images.Handler) images.Handler) error {
=======
func PushContent(ctx context.Context, pusher Pusher, desc ocispec.Descriptor, store content.Store, limiter *semaphore.Weighted, platform platforms.MatchComparer, wrapper func(h images.Handler) images.Handler) error {

>>>>>>> c50cee4e
	var m sync.Mutex
	manifestStack := []ocispec.Descriptor{}

	filterHandler := images.HandlerFunc(func(ctx context.Context, desc ocispec.Descriptor) ([]ocispec.Descriptor, error) {
		switch desc.MediaType {
		case images.MediaTypeDockerSchema2Manifest, ocispec.MediaTypeImageManifest,
			images.MediaTypeDockerSchema2ManifestList, ocispec.MediaTypeImageIndex:
			m.Lock()
			manifestStack = append(manifestStack, desc)
			m.Unlock()
			return nil, images.ErrStopHandler
		default:
			return nil, nil
		}
	})

	pushHandler := PushHandler(pusher, store)
<<<<<<< HEAD

	platformFilterhandler := images.FilterPlatforms(images.ChildrenHandler(store), platform)

=======

	platformFilterhandler := images.FilterPlatforms(images.ChildrenHandler(store), platform)

>>>>>>> c50cee4e
	annotateHandler := annotateDistributionSourceHandler(platformFilterhandler, store)

	var handler images.Handler = images.Handlers(
		annotateHandler,
		filterHandler,
		pushHandler,
	)
	if wrapper != nil {
		handler = wrapper(handler)
	}

<<<<<<< HEAD
	if err := images.Dispatch(ctx, handler, nil, desc); err != nil {
=======
	if err := images.Dispatch(ctx, handler, limiter, desc); err != nil {
>>>>>>> c50cee4e
		return err
	}

	// Iterate in reverse order as seen, parent always uploaded after child
	for i := len(manifestStack) - 1; i >= 0; i-- {
		_, err := pushHandler(ctx, manifestStack[i])
		if err != nil {
			// TODO(estesp): until we have a more complete method for index push, we need to report
			// missing dependencies in an index/manifest list by sensing the "400 Bad Request"
			// as a marker for this problem
			if (manifestStack[i].MediaType == ocispec.MediaTypeImageIndex ||
				manifestStack[i].MediaType == images.MediaTypeDockerSchema2ManifestList) &&
				errors.Unwrap(err) != nil && strings.Contains(errors.Unwrap(err).Error(), "400 Bad Request") {
				return fmt.Errorf("manifest list/index references to blobs and/or manifests are missing in your target registry: %w", err)
			}
			return err
		}
	}

	return nil
}

<<<<<<< HEAD
=======
// SkipNonDistributableBlobs returns a handler that skips blobs that have a media type that is "non-distributeable".
// An example of this kind of content would be a Windows base layer, which is not supposed to be redistributed.
//
// This is based on the media type of the content:
// 	- application/vnd.oci.image.layer.nondistributable
// 	- application/vnd.docker.image.rootfs.foreign
func SkipNonDistributableBlobs(f images.HandlerFunc) images.HandlerFunc {
	return func(ctx context.Context, desc ocispec.Descriptor) ([]ocispec.Descriptor, error) {
		if images.IsNonDistributable(desc.MediaType) {
			log.G(ctx).WithField("digest", desc.Digest).WithField("mediatype", desc.MediaType).Debug("Skipping non-distributable blob")
			return nil, images.ErrSkipDesc
		}

		if images.IsLayerType(desc.MediaType) {
			return nil, nil
		}

		children, err := f(ctx, desc)
		if err != nil {
			return nil, err
		}
		if len(children) == 0 {
			return nil, nil
		}

		out := make([]ocispec.Descriptor, 0, len(children))
		for _, child := range children {
			if !images.IsNonDistributable(child.MediaType) {
				out = append(out, child)
			} else {
				log.G(ctx).WithField("digest", child.Digest).WithField("mediatype", child.MediaType).Debug("Skipping non-distributable blob")
			}
		}
		return out, nil
	}
}

>>>>>>> c50cee4e
// FilterManifestByPlatformHandler allows Handler to handle non-target
// platform's manifest and configuration data.
func FilterManifestByPlatformHandler(f images.HandlerFunc, m platforms.Matcher) images.HandlerFunc {
	return func(ctx context.Context, desc ocispec.Descriptor) ([]ocispec.Descriptor, error) {
		children, err := f(ctx, desc)
		if err != nil {
			return nil, err
		}

		// no platform information
		if desc.Platform == nil || m == nil {
			return children, nil
		}

		var descs []ocispec.Descriptor
		switch desc.MediaType {
		case images.MediaTypeDockerSchema2Manifest, ocispec.MediaTypeImageManifest:
			if m.Match(*desc.Platform) {
				descs = children
			} else {
				for _, child := range children {
					if child.MediaType == images.MediaTypeDockerSchema2Config ||
						child.MediaType == ocispec.MediaTypeImageConfig {

						descs = append(descs, child)
					}
				}
			}
		default:
			descs = children
		}
		return descs, nil
	}
}

// annotateDistributionSourceHandler add distribution source label into
// annotation of config or blob descriptor.
func annotateDistributionSourceHandler(f images.HandlerFunc, manager content.Manager) images.HandlerFunc {
	return func(ctx context.Context, desc ocispec.Descriptor) ([]ocispec.Descriptor, error) {
		children, err := f(ctx, desc)
		if err != nil {
			return nil, err
		}

		// only add distribution source for the config or blob data descriptor
		switch desc.MediaType {
		case images.MediaTypeDockerSchema2Manifest, ocispec.MediaTypeImageManifest,
			images.MediaTypeDockerSchema2ManifestList, ocispec.MediaTypeImageIndex:
		default:
			return children, nil
		}

		for i := range children {
			child := children[i]

			info, err := manager.Info(ctx, child.Digest)
			if err != nil {
				return nil, err
			}

			for k, v := range info.Labels {
				if !strings.HasPrefix(k, "containerd.io/distribution.source.") {
					continue
				}

				if child.Annotations == nil {
					child.Annotations = map[string]string{}
				}
				child.Annotations[k] = v
			}

			children[i] = child
		}
		return children, nil
	}
}<|MERGE_RESOLUTION|>--- conflicted
+++ resolved
@@ -56,12 +56,6 @@
 // used to lookup ongoing processes related to the descriptor. This function
 // may look to the context to namespace the reference appropriately.
 func MakeRefKey(ctx context.Context, desc ocispec.Descriptor) string {
-<<<<<<< HEAD
-	if v := ctx.Value(refKeyPrefix{}); v != nil {
-		values := v.(map[string]string)
-		if prefix := values[desc.MediaType]; prefix != "" {
-			return prefix + "-" + desc.Digest.String()
-=======
 	key := desc.Digest.String()
 	if desc.Annotations != nil {
 		if name, ok := desc.Annotations[ocispec.AnnotationRefName]; ok {
@@ -73,24 +67,11 @@
 		values := v.(map[string]string)
 		if prefix := values[desc.MediaType]; prefix != "" {
 			return prefix + "-" + key
->>>>>>> c50cee4e
 		}
 	}
 
 	switch mt := desc.MediaType; {
 	case mt == images.MediaTypeDockerSchema2Manifest || mt == ocispec.MediaTypeImageManifest:
-<<<<<<< HEAD
-		return "manifest-" + desc.Digest.String()
-	case mt == images.MediaTypeDockerSchema2ManifestList || mt == ocispec.MediaTypeImageIndex:
-		return "index-" + desc.Digest.String()
-	case images.IsLayerType(mt):
-		return "layer-" + desc.Digest.String()
-	case images.IsKnownConfig(mt):
-		return "config-" + desc.Digest.String()
-	default:
-		log.G(ctx).Warnf("reference for unknown type: %s", mt)
-		return "unknown-" + desc.Digest.String()
-=======
 		return "manifest-" + key
 	case mt == images.MediaTypeDockerSchema2ManifestList || mt == ocispec.MediaTypeImageIndex:
 		return "index-" + key
@@ -101,7 +82,6 @@
 	default:
 		log.G(ctx).Warnf("reference for unknown type: %s", mt)
 		return "unknown-" + key
->>>>>>> c50cee4e
 	}
 }
 
@@ -217,12 +197,8 @@
 //
 // Base handlers can be provided which will be called before any push specific
 // handlers.
-<<<<<<< HEAD
-func PushContent(ctx context.Context, pusher Pusher, desc ocispec.Descriptor, store content.Store, platform platforms.MatchComparer, wrapper func(h images.Handler) images.Handler) error {
-=======
 func PushContent(ctx context.Context, pusher Pusher, desc ocispec.Descriptor, store content.Store, limiter *semaphore.Weighted, platform platforms.MatchComparer, wrapper func(h images.Handler) images.Handler) error {
 
->>>>>>> c50cee4e
 	var m sync.Mutex
 	manifestStack := []ocispec.Descriptor{}
 
@@ -240,15 +216,9 @@
 	})
 
 	pushHandler := PushHandler(pusher, store)
-<<<<<<< HEAD
 
 	platformFilterhandler := images.FilterPlatforms(images.ChildrenHandler(store), platform)
 
-=======
-
-	platformFilterhandler := images.FilterPlatforms(images.ChildrenHandler(store), platform)
-
->>>>>>> c50cee4e
 	annotateHandler := annotateDistributionSourceHandler(platformFilterhandler, store)
 
 	var handler images.Handler = images.Handlers(
@@ -260,11 +230,7 @@
 		handler = wrapper(handler)
 	}
 
-<<<<<<< HEAD
-	if err := images.Dispatch(ctx, handler, nil, desc); err != nil {
-=======
 	if err := images.Dispatch(ctx, handler, limiter, desc); err != nil {
->>>>>>> c50cee4e
 		return err
 	}
 
@@ -287,8 +253,6 @@
 	return nil
 }
 
-<<<<<<< HEAD
-=======
 // SkipNonDistributableBlobs returns a handler that skips blobs that have a media type that is "non-distributeable".
 // An example of this kind of content would be a Windows base layer, which is not supposed to be redistributed.
 //
@@ -326,7 +290,6 @@
 	}
 }
 
->>>>>>> c50cee4e
 // FilterManifestByPlatformHandler allows Handler to handle non-target
 // platform's manifest and configuration data.
 func FilterManifestByPlatformHandler(f images.HandlerFunc, m platforms.Matcher) images.HandlerFunc {
