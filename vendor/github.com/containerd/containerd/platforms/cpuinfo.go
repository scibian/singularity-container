/*
   Copyright The containerd Authors.

   Licensed under the Apache License, Version 2.0 (the "License");
   you may not use this file except in compliance with the License.
   You may obtain a copy of the License at

       http://www.apache.org/licenses/LICENSE-2.0

   Unless required by applicable law or agreed to in writing, software
   distributed under the License is distributed on an "AS IS" BASIS,
   WITHOUT WARRANTIES OR CONDITIONS OF ANY KIND, either express or implied.
   See the License for the specific language governing permissions and
   limitations under the License.
*/

package platforms

import (
	"bufio"
	"fmt"
	"os"
	"runtime"
	"strings"
	"sync"

	"github.com/containerd/containerd/errdefs"
	"github.com/containerd/containerd/log"
)

// Present the ARM instruction set architecture, eg: v7, v8
// Don't use this value directly; call cpuVariant() instead.
var cpuVariantValue string

var cpuVariantOnce sync.Once

func cpuVariant() string {
	cpuVariantOnce.Do(func() {
		if isArmArch(runtime.GOARCH) {
			cpuVariantValue = getCPUVariant()
		}
	})
	return cpuVariantValue
}

// For Linux, the kernel has already detected the ABI, ISA and Features.
// So we don't need to access the ARM registers to detect platform information
// by ourselves. We can just parse these information from /proc/cpuinfo
func getCPUInfo(pattern string) (info string, err error) {
	if !isLinuxOS(runtime.GOOS) {
		return "", fmt.Errorf("getCPUInfo for OS %s: %w", runtime.GOOS, errdefs.ErrNotImplemented)
	}

	cpuinfo, err := os.Open("/proc/cpuinfo")
	if err != nil {
		return "", err
	}
	defer cpuinfo.Close()

	// Start to Parse the Cpuinfo line by line. For SMP SoC, we parse
	// the first core is enough.
	scanner := bufio.NewScanner(cpuinfo)
	for scanner.Scan() {
		newline := scanner.Text()
		list := strings.Split(newline, ":")

		if len(list) > 1 && strings.EqualFold(strings.TrimSpace(list[0]), pattern) {
			return strings.TrimSpace(list[1]), nil
		}
	}

	// Check whether the scanner encountered errors
	err = scanner.Err()
	if err != nil {
		return "", err
	}

	return "", fmt.Errorf("getCPUInfo for pattern: %s: %w", pattern, errdefs.ErrNotFound)
}

func getCPUVariant() string {
	if runtime.GOOS == "windows" || runtime.GOOS == "darwin" {
		// Windows/Darwin only supports v7 for ARM32 and v8 for ARM64 and so we can use
		// runtime.GOARCH to determine the variants
		var variant string
		switch runtime.GOARCH {
		case "arm64":
			variant = "v8"
		case "arm":
			variant = "v7"
		default:
			variant = "unknown"
		}

		return variant
	}

	variant, err := getCPUInfo("Cpu architecture")
	if err != nil {
		log.L.WithError(err).Error("failure getting variant")
		return ""
	}

<<<<<<< HEAD
	switch strings.ToLower(variant) {
	case "8", "aarch64":
		// special case: if running a 32-bit userspace on aarch64, the variant should be "v7"
		if runtime.GOARCH == "arm" {
			variant = "v7"
		} else {
			variant = "v8"
		}
=======
	// handle edge case for Raspberry Pi ARMv6 devices (which due to a kernel quirk, report "CPU architecture: 7")
	// https://www.raspberrypi.org/forums/viewtopic.php?t=12614
	if runtime.GOARCH == "arm" && variant == "7" {
		model, err := getCPUInfo("model name")
		if err == nil && strings.HasPrefix(strings.ToLower(model), "armv6-compatible") {
			variant = "6"
		}
	}

	switch strings.ToLower(variant) {
	case "8", "aarch64":
		variant = "v8"
>>>>>>> c50cee4e
	case "7", "7m", "?(12)", "?(13)", "?(14)", "?(15)", "?(16)", "?(17)":
		variant = "v7"
	case "6", "6tej":
		variant = "v6"
	case "5", "5t", "5te", "5tej":
		variant = "v5"
	case "4", "4t":
		variant = "v4"
	case "3":
		variant = "v3"
	default:
		variant = "unknown"
	}

	return variant
}<|MERGE_RESOLUTION|>--- conflicted
+++ resolved
@@ -101,16 +101,6 @@
 		return ""
 	}
 
-<<<<<<< HEAD
-	switch strings.ToLower(variant) {
-	case "8", "aarch64":
-		// special case: if running a 32-bit userspace on aarch64, the variant should be "v7"
-		if runtime.GOARCH == "arm" {
-			variant = "v7"
-		} else {
-			variant = "v8"
-		}
-=======
 	// handle edge case for Raspberry Pi ARMv6 devices (which due to a kernel quirk, report "CPU architecture: 7")
 	// https://www.raspberrypi.org/forums/viewtopic.php?t=12614
 	if runtime.GOARCH == "arm" && variant == "7" {
@@ -123,7 +113,6 @@
 	switch strings.ToLower(variant) {
 	case "8", "aarch64":
 		variant = "v8"
->>>>>>> c50cee4e
 	case "7", "7m", "?(12)", "?(13)", "?(14)", "?(15)", "?(16)", "?(17)":
 		variant = "v7"
 	case "6", "6tej":
