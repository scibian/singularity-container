--- conflicted
+++ resolved
@@ -38,11 +38,7 @@
 // The OS value should be normalized before calling this function.
 func isKnownOS(os string) bool {
 	switch os {
-<<<<<<< HEAD
-	case "aix", "android", "darwin", "dragonfly", "freebsd", "hurd", "illumos", "js", "linux", "nacl", "netbsd", "openbsd", "plan9", "solaris", "windows", "zos":
-=======
 	case "aix", "android", "darwin", "dragonfly", "freebsd", "hurd", "illumos", "ios", "js", "linux", "nacl", "netbsd", "openbsd", "plan9", "solaris", "windows", "zos":
->>>>>>> c50cee4e
 		return true
 	}
 	return false
@@ -64,11 +60,7 @@
 // The arch value should be normalized before being passed to this function.
 func isKnownArch(arch string) bool {
 	switch arch {
-<<<<<<< HEAD
-	case "386", "amd64", "amd64p32", "arm", "armbe", "arm64", "arm64be", "ppc64", "ppc64le", "mips", "mipsle", "mips64", "mips64le", "mips64p32", "mips64p32le", "ppc", "riscv", "riscv64", "s390", "s390x", "sparc", "sparc64", "wasm":
-=======
 	case "386", "amd64", "amd64p32", "arm", "armbe", "arm64", "arm64be", "ppc64", "ppc64le", "loong64", "mips", "mipsle", "mips64", "mips64le", "mips64p32", "mips64p32le", "ppc", "riscv", "riscv64", "s390", "s390x", "sparc", "sparc64", "wasm":
->>>>>>> c50cee4e
 		return true
 	}
 	return false
