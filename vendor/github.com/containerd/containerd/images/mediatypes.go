/*
   Copyright The containerd Authors.

   Licensed under the Apache License, Version 2.0 (the "License");
   you may not use this file except in compliance with the License.
   You may obtain a copy of the License at

       http://www.apache.org/licenses/LICENSE-2.0

   Unless required by applicable law or agreed to in writing, software
   distributed under the License is distributed on an "AS IS" BASIS,
   WITHOUT WARRANTIES OR CONDITIONS OF ANY KIND, either express or implied.
   See the License for the specific language governing permissions and
   limitations under the License.
*/

package images

import (
	"context"
<<<<<<< HEAD
=======
	"fmt"
>>>>>>> c50cee4e
	"sort"
	"strings"

	"github.com/containerd/containerd/errdefs"
	ocispec "github.com/opencontainers/image-spec/specs-go/v1"
<<<<<<< HEAD
	"github.com/pkg/errors"
=======
>>>>>>> c50cee4e
)

// mediatype definitions for image components handled in containerd.
//
// oci components are generally referenced directly, although we may centralize
// here for clarity.
const (
	MediaTypeDockerSchema2Layer            = "application/vnd.docker.image.rootfs.diff.tar"
	MediaTypeDockerSchema2LayerForeign     = "application/vnd.docker.image.rootfs.foreign.diff.tar"
	MediaTypeDockerSchema2LayerGzip        = "application/vnd.docker.image.rootfs.diff.tar.gzip"
	MediaTypeDockerSchema2LayerForeignGzip = "application/vnd.docker.image.rootfs.foreign.diff.tar.gzip"
	MediaTypeDockerSchema2Config           = "application/vnd.docker.container.image.v1+json"
	MediaTypeDockerSchema2Manifest         = "application/vnd.docker.distribution.manifest.v2+json"
	MediaTypeDockerSchema2ManifestList     = "application/vnd.docker.distribution.manifest.list.v2+json"
	// Checkpoint/Restore Media Types
	MediaTypeContainerd1Checkpoint               = "application/vnd.containerd.container.criu.checkpoint.criu.tar"
	MediaTypeContainerd1CheckpointPreDump        = "application/vnd.containerd.container.criu.checkpoint.predump.tar"
	MediaTypeContainerd1Resource                 = "application/vnd.containerd.container.resource.tar"
	MediaTypeContainerd1RW                       = "application/vnd.containerd.container.rw.tar"
	MediaTypeContainerd1CheckpointConfig         = "application/vnd.containerd.container.checkpoint.config.v1+proto"
	MediaTypeContainerd1CheckpointOptions        = "application/vnd.containerd.container.checkpoint.options.v1+proto"
	MediaTypeContainerd1CheckpointRuntimeName    = "application/vnd.containerd.container.checkpoint.runtime.name"
	MediaTypeContainerd1CheckpointRuntimeOptions = "application/vnd.containerd.container.checkpoint.runtime.options+proto"
	// Legacy Docker schema1 manifest
	MediaTypeDockerSchema1Manifest = "application/vnd.docker.distribution.manifest.v1+prettyjws"
<<<<<<< HEAD
=======
	// Encypted media types
	MediaTypeImageLayerEncrypted     = ocispec.MediaTypeImageLayer + "+encrypted"
	MediaTypeImageLayerGzipEncrypted = ocispec.MediaTypeImageLayerGzip + "+encrypted"
>>>>>>> c50cee4e
)

// DiffCompression returns the compression as defined by the layer diff media
// type. For Docker media types without compression, "unknown" is returned to
// indicate that the media type may be compressed. If the media type is not
// recognized as a layer diff, then it returns errdefs.ErrNotImplemented
func DiffCompression(ctx context.Context, mediaType string) (string, error) {
	base, ext := parseMediaTypes(mediaType)
	switch base {
	case MediaTypeDockerSchema2Layer, MediaTypeDockerSchema2LayerForeign:
		if len(ext) > 0 {
			// Type is wrapped
			return "", nil
		}
		// These media types may have been compressed but failed to
		// use the correct media type. The decompression function
		// should detect and handle this case.
		return "unknown", nil
	case MediaTypeDockerSchema2LayerGzip, MediaTypeDockerSchema2LayerForeignGzip:
		if len(ext) > 0 {
			// Type is wrapped
			return "", nil
		}
		return "gzip", nil
	case ocispec.MediaTypeImageLayer, ocispec.MediaTypeImageLayerNonDistributable:
		if len(ext) > 0 {
			switch ext[len(ext)-1] {
			case "gzip":
				return "gzip", nil
<<<<<<< HEAD
=======
			case "zstd":
				return "zstd", nil
>>>>>>> c50cee4e
			}
		}
		return "", nil
	default:
<<<<<<< HEAD
		return "", errors.Wrapf(errdefs.ErrNotImplemented, "unrecognised mediatype %s", mediaType)
=======
		return "", fmt.Errorf("unrecognised mediatype %s: %w", mediaType, errdefs.ErrNotImplemented)
>>>>>>> c50cee4e
	}
}

// parseMediaTypes splits the media type into the base type and
// an array of sorted extensions
func parseMediaTypes(mt string) (string, []string) {
	if mt == "" {
		return "", []string{}
	}

	s := strings.Split(mt, "+")
	ext := s[1:]
	sort.Strings(ext)

	return s[0], ext
}

<<<<<<< HEAD
// IsLayerTypes returns true if the media type is a layer
=======
// IsNonDistributable returns true if the media type is non-distributable.
func IsNonDistributable(mt string) bool {
	return strings.HasPrefix(mt, "application/vnd.oci.image.layer.nondistributable.") ||
		strings.HasPrefix(mt, "application/vnd.docker.image.rootfs.foreign.")
}

// IsLayerType returns true if the media type is a layer
>>>>>>> c50cee4e
func IsLayerType(mt string) bool {
	if strings.HasPrefix(mt, "application/vnd.oci.image.layer.") {
		return true
	}

	// Parse Docker media types, strip off any + suffixes first
	base, _ := parseMediaTypes(mt)
	switch base {
	case MediaTypeDockerSchema2Layer, MediaTypeDockerSchema2LayerGzip,
		MediaTypeDockerSchema2LayerForeign, MediaTypeDockerSchema2LayerForeignGzip:
		return true
	}
	return false
}

<<<<<<< HEAD
// IsKnownConfig returns true if the media type is a known config type
=======
// IsDockerType returns true if the media type has "application/vnd.docker." prefix
func IsDockerType(mt string) bool {
	return strings.HasPrefix(mt, "application/vnd.docker.")
}

// IsManifestType returns true if the media type is an OCI-compatible manifest.
// No support for schema1 manifest.
func IsManifestType(mt string) bool {
	switch mt {
	case MediaTypeDockerSchema2Manifest, ocispec.MediaTypeImageManifest:
		return true
	default:
		return false
	}
}

// IsIndexType returns true if the media type is an OCI-compatible index.
func IsIndexType(mt string) bool {
	switch mt {
	case ocispec.MediaTypeImageIndex, MediaTypeDockerSchema2ManifestList:
		return true
	default:
		return false
	}
}

// IsConfigType returns true if the media type is an OCI-compatible image config.
// No support for containerd checkpoint configs.
func IsConfigType(mt string) bool {
	switch mt {
	case MediaTypeDockerSchema2Config, ocispec.MediaTypeImageConfig:
		return true
	default:
		return false
	}
}

// IsKnownConfig returns true if the media type is a known config type,
// including containerd checkpoint configs
>>>>>>> c50cee4e
func IsKnownConfig(mt string) bool {
	switch mt {
	case MediaTypeDockerSchema2Config, ocispec.MediaTypeImageConfig,
		MediaTypeContainerd1Checkpoint, MediaTypeContainerd1CheckpointConfig:
		return true
	}
	return false
}

// ChildGCLabels returns the label for a given descriptor to reference it
func ChildGCLabels(desc ocispec.Descriptor) []string {
	mt := desc.MediaType
	if IsKnownConfig(mt) {
		return []string{"containerd.io/gc.ref.content.config"}
	}

	switch mt {
	case MediaTypeDockerSchema2Manifest, ocispec.MediaTypeImageManifest:
		return []string{"containerd.io/gc.ref.content.m."}
	}

	if IsLayerType(mt) {
		return []string{"containerd.io/gc.ref.content.l."}
	}

	return []string{"containerd.io/gc.ref.content."}
}

// ChildGCLabelsFilterLayers returns the labels for a given descriptor to
// reference it, skipping layer media types
func ChildGCLabelsFilterLayers(desc ocispec.Descriptor) []string {
	if IsLayerType(desc.MediaType) {
		return nil
	}
	return ChildGCLabels(desc)
}<|MERGE_RESOLUTION|>--- conflicted
+++ resolved
@@ -18,19 +18,12 @@
 
 import (
 	"context"
-<<<<<<< HEAD
-=======
 	"fmt"
->>>>>>> c50cee4e
 	"sort"
 	"strings"
 
 	"github.com/containerd/containerd/errdefs"
 	ocispec "github.com/opencontainers/image-spec/specs-go/v1"
-<<<<<<< HEAD
-	"github.com/pkg/errors"
-=======
->>>>>>> c50cee4e
 )
 
 // mediatype definitions for image components handled in containerd.
@@ -56,12 +49,9 @@
 	MediaTypeContainerd1CheckpointRuntimeOptions = "application/vnd.containerd.container.checkpoint.runtime.options+proto"
 	// Legacy Docker schema1 manifest
 	MediaTypeDockerSchema1Manifest = "application/vnd.docker.distribution.manifest.v1+prettyjws"
-<<<<<<< HEAD
-=======
 	// Encypted media types
 	MediaTypeImageLayerEncrypted     = ocispec.MediaTypeImageLayer + "+encrypted"
 	MediaTypeImageLayerGzipEncrypted = ocispec.MediaTypeImageLayerGzip + "+encrypted"
->>>>>>> c50cee4e
 )
 
 // DiffCompression returns the compression as defined by the layer diff media
@@ -91,20 +81,13 @@
 			switch ext[len(ext)-1] {
 			case "gzip":
 				return "gzip", nil
-<<<<<<< HEAD
-=======
 			case "zstd":
 				return "zstd", nil
->>>>>>> c50cee4e
 			}
 		}
 		return "", nil
 	default:
-<<<<<<< HEAD
-		return "", errors.Wrapf(errdefs.ErrNotImplemented, "unrecognised mediatype %s", mediaType)
-=======
 		return "", fmt.Errorf("unrecognised mediatype %s: %w", mediaType, errdefs.ErrNotImplemented)
->>>>>>> c50cee4e
 	}
 }
 
@@ -122,9 +105,6 @@
 	return s[0], ext
 }
 
-<<<<<<< HEAD
-// IsLayerTypes returns true if the media type is a layer
-=======
 // IsNonDistributable returns true if the media type is non-distributable.
 func IsNonDistributable(mt string) bool {
 	return strings.HasPrefix(mt, "application/vnd.oci.image.layer.nondistributable.") ||
@@ -132,7 +112,6 @@
 }
 
 // IsLayerType returns true if the media type is a layer
->>>>>>> c50cee4e
 func IsLayerType(mt string) bool {
 	if strings.HasPrefix(mt, "application/vnd.oci.image.layer.") {
 		return true
@@ -148,9 +127,6 @@
 	return false
 }
 
-<<<<<<< HEAD
-// IsKnownConfig returns true if the media type is a known config type
-=======
 // IsDockerType returns true if the media type has "application/vnd.docker." prefix
 func IsDockerType(mt string) bool {
 	return strings.HasPrefix(mt, "application/vnd.docker.")
@@ -190,7 +166,6 @@
 
 // IsKnownConfig returns true if the media type is a known config type,
 // including containerd checkpoint configs
->>>>>>> c50cee4e
 func IsKnownConfig(mt string) bool {
 	switch mt {
 	case MediaTypeDockerSchema2Config, ocispec.MediaTypeImageConfig,
