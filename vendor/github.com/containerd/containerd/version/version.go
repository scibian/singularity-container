--- conflicted
+++ resolved
@@ -23,11 +23,7 @@
 	Package = "github.com/containerd/containerd"
 
 	// Version holds the complete version number. Filled in at linking time.
-<<<<<<< HEAD
-	Version = "1.4.4+unknown"
-=======
 	Version = "1.6.2+unknown"
->>>>>>> c50cee4e
 
 	// Revision is filled with the VCS (e.g. git) revision being used to build
 	// the program at linking time.
