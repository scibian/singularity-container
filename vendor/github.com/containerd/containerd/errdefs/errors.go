/*
   Copyright The containerd Authors.

   Licensed under the Apache License, Version 2.0 (the "License");
   you may not use this file except in compliance with the License.
   You may obtain a copy of the License at

       http://www.apache.org/licenses/LICENSE-2.0

   Unless required by applicable law or agreed to in writing, software
   distributed under the License is distributed on an "AS IS" BASIS,
   WITHOUT WARRANTIES OR CONDITIONS OF ANY KIND, either express or implied.
   See the License for the specific language governing permissions and
   limitations under the License.
*/

// Package errdefs defines the common errors used throughout containerd
// packages.
//
// Use with fmt.Errorf to add context to an error.
//
// To detect an error class, use the IsXXX functions to tell whether an error
// is of a certain type.
//
// The functions ToGRPC and FromGRPC can be used to map server-side and
// client-side errors to the correct types.
package errdefs

import (
	"context"
<<<<<<< HEAD

	"github.com/pkg/errors"
=======
	"errors"
>>>>>>> c50cee4e
)

// Definitions of common error types used throughout containerd. All containerd
// errors returned by most packages will map into one of these errors classes.
// Packages should return errors of these types when they want to instruct a
// client to take a particular action.
//
// For the most part, we just try to provide local grpc errors. Most conditions
// map very well to those defined by grpc.
var (
	ErrUnknown            = errors.New("unknown") // used internally to represent a missed mapping.
	ErrInvalidArgument    = errors.New("invalid argument")
	ErrNotFound           = errors.New("not found")
	ErrAlreadyExists      = errors.New("already exists")
	ErrFailedPrecondition = errors.New("failed precondition")
	ErrUnavailable        = errors.New("unavailable")
	ErrNotImplemented     = errors.New("not implemented") // represents not supported and unimplemented
)

// IsInvalidArgument returns true if the error is due to an invalid argument
func IsInvalidArgument(err error) bool {
	return errors.Is(err, ErrInvalidArgument)
}

// IsNotFound returns true if the error is due to a missing object
func IsNotFound(err error) bool {
	return errors.Is(err, ErrNotFound)
}

// IsAlreadyExists returns true if the error is due to an already existing
// metadata item
func IsAlreadyExists(err error) bool {
	return errors.Is(err, ErrAlreadyExists)
}

// IsFailedPrecondition returns true if an operation could not proceed to the
// lack of a particular condition
func IsFailedPrecondition(err error) bool {
	return errors.Is(err, ErrFailedPrecondition)
}

// IsUnavailable returns true if the error is due to a resource being unavailable
func IsUnavailable(err error) bool {
	return errors.Is(err, ErrUnavailable)
}

// IsNotImplemented returns true if the error is due to not being implemented
func IsNotImplemented(err error) bool {
	return errors.Is(err, ErrNotImplemented)
}

// IsCanceled returns true if the error is due to `context.Canceled`.
func IsCanceled(err error) bool {
	return errors.Is(err, context.Canceled)
}

// IsDeadlineExceeded returns true if the error is due to
// `context.DeadlineExceeded`.
func IsDeadlineExceeded(err error) bool {
	return errors.Is(err, context.DeadlineExceeded)
}<|MERGE_RESOLUTION|>--- conflicted
+++ resolved
@@ -28,12 +28,7 @@
 
 import (
 	"context"
-<<<<<<< HEAD
-
-	"github.com/pkg/errors"
-=======
 	"errors"
->>>>>>> c50cee4e
 )
 
 // Definitions of common error types used throughout containerd. All containerd
