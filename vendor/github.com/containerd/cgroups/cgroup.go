/*
   Copyright The containerd Authors.

   Licensed under the Apache License, Version 2.0 (the "License");
   you may not use this file except in compliance with the License.
   You may obtain a copy of the License at

       http://www.apache.org/licenses/LICENSE-2.0

   Unless required by applicable law or agreed to in writing, software
   distributed under the License is distributed on an "AS IS" BASIS,
   WITHOUT WARRANTIES OR CONDITIONS OF ANY KIND, either express or implied.
   See the License for the specific language governing permissions and
   limitations under the License.
*/

package cgroups

import (
	"errors"
	"fmt"
	"os"
	"path/filepath"
	"strconv"
	"strings"
	"sync"

	v1 "github.com/containerd/cgroups/stats/v1"
<<<<<<< HEAD
	specs "github.com/opencontainers/runtime-spec/specs-go"
	"github.com/pkg/errors"
=======

	"github.com/opencontainers/runtime-spec/specs-go"
>>>>>>> c50cee4e
)

// New returns a new control via the cgroup cgroups interface
func New(hierarchy Hierarchy, path Path, resources *specs.LinuxResources, opts ...InitOpts) (Cgroup, error) {
	config := newInitConfig()
	for _, o := range opts {
		if err := o(config); err != nil {
			return nil, err
		}
	}
	subsystems, err := hierarchy()
	if err != nil {
		return nil, err
	}
	var active []Subsystem
	for _, s := range subsystems {
		// check if subsystem exists
		if err := initializeSubsystem(s, path, resources); err != nil {
			if err == ErrControllerNotActive {
				if config.InitCheck != nil {
					if skerr := config.InitCheck(s, path, err); skerr != nil {
						if skerr != ErrIgnoreSubsystem {
							return nil, skerr
						}
					}
				}
				continue
			}
			return nil, err
		}
		active = append(active, s)
	}
	return &cgroup{
		path:       path,
		subsystems: active,
	}, nil
}

// Load will load an existing cgroup and allow it to be controlled
// All static path should not include `/sys/fs/cgroup/` prefix, it should start with your own cgroups name
func Load(hierarchy Hierarchy, path Path, opts ...InitOpts) (Cgroup, error) {
	config := newInitConfig()
	for _, o := range opts {
		if err := o(config); err != nil {
			return nil, err
		}
	}
	var activeSubsystems []Subsystem
	subsystems, err := hierarchy()
	if err != nil {
		return nil, err
	}
	// check that the subsystems still exist, and keep only those that actually exist
	for _, s := range pathers(subsystems) {
		p, err := path(s.Name())
		if err != nil {
			if  errors.Is(err, os.ErrNotExist) {
				return nil, ErrCgroupDeleted
			}
			if err == ErrControllerNotActive {
				if config.InitCheck != nil {
					if skerr := config.InitCheck(s, path, err); skerr != nil {
						if skerr != ErrIgnoreSubsystem {
							return nil, skerr
						}
					}
				}
				continue
			}
			return nil, err
		}
		if _, err := os.Lstat(s.Path(p)); err != nil {
			if os.IsNotExist(err) {
				continue
			}
			return nil, err
		}
		activeSubsystems = append(activeSubsystems, s)
	}
	// if we do not have any active systems then the cgroup is deleted
	if len(activeSubsystems) == 0 {
		return nil, ErrCgroupDeleted
	}
	return &cgroup{
		path:       path,
		subsystems: activeSubsystems,
	}, nil
}

type cgroup struct {
	path Path

	subsystems []Subsystem
	mu         sync.Mutex
	err        error
}

// New returns a new sub cgroup
func (c *cgroup) New(name string, resources *specs.LinuxResources) (Cgroup, error) {
	c.mu.Lock()
	defer c.mu.Unlock()
	if c.err != nil {
		return nil, c.err
	}
	path := subPath(c.path, name)
	for _, s := range c.subsystems {
		if err := initializeSubsystem(s, path, resources); err != nil {
			return nil, err
		}
	}
	return &cgroup{
		path:       path,
		subsystems: c.subsystems,
	}, nil
}

// Subsystems returns all the subsystems that are currently being
// consumed by the group
func (c *cgroup) Subsystems() []Subsystem {
	return c.subsystems
}

func (c *cgroup) subsystemsFilter(subsystems ...Name) []Subsystem {
	if len(subsystems) == 0 {
		return c.subsystems
	}

	var filteredSubsystems = []Subsystem{}
	for _, s := range c.subsystems {
		for _, f := range subsystems {
			if s.Name() == f {
				filteredSubsystems = append(filteredSubsystems, s)
				break
			}
		}
	}

	return filteredSubsystems
}

// Add moves the provided process into the new cgroup.
// Without additional arguments, the process is added to all the cgroup subsystems.
// When giving Add a list of subsystem names, the process is only added to those
// subsystems, provided that they are active in the targeted cgroup.
func (c *cgroup) Add(process Process, subsystems ...Name) error {
	return c.add(process, cgroupProcs, subsystems...)
}

// AddProc moves the provided process id into the new cgroup.
// Without additional arguments, the process with the given id is added to all
// the cgroup subsystems. When giving AddProc a list of subsystem names, the process
// id is only added to those subsystems, provided that they are active in the targeted
// cgroup.
func (c *cgroup) AddProc(pid uint64, subsystems ...Name) error {
	return c.add(Process{Pid: int(pid)}, cgroupProcs, subsystems...)
}

// AddTask moves the provided tasks (threads) into the new cgroup.
// Without additional arguments, the task is added to all the cgroup subsystems.
// When giving AddTask a list of subsystem names, the task is only added to those
// subsystems, provided that they are active in the targeted cgroup.
func (c *cgroup) AddTask(process Process, subsystems ...Name) error {
	return c.add(process, cgroupTasks, subsystems...)
}

func (c *cgroup) add(process Process, pType procType, subsystems ...Name) error {
	if process.Pid <= 0 {
		return ErrInvalidPid
	}
	c.mu.Lock()
	defer c.mu.Unlock()
	if c.err != nil {
		return c.err
	}
	for _, s := range pathers(c.subsystemsFilter(subsystems...)) {
		p, err := c.path(s.Name())
		if err != nil {
			return err
		}
		err = retryingWriteFile(
			filepath.Join(s.Path(p), pType),
			[]byte(strconv.Itoa(process.Pid)),
			defaultFilePerm,
		)
		if err != nil {
			return err
		}
	}
	return nil
}

// Delete will remove the control group from each of the subsystems registered
func (c *cgroup) Delete() error {
	c.mu.Lock()
	defer c.mu.Unlock()
	if c.err != nil {
		return c.err
	}
	var errs []string
	for _, s := range c.subsystems {
		if d, ok := s.(deleter); ok {
			sp, err := c.path(s.Name())
			if err != nil {
				return err
			}
			if err := d.Delete(sp); err != nil {
				errs = append(errs, string(s.Name()))
			}
			continue
		}
		if p, ok := s.(pather); ok {
			sp, err := c.path(s.Name())
			if err != nil {
				return err
			}
			path := p.Path(sp)
			if err := remove(path); err != nil {
				errs = append(errs, path)
			}
		}
	}
	if len(errs) > 0 {
		return fmt.Errorf("cgroups: unable to remove paths %s", strings.Join(errs, ", "))
	}
	c.err = ErrCgroupDeleted
	return nil
}

// Stat returns the current metrics for the cgroup
func (c *cgroup) Stat(handlers ...ErrorHandler) (*v1.Metrics, error) {
	c.mu.Lock()
	defer c.mu.Unlock()
	if c.err != nil {
		return nil, c.err
	}
	if len(handlers) == 0 {
		handlers = append(handlers, errPassthrough)
	}
	var (
		stats = &v1.Metrics{
			CPU: &v1.CPUStat{
				Throttling: &v1.Throttle{},
				Usage:      &v1.CPUUsage{},
			},
		}
		wg   = &sync.WaitGroup{}
		errs = make(chan error, len(c.subsystems))
	)
	for _, s := range c.subsystems {
		if ss, ok := s.(stater); ok {
			sp, err := c.path(s.Name())
			if err != nil {
				return nil, err
			}
			wg.Add(1)
			go func() {
				defer wg.Done()
				if err := ss.Stat(sp, stats); err != nil {
					for _, eh := range handlers {
						if herr := eh(err); herr != nil {
							errs <- herr
						}
					}
				}
			}()
		}
	}
	wg.Wait()
	close(errs)
	for err := range errs {
		return nil, err
	}
	return stats, nil
}

// Update updates the cgroup with the new resource values provided
//
// Be prepared to handle EBUSY when trying to update a cgroup with
// live processes and other operations like Stats being performed at the
// same time
func (c *cgroup) Update(resources *specs.LinuxResources) error {
	c.mu.Lock()
	defer c.mu.Unlock()
	if c.err != nil {
		return c.err
	}
	for _, s := range c.subsystems {
		if u, ok := s.(updater); ok {
			sp, err := c.path(s.Name())
			if err != nil {
				return err
			}
			if err := u.Update(sp, resources); err != nil {
				return err
			}
		}
	}
	return nil
}

// Processes returns the processes running inside the cgroup along
// with the subsystem used, pid, and path
func (c *cgroup) Processes(subsystem Name, recursive bool) ([]Process, error) {
	c.mu.Lock()
	defer c.mu.Unlock()
	if c.err != nil {
		return nil, c.err
	}
	return c.processes(subsystem, recursive, cgroupProcs)
}

// Tasks returns the tasks running inside the cgroup along
// with the subsystem used, pid, and path
func (c *cgroup) Tasks(subsystem Name, recursive bool) ([]Task, error) {
	c.mu.Lock()
	defer c.mu.Unlock()
	if c.err != nil {
		return nil, c.err
	}
	return c.processes(subsystem, recursive, cgroupTasks)
}

func (c *cgroup) processes(subsystem Name, recursive bool, pType procType) ([]Process, error) {
	s := c.getSubsystem(subsystem)
	sp, err := c.path(subsystem)
	if err != nil {
		return nil, err
	}
	if s == nil {
		return nil, fmt.Errorf("cgroups: %s doesn't exist in %s subsystem", sp, subsystem)
	}
	path := s.(pather).Path(sp)
	var processes []Process
	err = filepath.Walk(path, func(p string, info os.FileInfo, err error) error {
		if err != nil {
			return err
		}
		if !recursive && info.IsDir() {
			if p == path {
				return nil
			}
			return filepath.SkipDir
		}
		dir, name := filepath.Split(p)
		if name != pType {
			return nil
		}
		procs, err := readPids(dir, subsystem, pType)
		if err != nil {
			return err
		}
		processes = append(processes, procs...)
		return nil
	})
	return processes, err
}

// Freeze freezes the entire cgroup and all the processes inside it
func (c *cgroup) Freeze() error {
	c.mu.Lock()
	defer c.mu.Unlock()
	if c.err != nil {
		return c.err
	}
	s := c.getSubsystem(Freezer)
	if s == nil {
		return ErrFreezerNotSupported
	}
	sp, err := c.path(Freezer)
	if err != nil {
		return err
	}
	return s.(*freezerController).Freeze(sp)
}

// Thaw thaws out the cgroup and all the processes inside it
func (c *cgroup) Thaw() error {
	c.mu.Lock()
	defer c.mu.Unlock()
	if c.err != nil {
		return c.err
	}
	s := c.getSubsystem(Freezer)
	if s == nil {
		return ErrFreezerNotSupported
	}
	sp, err := c.path(Freezer)
	if err != nil {
		return err
	}
	return s.(*freezerController).Thaw(sp)
}

// OOMEventFD returns the memory cgroup's out of memory event fd that triggers
// when processes inside the cgroup receive an oom event. Returns
// ErrMemoryNotSupported if memory cgroups is not supported.
func (c *cgroup) OOMEventFD() (uintptr, error) {
	c.mu.Lock()
	defer c.mu.Unlock()
	if c.err != nil {
		return 0, c.err
	}
	s := c.getSubsystem(Memory)
	if s == nil {
		return 0, ErrMemoryNotSupported
	}
	sp, err := c.path(Memory)
	if err != nil {
		return 0, err
	}
	return s.(*memoryController).memoryEvent(sp, OOMEvent())
}

// RegisterMemoryEvent allows the ability to register for all v1 memory cgroups
// notifications.
func (c *cgroup) RegisterMemoryEvent(event MemoryEvent) (uintptr, error) {
	c.mu.Lock()
	defer c.mu.Unlock()
	if c.err != nil {
		return 0, c.err
	}
	s := c.getSubsystem(Memory)
	if s == nil {
		return 0, ErrMemoryNotSupported
	}
	sp, err := c.path(Memory)
	if err != nil {
		return 0, err
	}
	return s.(*memoryController).memoryEvent(sp, event)
}

// State returns the state of the cgroup and its processes
func (c *cgroup) State() State {
	c.mu.Lock()
	defer c.mu.Unlock()
	c.checkExists()
	if c.err != nil && c.err == ErrCgroupDeleted {
		return Deleted
	}
	s := c.getSubsystem(Freezer)
	if s == nil {
		return Thawed
	}
	sp, err := c.path(Freezer)
	if err != nil {
		return Unknown
	}
	state, err := s.(*freezerController).state(sp)
	if err != nil {
		return Unknown
	}
	return state
}

// MoveTo does a recursive move subsystem by subsystem of all the processes
// inside the group
func (c *cgroup) MoveTo(destination Cgroup) error {
	c.mu.Lock()
	defer c.mu.Unlock()
	if c.err != nil {
		return c.err
	}
	for _, s := range c.subsystems {
		processes, err := c.processes(s.Name(), true, cgroupProcs)
		if err != nil {
			return err
		}
		for _, p := range processes {
			if err := destination.Add(p); err != nil {
				if strings.Contains(err.Error(), "no such process") {
					continue
				}
				return err
			}
		}
	}
	return nil
}

func (c *cgroup) getSubsystem(n Name) Subsystem {
	for _, s := range c.subsystems {
		if s.Name() == n {
			return s
		}
	}
	return nil
}

func (c *cgroup) checkExists() {
	for _, s := range pathers(c.subsystems) {
		p, err := c.path(s.Name())
		if err != nil {
			return
		}
		if _, err := os.Lstat(s.Path(p)); err != nil {
			if os.IsNotExist(err) {
				c.err = ErrCgroupDeleted
				return
			}
		}
	}
}<|MERGE_RESOLUTION|>--- conflicted
+++ resolved
@@ -26,13 +26,8 @@
 	"sync"
 
 	v1 "github.com/containerd/cgroups/stats/v1"
-<<<<<<< HEAD
-	specs "github.com/opencontainers/runtime-spec/specs-go"
-	"github.com/pkg/errors"
-=======
 
 	"github.com/opencontainers/runtime-spec/specs-go"
->>>>>>> c50cee4e
 )
 
 // New returns a new control via the cgroup cgroups interface
