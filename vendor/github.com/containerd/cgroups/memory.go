--- conflicted
+++ resolved
@@ -232,26 +232,16 @@
 }
 
 func (m *memoryController) Stat(path string, stats *v1.Metrics) error {
-<<<<<<< HEAD
-	f, err := os.Open(filepath.Join(m.Path(path), "memory.stat"))
-	if err != nil {
-		return err
-	}
-	defer f.Close()
-=======
 	fMemStat, err := os.Open(filepath.Join(m.Path(path), "memory.stat"))
 	if err != nil {
 		return err
 	}
 	defer fMemStat.Close()
->>>>>>> c50cee4e
 	stats.Memory = &v1.MemoryStat{
 		Usage:     &v1.MemoryEntry{},
 		Swap:      &v1.MemoryEntry{},
 		Kernel:    &v1.MemoryEntry{},
 		KernelTCP: &v1.MemoryEntry{},
-<<<<<<< HEAD
-=======
 	}
 	if err := m.parseStats(fMemStat, stats.Memory); err != nil {
 		return err
@@ -260,7 +250,6 @@
 	fMemOomControl, err := os.Open(filepath.Join(m.Path(path), "memory.oom_control"))
 	if err != nil {
 		return err
->>>>>>> c50cee4e
 	}
 	defer fMemOomControl.Close()
 	stats.MemoryOomControl = &v1.MemoryOomControl{}
@@ -483,11 +472,7 @@
 	defer evtFile.Close()
 	data := fmt.Sprintf("%d %d %s", efd, evtFile.Fd(), event.Arg())
 	evctlPath := filepath.Join(root, "cgroup.event_control")
-<<<<<<< HEAD
-	if err := ioutil.WriteFile(evctlPath, []byte(data), 0700); err != nil {
-=======
 	if err := retryingWriteFile(evctlPath, []byte(data), 0700); err != nil {
->>>>>>> c50cee4e
 		unix.Close(efd)
 		return 0, err
 	}
