/*
   Copyright The containerd Authors.

   Licensed under the Apache License, Version 2.0 (the "License");
   you may not use this file except in compliance with the License.
   You may obtain a copy of the License at

       http://www.apache.org/licenses/LICENSE-2.0

   Unless required by applicable law or agreed to in writing, software
   distributed under the License is distributed on an "AS IS" BASIS,
   WITHOUT WARRANTIES OR CONDITIONS OF ANY KIND, either express or implied.
   See the License for the specific language governing permissions and
   limitations under the License.
*/

package cgroups

import (
	"bufio"
	"fmt"
	"io"
	"os"
	"path/filepath"
	"strconv"
	"strings"

	v1 "github.com/containerd/cgroups/stats/v1"
	specs "github.com/opencontainers/runtime-spec/specs-go"
)

// NewBlkio returns a Blkio controller given the root folder of cgroups.
// It may optionally accept other configuration options, such as ProcRoot(path)
func NewBlkio(root string, options ...func(controller *blkioController)) *blkioController {
	ctrl := &blkioController{
		root:     filepath.Join(root, string(Blkio)),
		procRoot: "/proc",
	}
	for _, opt := range options {
		opt(ctrl)
	}
	return ctrl
}

// ProcRoot overrides the default location of the "/proc" filesystem
func ProcRoot(path string) func(controller *blkioController) {
	return func(c *blkioController) {
		c.procRoot = path
	}
}

type blkioController struct {
	root     string
	procRoot string
}

func (b *blkioController) Name() Name {
	return Blkio
}

func (b *blkioController) Path(path string) string {
	return filepath.Join(b.root, path)
}

func (b *blkioController) Create(path string, resources *specs.LinuxResources) error {
	if err := os.MkdirAll(b.Path(path), defaultDirPerm); err != nil {
		return err
	}
	if resources.BlockIO == nil {
		return nil
	}
	for _, t := range createBlkioSettings(resources.BlockIO) {
		if t.value != nil {
			if err := retryingWriteFile(
				filepath.Join(b.Path(path), "blkio."+t.name),
				t.format(t.value),
				defaultFilePerm,
			); err != nil {
				return err
			}
		}
	}
	return nil
}

func (b *blkioController) Update(path string, resources *specs.LinuxResources) error {
	return b.Create(path, resources)
}

func (b *blkioController) Stat(path string, stats *v1.Metrics) error {
	stats.Blkio = &v1.BlkIOStat{}

	var settings []blkioStatSettings

	// Try to read CFQ stats available on all CFQ enabled kernels first
<<<<<<< HEAD
	if _, err := os.Lstat(filepath.Join(b.Path(path), fmt.Sprintf("blkio.io_serviced_recursive"))); err == nil {
=======
	if _, err := os.Lstat(filepath.Join(b.Path(path), "blkio.io_serviced_recursive")); err == nil {
>>>>>>> c50cee4e
		settings = []blkioStatSettings{
			{
				name:  "sectors_recursive",
				entry: &stats.Blkio.SectorsRecursive,
			},
			{
				name:  "io_service_bytes_recursive",
				entry: &stats.Blkio.IoServiceBytesRecursive,
			},
			{
				name:  "io_serviced_recursive",
				entry: &stats.Blkio.IoServicedRecursive,
			},
			{
				name:  "io_queued_recursive",
				entry: &stats.Blkio.IoQueuedRecursive,
			},
			{
				name:  "io_service_time_recursive",
				entry: &stats.Blkio.IoServiceTimeRecursive,
			},
			{
				name:  "io_wait_time_recursive",
				entry: &stats.Blkio.IoWaitTimeRecursive,
			},
			{
				name:  "io_merged_recursive",
				entry: &stats.Blkio.IoMergedRecursive,
			},
			{
				name:  "time_recursive",
				entry: &stats.Blkio.IoTimeRecursive,
			},
		}
	}

<<<<<<< HEAD
	f, err := os.Open(filepath.Join(b.procRoot, "diskstats"))
=======
	f, err := os.Open(filepath.Join(b.procRoot, "partitions"))
>>>>>>> c50cee4e
	if err != nil {
		return err
	}
	defer f.Close()

	devices, err := getDevices(f)
	if err != nil {
		return err
	}

	var size int
	for _, t := range settings {
		if err := b.readEntry(devices, path, t.name, t.entry); err != nil {
			return err
		}
		size += len(*t.entry)
	}
	if size > 0 {
		return nil
	}

	// Even the kernel is compiled with the CFQ scheduler, the cgroup may not use
	// block devices with the CFQ scheduler. If so, we should fallback to throttle.* files.
	settings = []blkioStatSettings{
		{
			name:  "throttle.io_serviced",
			entry: &stats.Blkio.IoServicedRecursive,
		},
		{
			name:  "throttle.io_service_bytes",
			entry: &stats.Blkio.IoServiceBytesRecursive,
		},
	}
	for _, t := range settings {
		if err := b.readEntry(devices, path, t.name, t.entry); err != nil {
			return err
		}
	}
	return nil
}

func (b *blkioController) readEntry(devices map[deviceKey]string, path, name string, entry *[]*v1.BlkIOEntry) error {
<<<<<<< HEAD
	f, err := os.Open(filepath.Join(b.Path(path), fmt.Sprintf("blkio.%s", name)))
=======
	f, err := os.Open(filepath.Join(b.Path(path), "blkio."+name))
>>>>>>> c50cee4e
	if err != nil {
		return err
	}
	defer f.Close()
	sc := bufio.NewScanner(f)
	for sc.Scan() {
		// format: dev type amount
		fields := strings.FieldsFunc(sc.Text(), splitBlkIOStatLine)
		if len(fields) < 3 {
			if len(fields) == 2 && fields[0] == "Total" {
				// skip total line
				continue
			} else {
				return fmt.Errorf("invalid line found while parsing %s: %s", path, sc.Text())
			}
		}
		major, err := strconv.ParseUint(fields[0], 10, 64)
		if err != nil {
			return err
		}
		minor, err := strconv.ParseUint(fields[1], 10, 64)
		if err != nil {
			return err
		}
		op := ""
		valueField := 2
		if len(fields) == 4 {
			op = fields[2]
			valueField = 3
		}
		v, err := strconv.ParseUint(fields[valueField], 10, 64)
		if err != nil {
			return err
		}
		*entry = append(*entry, &v1.BlkIOEntry{
			Device: devices[deviceKey{major, minor}],
			Major:  major,
			Minor:  minor,
			Op:     op,
			Value:  v,
		})
	}
	return sc.Err()
}

func createBlkioSettings(blkio *specs.LinuxBlockIO) []blkioSettings {
	settings := []blkioSettings{}

	if blkio.Weight != nil {
		settings = append(settings,
			blkioSettings{
				name:   "weight",
				value:  blkio.Weight,
				format: uintf,
			})
	}
	if blkio.LeafWeight != nil {
		settings = append(settings,
			blkioSettings{
				name:   "leaf_weight",
				value:  blkio.LeafWeight,
				format: uintf,
			})
	}
	for _, wd := range blkio.WeightDevice {
		if wd.Weight != nil {
			settings = append(settings,
				blkioSettings{
					name:   "weight_device",
					value:  wd,
					format: weightdev,
				})
		}
		if wd.LeafWeight != nil {
			settings = append(settings,
				blkioSettings{
					name:   "leaf_weight_device",
					value:  wd,
					format: weightleafdev,
				})
		}
	}
	for _, t := range []struct {
		name string
		list []specs.LinuxThrottleDevice
	}{
		{
			name: "throttle.read_bps_device",
			list: blkio.ThrottleReadBpsDevice,
		},
		{
			name: "throttle.read_iops_device",
			list: blkio.ThrottleReadIOPSDevice,
		},
		{
			name: "throttle.write_bps_device",
			list: blkio.ThrottleWriteBpsDevice,
		},
		{
			name: "throttle.write_iops_device",
			list: blkio.ThrottleWriteIOPSDevice,
		},
	} {
		for _, td := range t.list {
			settings = append(settings, blkioSettings{
				name:   t.name,
				value:  td,
				format: throttleddev,
			})
		}
	}
	return settings
}

type blkioSettings struct {
	name   string
	value  interface{}
	format func(v interface{}) []byte
}

type blkioStatSettings struct {
	name  string
	entry *[]*v1.BlkIOEntry
}

func uintf(v interface{}) []byte {
	return []byte(strconv.FormatUint(uint64(*v.(*uint16)), 10))
}

func weightdev(v interface{}) []byte {
	wd := v.(specs.LinuxWeightDevice)
	return []byte(fmt.Sprintf("%d:%d %d", wd.Major, wd.Minor, *wd.Weight))
}

func weightleafdev(v interface{}) []byte {
	wd := v.(specs.LinuxWeightDevice)
	return []byte(fmt.Sprintf("%d:%d %d", wd.Major, wd.Minor, *wd.LeafWeight))
}

func throttleddev(v interface{}) []byte {
	td := v.(specs.LinuxThrottleDevice)
	return []byte(fmt.Sprintf("%d:%d %d", td.Major, td.Minor, td.Rate))
}

func splitBlkIOStatLine(r rune) bool {
	return r == ' ' || r == ':'
}

type deviceKey struct {
	major, minor uint64
}

// getDevices makes a best effort attempt to read all the devices into a map
// keyed by major and minor number. Since devices may be mapped multiple times,
// we err on taking the first occurrence.
func getDevices(r io.Reader) (map[deviceKey]string, error) {

	var (
		s       = bufio.NewScanner(r)
		devices = make(map[deviceKey]string)
	)
	for i := 0; s.Scan(); i++ {
		if i < 2 {
			continue
		}
		fields := strings.Fields(s.Text())
		major, err := strconv.Atoi(fields[0])
		if err != nil {
			return nil, err
		}
		minor, err := strconv.Atoi(fields[1])
		if err != nil {
			return nil, err
		}
		key := deviceKey{
			major: uint64(major),
			minor: uint64(minor),
		}
		if _, ok := devices[key]; ok {
			continue
		}
		devices[key] = filepath.Join("/dev", fields[3])
	}
	return devices, s.Err()
}<|MERGE_RESOLUTION|>--- conflicted
+++ resolved
@@ -93,11 +93,7 @@
 	var settings []blkioStatSettings
 
 	// Try to read CFQ stats available on all CFQ enabled kernels first
-<<<<<<< HEAD
-	if _, err := os.Lstat(filepath.Join(b.Path(path), fmt.Sprintf("blkio.io_serviced_recursive"))); err == nil {
-=======
 	if _, err := os.Lstat(filepath.Join(b.Path(path), "blkio.io_serviced_recursive")); err == nil {
->>>>>>> c50cee4e
 		settings = []blkioStatSettings{
 			{
 				name:  "sectors_recursive",
@@ -134,11 +130,7 @@
 		}
 	}
 
-<<<<<<< HEAD
-	f, err := os.Open(filepath.Join(b.procRoot, "diskstats"))
-=======
 	f, err := os.Open(filepath.Join(b.procRoot, "partitions"))
->>>>>>> c50cee4e
 	if err != nil {
 		return err
 	}
@@ -181,11 +173,7 @@
 }
 
 func (b *blkioController) readEntry(devices map[deviceKey]string, path, name string, entry *[]*v1.BlkIOEntry) error {
-<<<<<<< HEAD
-	f, err := os.Open(filepath.Join(b.Path(path), fmt.Sprintf("blkio.%s", name)))
-=======
 	f, err := os.Open(filepath.Join(b.Path(path), "blkio."+name))
->>>>>>> c50cee4e
 	if err != nil {
 		return err
 	}
