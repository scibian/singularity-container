--- conflicted
+++ resolved
@@ -157,15 +157,6 @@
 				backtick += string(r)
 			} else if got != argNo {
 				if p.ParseEnv {
-<<<<<<< HEAD
-					parser := &Parser{ParseEnv: false, ParseBacktick: false, Position: 0, Dir: p.Dir}
-					strs, err := parser.Parse(replaceEnv(p.Getenv, buf))
-					if err != nil {
-						return nil, err
-					}
-					for _, str := range strs {
-						args = append(args, str)
-=======
 					if got == argSingle {
 						parser := &Parser{ParseEnv: false, ParseBacktick: false, Position: 0, Dir: p.Dir}
 						strs, err := parser.Parse(replaceEnv(p.Getenv, buf))
@@ -175,7 +166,6 @@
 						args = append(args, strs...)
 					} else {
 						args = append(args, replaceEnv(p.Getenv, buf))
->>>>>>> c50cee4e
 					}
 				} else {
 					args = append(args, buf)
@@ -234,11 +224,7 @@
 		case '"':
 			if !singleQuoted && !dollarQuote {
 				if doubleQuoted {
-<<<<<<< HEAD
-					got = true
-=======
 					got = argQuoted
->>>>>>> c50cee4e
 				}
 				doubleQuoted = !doubleQuoted
 				continue
@@ -246,11 +232,7 @@
 		case '\'':
 			if !doubleQuoted && !dollarQuote {
 				if singleQuoted {
-<<<<<<< HEAD
-					got = true
-=======
 					got = argQuoted
->>>>>>> c50cee4e
 				}
 				singleQuoted = !singleQuoted
 				continue
@@ -277,15 +259,6 @@
 
 	if got != argNo {
 		if p.ParseEnv {
-<<<<<<< HEAD
-			parser := &Parser{ParseEnv: false, ParseBacktick: false, Position: 0, Dir: p.Dir}
-			strs, err := parser.Parse(replaceEnv(p.Getenv, buf))
-			if err != nil {
-				return nil, err
-			}
-			for _, str := range strs {
-				args = append(args, str)
-=======
 			if got == argSingle {
 				parser := &Parser{ParseEnv: false, ParseBacktick: false, Position: 0, Dir: p.Dir}
 				strs, err := parser.Parse(replaceEnv(p.Getenv, buf))
@@ -295,7 +268,6 @@
 				args = append(args, strs...)
 			} else {
 				args = append(args, replaceEnv(p.Getenv, buf))
->>>>>>> c50cee4e
 			}
 		} else {
 			args = append(args, buf)
