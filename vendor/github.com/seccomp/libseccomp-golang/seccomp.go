--- conflicted
+++ resolved
@@ -57,11 +57,7 @@
 	if e.minimum != "" {
 		minimumStr = e.minimum
 	} else {
-<<<<<<< HEAD
-		format += "2.2.0: "
-=======
 		minimumStr = "2.2.0"
->>>>>>> c50cee4e
 	}
 	return fmt.Sprintf("Libseccomp version too low: %sminimum supported is %s: detected %d.%d.%d", messageStr, minimumStr, verMajor, verMinor, verMicro)
 }
@@ -218,8 +214,6 @@
 	// This action is only usable when libseccomp API level 3 or higher is
 	// supported.
 	ActLog ScmpAction = iota
-<<<<<<< HEAD
-=======
 	// ActKillThread kills the thread that violated the rule. It is the same as ActKill.
 	// All other threads from the same thread group will continue to execute.
 	ActKillThread ScmpAction = iota
@@ -228,7 +222,6 @@
 	// This action is only usable when libseccomp API level 3 or higher is
 	// supported.
 	ActKillProcess ScmpAction = iota
->>>>>>> c50cee4e
 )
 
 const (
@@ -412,11 +405,8 @@
 	case ActTrace:
 		return fmt.Sprintf("Action: Notify tracing processes with code %d",
 			(a >> 16))
-<<<<<<< HEAD
-=======
 	case ActNotify:
 		return "Action: Notify userspace"
->>>>>>> c50cee4e
 	case ActLog:
 		return "Action: Log system call"
 	case ActAllow:
@@ -452,18 +442,6 @@
 	return verMajor, verMinor, verMicro
 }
 
-<<<<<<< HEAD
-// GetApi returns the API level supported by the system.
-// Returns a positive int containing the API level, or 0 with an error if the
-// API level could not be detected due to the library being older than v2.4.0.
-// See the seccomp_api_get(3) man page for details on available API levels:
-// https://github.com/seccomp/libseccomp/blob/master/doc/man/man3/seccomp_api_get.3
-func GetApi() (uint, error) {
-	return getApi()
-}
-
-// SetApi forcibly sets the API level. General use of this function is strongly
-=======
 // GetAPI returns the API level supported by the system.
 // Returns a positive int containing the API level, or 0 with an error if the
 // API level could not be detected due to the library being older than v2.4.0.
@@ -474,20 +452,13 @@
 }
 
 // SetAPI forcibly sets the API level. General use of this function is strongly
->>>>>>> c50cee4e
 // discouraged.
 // Returns an error if the API level could not be set. An error is always
 // returned if the library is older than v2.4.0
 // See the seccomp_api_get(3) man page for details on available API levels:
-<<<<<<< HEAD
-// https://github.com/seccomp/libseccomp/blob/master/doc/man/man3/seccomp_api_get.3
-func SetApi(api uint) error {
-	return setApi(api)
-=======
 // https://github.com/seccomp/libseccomp/blob/main/doc/man/man3/seccomp_api_get.3
 func SetAPI(api uint) error {
 	return setAPI(api)
->>>>>>> c50cee4e
 }
 
 // Syscall functions
@@ -512,11 +483,7 @@
 
 	cString := C.seccomp_syscall_resolve_num_arch(arch.toNative(), C.int(s))
 	if cString == nil {
-<<<<<<< HEAD
-		return "", fmt.Errorf("could not resolve syscall name for %#x", int32(s))
-=======
 		return "", ErrSyscallDoesNotExist
->>>>>>> c50cee4e
 	}
 	defer C.free(unsafe.Pointer(cString))
 
@@ -539,11 +506,7 @@
 
 	result := C.seccomp_syscall_resolve_name(cString)
 	if result == scmpError {
-<<<<<<< HEAD
-		return 0, fmt.Errorf("could not resolve name to syscall: %q", name)
-=======
 		return 0, ErrSyscallDoesNotExist
->>>>>>> c50cee4e
 	}
 
 	return ScmpSyscall(result), nil
@@ -567,11 +530,7 @@
 
 	result := C.seccomp_syscall_resolve_name_arch(arch.toNative(), cString)
 	if result == scmpError {
-<<<<<<< HEAD
-		return 0, fmt.Errorf("could not resolve name to syscall: %q on %v", name, arch)
-=======
 		return 0, ErrSyscallDoesNotExist
->>>>>>> c50cee4e
 	}
 
 	return ScmpSyscall(result), nil
@@ -667,13 +626,8 @@
 	filter.valid = true
 	runtime.SetFinalizer(filter, filterFinalizer)
 
-<<<<<<< HEAD
-	// Enable TSync so all goroutines will receive the same rules
-	// If the kernel does not support TSYNC, allow us to continue without error
-=======
 	// Enable TSync so all goroutines will receive the same rules.
 	// If the kernel does not support TSYNC, allow us to continue without error.
->>>>>>> c50cee4e
 	if err := filter.setFilterAttr(filterAttrTsync, 0x1); err != nil && err != syscall.ENOTSUP {
 		filter.Release()
 		return nil, fmt.Errorf("could not create filter - error setting tsync bit: %v", err)
@@ -919,12 +873,6 @@
 // supported.
 func (f *ScmpFilter) GetLogBit() (bool, error) {
 	log, err := f.getFilterAttr(filterAttrLog)
-<<<<<<< HEAD
-	if err != nil {
-		api, apiErr := getApi()
-		if (apiErr != nil && api == 0) || (apiErr == nil && api < 3) {
-			return false, fmt.Errorf("getting the log bit is only supported in libseccomp 2.4.0 and newer with API level 3 or higher")
-=======
 	if err != nil {
 		// Ignore error, if not supported returns apiLevel == 0
 		apiLevel, _ := GetAPI()
@@ -954,17 +902,12 @@
 		api, apiErr := getAPI()
 		if (apiErr != nil && api == 0) || (apiErr == nil && api < 4) {
 			return false, fmt.Errorf("getting the SSB flag is only supported in libseccomp 2.5.0 and newer with API level 4 or higher")
->>>>>>> c50cee4e
 		}
 
 		return false, err
 	}
 
-<<<<<<< HEAD
-	if log == 0 {
-=======
 	if ssb == 0 {
->>>>>>> c50cee4e
 		return false, nil
 	}
 
@@ -1002,8 +945,6 @@
 // The Log bit is only usable when libseccomp API level 3 or higher is
 // supported.
 func (f *ScmpFilter) SetLogBit(state bool) error {
-<<<<<<< HEAD
-=======
 	var toSet C.uint32_t = 0x0
 
 	if state {
@@ -1027,26 +968,17 @@
 // The SSB bit is only usable when libseccomp API level 4 or higher is
 // supported.
 func (f *ScmpFilter) SetSSB(state bool) error {
->>>>>>> c50cee4e
 	var toSet C.uint32_t = 0x0
 
 	if state {
 		toSet = 0x1
 	}
 
-<<<<<<< HEAD
-	err := f.setFilterAttr(filterAttrLog, toSet)
-	if err != nil {
-		api, apiErr := getApi()
-		if (apiErr != nil && api == 0) || (apiErr == nil && api < 3) {
-			return fmt.Errorf("setting the log bit is only supported in libseccomp 2.4.0 and newer with API level 3 or higher")
-=======
 	err := f.setFilterAttr(filterAttrSSB, toSet)
 	if err != nil {
 		api, apiErr := getAPI()
 		if (apiErr != nil && api == 0) || (apiErr == nil && api < 4) {
 			return fmt.Errorf("setting the SSB flag is only supported in libseccomp 2.5.0 and newer with API level 4 or higher")
->>>>>>> c50cee4e
 		}
 	}
 
