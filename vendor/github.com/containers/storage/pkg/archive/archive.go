package archive

import (
	"archive/tar"
	"bufio"
	"bytes"
	"compress/bzip2"
	"fmt"
	"io"
	"io/ioutil"
	"os"
	"path/filepath"
	"runtime"
	"strings"
	"sync"
	"syscall"

	"github.com/containers/storage/pkg/fileutils"
	"github.com/containers/storage/pkg/idtools"
	"github.com/containers/storage/pkg/pools"
	"github.com/containers/storage/pkg/promise"
	"github.com/containers/storage/pkg/system"
	"github.com/containers/storage/pkg/unshare"
	gzip "github.com/klauspost/pgzip"
	"github.com/opencontainers/runc/libcontainer/userns"
	"github.com/pkg/errors"
	"github.com/sirupsen/logrus"
	"github.com/ulikunitz/xz"
)

type (
	// Compression is the state represents if compressed or not.
	Compression int
	// WhiteoutFormat is the format of whiteouts unpacked
	WhiteoutFormat int

	// TarOptions wraps the tar options.
	TarOptions struct {
		IncludeFiles      []string
		ExcludePatterns   []string
		Compression       Compression
		NoLchown          bool
		UIDMaps           []idtools.IDMap
		GIDMaps           []idtools.IDMap
		IgnoreChownErrors bool
		ChownOpts         *idtools.IDPair
		IncludeSourceDir  bool
		// WhiteoutFormat is the expected on disk format for whiteout files.
		// This format will be converted to the standard format on pack
		// and from the standard format on unpack.
		WhiteoutFormat WhiteoutFormat
		// This is additional data to be used by the converter.  It will
		// not survive a round trip through JSON, so it's primarily
		// intended for generating archives (i.e., converting writes).
		WhiteoutData interface{}
		// When unpacking, specifies whether overwriting a directory with a
		// non-directory is allowed and vice versa.
		NoOverwriteDirNonDir bool
		// For each include when creating an archive, the included name will be
		// replaced with the matching name from this map.
		RebaseNames map[string]string
		InUserNS    bool
		// CopyPass indicates that the contents of any archive we're creating
		// will instantly be extracted and written to disk, so we can deviate
		// from the traditional behavior/format to get features like subsecond
		// precision in timestamps.
		CopyPass bool
		// ForceMask, if set, indicates the permission mask used for created files.
		ForceMask *os.FileMode
	}
)

const (
	tarExt                  = "tar"
	solaris                 = "solaris"
	windows                 = "windows"
	containersOverrideXattr = "user.containers.override_stat"
)

<<<<<<< HEAD
=======
var xattrsToIgnore = map[string]interface{}{
	"security.selinux": true,
}

>>>>>>> c50cee4e
// Archiver allows the reuse of most utility functions of this package with a
// pluggable Untar function.  To facilitate the passing of specific id mappings
// for untar, an archiver can be created with maps which will then be passed to
// Untar operations.  If ChownOpts is set, its values are mapped using
// UntarIDMappings before being used to create files and directories on disk.
type Archiver struct {
	Untar           func(io.Reader, string, *TarOptions) error
	TarIDMappings   *idtools.IDMappings
	ChownOpts       *idtools.IDPair
	UntarIDMappings *idtools.IDMappings
}

// NewDefaultArchiver returns a new Archiver without any IDMappings
func NewDefaultArchiver() *Archiver {
	return &Archiver{Untar: Untar, TarIDMappings: &idtools.IDMappings{}, UntarIDMappings: &idtools.IDMappings{}}
}

// breakoutError is used to differentiate errors related to breaking out
// When testing archive breakout in the unit tests, this error is expected
// in order for the test to pass.
type breakoutError error

// overwriteError is used to differentiate errors related to attempting to
// overwrite a directory with a non-directory or vice-versa.  When testing
// copying a file over a directory, this error is expected in order for the
// test to pass.
type overwriteError error

const (
	// Uncompressed represents the uncompressed.
	Uncompressed Compression = iota
	// Bzip2 is bzip2 compression algorithm.
	Bzip2
	// Gzip is gzip compression algorithm.
	Gzip
	// Xz is xz compression algorithm.
	Xz
	// Zstd is zstd compression algorithm.
	Zstd
)

const (
	// AUFSWhiteoutFormat is the default format for whiteouts
	AUFSWhiteoutFormat WhiteoutFormat = iota
	// OverlayWhiteoutFormat formats whiteout according to the overlay
	// standard.
	OverlayWhiteoutFormat
)

const (
	modeISDIR  = 040000  // Directory
	modeISFIFO = 010000  // FIFO
	modeISREG  = 0100000 // Regular file
	modeISLNK  = 0120000 // Symbolic link
	modeISBLK  = 060000  // Block special file
	modeISCHR  = 020000  // Character special file
	modeISSOCK = 0140000 // Socket
)

// IsArchivePath checks if the (possibly compressed) file at the given path
// starts with a tar file header.
func IsArchivePath(path string) bool {
	file, err := os.Open(path)
	if err != nil {
		return false
	}
	defer file.Close()
	rdr, err := DecompressStream(file)
	if err != nil {
		return false
	}
	defer rdr.Close()
	r := tar.NewReader(rdr)
	_, err = r.Next()
	return err == nil
}

// DetectCompression detects the compression algorithm of the source.
func DetectCompression(source []byte) Compression {
	for compression, m := range map[Compression][]byte{
		Bzip2: {0x42, 0x5A, 0x68},
		Gzip:  {0x1F, 0x8B, 0x08},
		Xz:    {0xFD, 0x37, 0x7A, 0x58, 0x5A, 0x00},
		Zstd:  {0x28, 0xb5, 0x2f, 0xfd},
	} {
		if len(source) < len(m) {
			logrus.Debug("Len too short")
			continue
		}
		if bytes.Equal(m, source[:len(m)]) {
			return compression
		}
	}
	return Uncompressed
}

// DecompressStream decompresses the archive and returns a ReaderCloser with the decompressed archive.
func DecompressStream(archive io.Reader) (io.ReadCloser, error) {
	p := pools.BufioReader32KPool
	buf := p.Get(archive)
	bs, err := buf.Peek(10)
	if err != nil && err != io.EOF {
		// Note: we'll ignore any io.EOF error because there are some odd
		// cases where the layer.tar file will be empty (zero bytes) and
		// that results in an io.EOF from the Peek() call. So, in those
		// cases we'll just treat it as a non-compressed stream and
		// that means just create an empty layer.
		// See Issue 18170
		return nil, err
	}

	compression := DetectCompression(bs)
	switch compression {
	case Uncompressed:
		readBufWrapper := p.NewReadCloserWrapper(buf, buf)
		return readBufWrapper, nil
	case Gzip:
		gzReader, err := gzip.NewReader(buf)
		if err != nil {
			return nil, err
		}
		readBufWrapper := p.NewReadCloserWrapper(buf, gzReader)
		return readBufWrapper, nil
	case Bzip2:
		bz2Reader := bzip2.NewReader(buf)
		readBufWrapper := p.NewReadCloserWrapper(buf, bz2Reader)
		return readBufWrapper, nil
	case Xz:
		xzReader, err := xz.NewReader(buf)
		if err != nil {
			return nil, err
		}
		readBufWrapper := p.NewReadCloserWrapper(buf, xzReader)
		return readBufWrapper, nil
	case Zstd:
		return zstdReader(buf)
	default:
		return nil, fmt.Errorf("Unsupported compression format %s", (&compression).Extension())
	}
}

// CompressStream compresses the dest with specified compression algorithm.
func CompressStream(dest io.Writer, compression Compression) (io.WriteCloser, error) {
	p := pools.BufioWriter32KPool
	buf := p.Get(dest)
	switch compression {
	case Uncompressed:
		writeBufWrapper := p.NewWriteCloserWrapper(buf, buf)
		return writeBufWrapper, nil
	case Gzip:
		gzWriter := gzip.NewWriter(dest)
		writeBufWrapper := p.NewWriteCloserWrapper(buf, gzWriter)
		return writeBufWrapper, nil
	case Zstd:
		return zstdWriter(dest)
	case Bzip2, Xz:
		// archive/bzip2 does not support writing, and there is no xz support at all
		// However, this is not a problem as docker only currently generates gzipped tars
		return nil, fmt.Errorf("Unsupported compression format %s", (&compression).Extension())
	default:
		return nil, fmt.Errorf("Unsupported compression format %s", (&compression).Extension())
	}
}

// TarModifierFunc is a function that can be passed to ReplaceFileTarWrapper to
// modify the contents or header of an entry in the archive. If the file already
// exists in the archive the TarModifierFunc will be called with the Header and
// a reader which will return the files content. If the file does not exist both
// header and content will be nil.
type TarModifierFunc func(path string, header *tar.Header, content io.Reader) (*tar.Header, []byte, error)

// ReplaceFileTarWrapper converts inputTarStream to a new tar stream. Files in the
// tar stream are modified if they match any of the keys in mods.
func ReplaceFileTarWrapper(inputTarStream io.ReadCloser, mods map[string]TarModifierFunc) io.ReadCloser {
	pipeReader, pipeWriter := io.Pipe()

	go func() {
		tarReader := tar.NewReader(inputTarStream)
		tarWriter := tar.NewWriter(pipeWriter)
		defer inputTarStream.Close()
		defer tarWriter.Close()

		modify := func(name string, original *tar.Header, modifier TarModifierFunc, tarReader io.Reader) error {
			header, data, err := modifier(name, original, tarReader)
			switch {
			case err != nil:
				return err
			case header == nil:
				return nil
			}

			header.Name = name
			header.Size = int64(len(data))
			if err := tarWriter.WriteHeader(header); err != nil {
				return err
			}
			if len(data) != 0 {
				if _, err := tarWriter.Write(data); err != nil {
					return err
				}
			}
			return nil
		}

		var err error
		var originalHeader *tar.Header
		for {
			originalHeader, err = tarReader.Next()
			if err == io.EOF {
				break
			}
			if err != nil {
				pipeWriter.CloseWithError(err)
				return
			}

			modifier, ok := mods[originalHeader.Name]
			if !ok {
				// No modifiers for this file, copy the header and data
				if err := tarWriter.WriteHeader(originalHeader); err != nil {
					pipeWriter.CloseWithError(err)
					return
				}
				if _, err := pools.Copy(tarWriter, tarReader); err != nil {
					pipeWriter.CloseWithError(err)
					return
				}
				continue
			}
			delete(mods, originalHeader.Name)

			if err := modify(originalHeader.Name, originalHeader, modifier, tarReader); err != nil {
				pipeWriter.CloseWithError(err)
				return
			}
		}

		// Apply the modifiers that haven't matched any files in the archive
		for name, modifier := range mods {
			if err := modify(name, nil, modifier, nil); err != nil {
				pipeWriter.CloseWithError(err)
				return
			}
		}

		pipeWriter.Close()

	}()
	return pipeReader
}

// Extension returns the extension of a file that uses the specified compression algorithm.
func (compression *Compression) Extension() string {
	switch *compression {
	case Uncompressed:
		return tarExt
	case Bzip2:
		return tarExt + ".bz2"
	case Gzip:
		return tarExt + ".gz"
	case Xz:
		return tarExt + ".xz"
	case Zstd:
		return tarExt + ".zst"
	}
	return ""
}

// FileInfoHeader creates a populated Header from fi.
// Compared to archive pkg this function fills in more information.
// Also, regardless of Go version, this function fills file type bits (e.g. hdr.Mode |= modeISDIR),
// which have been deleted since Go 1.9 archive/tar.
func FileInfoHeader(name string, fi os.FileInfo, link string) (*tar.Header, error) {
	hdr, err := tar.FileInfoHeader(fi, link)
	if err != nil {
		return nil, err
	}
	hdr.Mode = fillGo18FileTypeBits(int64(chmodTarEntry(os.FileMode(hdr.Mode))), fi)
	name, err = canonicalTarName(name, fi.IsDir())
	if err != nil {
		return nil, fmt.Errorf("tar: cannot canonicalize path: %v", err)
	}
	hdr.Name = name
	if err := setHeaderForSpecialDevice(hdr, name, fi.Sys()); err != nil {
		return nil, err
	}
	return hdr, nil
}

// fillGo18FileTypeBits fills type bits which have been removed on Go 1.9 archive/tar
// https://github.com/golang/go/commit/66b5a2f
func fillGo18FileTypeBits(mode int64, fi os.FileInfo) int64 {
	fm := fi.Mode()
	switch {
	case fm.IsRegular():
		mode |= modeISREG
	case fi.IsDir():
		mode |= modeISDIR
	case fm&os.ModeSymlink != 0:
		mode |= modeISLNK
	case fm&os.ModeDevice != 0:
		if fm&os.ModeCharDevice != 0 {
			mode |= modeISCHR
		} else {
			mode |= modeISBLK
		}
	case fm&os.ModeNamedPipe != 0:
		mode |= modeISFIFO
	case fm&os.ModeSocket != 0:
		mode |= modeISSOCK
	}
	return mode
}

// ReadSecurityXattrToTarHeader reads security.capability, security,image
// xattrs from filesystem to a tar header
func ReadSecurityXattrToTarHeader(path string, hdr *tar.Header) error {
	if hdr.Xattrs == nil {
		hdr.Xattrs = make(map[string]string)
	}
	for _, xattr := range []string{"security.capability", "security.ima"} {
		capability, err := system.Lgetxattr(path, xattr)
		if err != nil && !errors.Is(err, system.EOPNOTSUPP) && err != system.ErrNotSupportedPlatform {
			return errors.Wrapf(err, "failed to read %q attribute from %q", xattr, path)
		}
		if capability != nil {
			hdr.Xattrs[xattr] = string(capability)
		}
	}
	return nil
}

// ReadUserXattrToTarHeader reads user.* xattr from filesystem to a tar header
func ReadUserXattrToTarHeader(path string, hdr *tar.Header) error {
	xattrs, err := system.Llistxattr(path)
	if err != nil && !errors.Is(err, system.EOPNOTSUPP) && err != system.ErrNotSupportedPlatform {
		return err
	}
	for _, key := range xattrs {
		if strings.HasPrefix(key, "user.") {
			value, err := system.Lgetxattr(path, key)
			if err != nil {
				if errors.Is(err, system.E2BIG) {
					logrus.Errorf("archive: Skipping xattr for file %s since value is too big: %s", path, key)
					continue
				}
				return err
			}
			if hdr.Xattrs == nil {
				hdr.Xattrs = make(map[string]string)
			}
			hdr.Xattrs[key] = string(value)
		}
	}
	return nil
}

type TarWhiteoutHandler interface {
	Setxattr(path, name string, value []byte) error
	Mknod(path string, mode uint32, dev int) error
	Chown(path string, uid, gid int) error
}

type TarWhiteoutConverter interface {
	ConvertWrite(*tar.Header, string, os.FileInfo) (*tar.Header, error)
	ConvertRead(*tar.Header, string) (bool, error)
	ConvertReadWithHandler(*tar.Header, string, TarWhiteoutHandler) (bool, error)
}

type tarAppender struct {
	TarWriter *tar.Writer
	Buffer    *bufio.Writer

	// for hardlink mapping
	SeenFiles  map[uint64]string
	IDMappings *idtools.IDMappings
	ChownOpts  *idtools.IDPair

	// For packing and unpacking whiteout files in the
	// non standard format. The whiteout files defined
	// by the AUFS standard are used as the tar whiteout
	// standard.
	WhiteoutConverter TarWhiteoutConverter
	// CopyPass indicates that the contents of any archive we're creating
	// will instantly be extracted and written to disk, so we can deviate
	// from the traditional behavior/format to get features like subsecond
	// precision in timestamps.
	CopyPass bool
}

func newTarAppender(idMapping *idtools.IDMappings, writer io.Writer, chownOpts *idtools.IDPair) *tarAppender {
	return &tarAppender{
		SeenFiles:  make(map[uint64]string),
		TarWriter:  tar.NewWriter(writer),
		Buffer:     pools.BufioWriter32KPool.Get(nil),
		IDMappings: idMapping,
		ChownOpts:  chownOpts,
	}
}

// canonicalTarName provides a platform-independent and consistent posix-style
//path for files and directories to be archived regardless of the platform.
func canonicalTarName(name string, isDir bool) (string, error) {
	name, err := CanonicalTarNameForPath(name)
	if err != nil {
		return "", err
	}

	// suffix with '/' for directories
	if isDir && !strings.HasSuffix(name, "/") {
		name += "/"
	}
	return name, nil
}

// addTarFile adds to the tar archive a file from `path` as `name`
func (ta *tarAppender) addTarFile(path, name string) error {
	fi, err := os.Lstat(path)
	if err != nil {
		return err
	}

	var link string
	if fi.Mode()&os.ModeSymlink != 0 {
		var err error
		link, err = os.Readlink(path)
		if err != nil {
			return err
		}
	}
	if fi.Mode()&os.ModeSocket != 0 {
		logrus.Warnf("archive: skipping %q since it is a socket", path)
		return nil
	}

	hdr, err := FileInfoHeader(name, fi, link)
	if err != nil {
		return err
	}
	if err := ReadSecurityXattrToTarHeader(path, hdr); err != nil {
		return err
	}
	if err := ReadUserXattrToTarHeader(path, hdr); err != nil {
		return err
	}
	if ta.CopyPass {
		copyPassHeader(hdr)
	}

	// if it's not a directory and has more than 1 link,
	// it's hard linked, so set the type flag accordingly
	if !fi.IsDir() && hasHardlinks(fi) {
		inode, err := getInodeFromStat(fi.Sys())
		if err != nil {
			return err
		}
		// a link should have a name that it links too
		// and that linked name should be first in the tar archive
		if oldpath, ok := ta.SeenFiles[inode]; ok {
			hdr.Typeflag = tar.TypeLink
			hdr.Linkname = oldpath
			hdr.Size = 0 // This Must be here for the writer math to add up!
		} else {
			ta.SeenFiles[inode] = name
		}
	}

	//handle re-mapping container ID mappings back to host ID mappings before
	//writing tar headers/files. We skip whiteout files because they were written
	//by the kernel and already have proper ownership relative to the host
	if !strings.HasPrefix(filepath.Base(hdr.Name), WhiteoutPrefix) && !ta.IDMappings.Empty() {
		fileIDPair, err := getFileUIDGID(fi.Sys())
		if err != nil {
			return err
		}
		hdr.Uid, hdr.Gid, err = ta.IDMappings.ToContainer(fileIDPair)
		if err != nil {
			return err
		}
	}

	// explicitly override with ChownOpts
	if ta.ChownOpts != nil {
		hdr.Uid = ta.ChownOpts.UID
		hdr.Gid = ta.ChownOpts.GID
	}

	maybeTruncateHeaderModTime(hdr)

	if ta.WhiteoutConverter != nil {
		wo, err := ta.WhiteoutConverter.ConvertWrite(hdr, path, fi)
		if err != nil {
			return err
		}

		// If a new whiteout file exists, write original hdr, then
		// replace hdr with wo to be written after. Whiteouts should
		// always be written after the original. Note the original
		// hdr may have been updated to be a whiteout with returning
		// a whiteout header
		if wo != nil {
			if err := ta.TarWriter.WriteHeader(hdr); err != nil {
				return err
			}
			if hdr.Typeflag == tar.TypeReg && hdr.Size > 0 {
				return fmt.Errorf("tar: cannot use whiteout for non-empty file")
			}
			hdr = wo
		}
	}

	if err := ta.TarWriter.WriteHeader(hdr); err != nil {
		return err
	}

	if hdr.Typeflag == tar.TypeReg && hdr.Size > 0 {
		file, err := os.Open(path)
		if err != nil {
			return err
		}

		ta.Buffer.Reset(ta.TarWriter)
		defer ta.Buffer.Reset(nil)
		_, err = io.Copy(ta.Buffer, file)
		file.Close()
		if err != nil {
			return err
		}
		err = ta.Buffer.Flush()
		if err != nil {
			return err
		}
	}

	return nil
}

func createTarFile(path, extractDir string, hdr *tar.Header, reader io.Reader, Lchown bool, chownOpts *idtools.IDPair, inUserns, ignoreChownErrors bool, forceMask *os.FileMode, buffer []byte) error {
	// hdr.Mode is in linux format, which we can use for sycalls,
	// but for os.Foo() calls we need the mode converted to os.FileMode,
	// so use hdrInfo.Mode() (they differ for e.g. setuid bits)
	hdrInfo := hdr.FileInfo()

	mask := hdrInfo.Mode()
	if forceMask != nil {
		mask = *forceMask
	}

	switch hdr.Typeflag {
	case tar.TypeDir:
		// Create directory unless it exists as a directory already.
		// In that case we just want to merge the two
		if fi, err := os.Lstat(path); !(err == nil && fi.IsDir()) {
			if err := os.Mkdir(path, mask); err != nil {
				return err
			}
		}

	case tar.TypeReg, tar.TypeRegA:
		// Source is regular file. We use system.OpenFileSequential to use sequential
		// file access to avoid depleting the standby list on Windows.
		// On Linux, this equates to a regular os.OpenFile
		file, err := os.OpenFile(path, os.O_CREATE|os.O_WRONLY, mask)
		if err != nil {
			return err
		}
		if _, err := io.CopyBuffer(file, reader, buffer); err != nil {
			file.Close()
			return err
		}
		file.Close()

	case tar.TypeBlock, tar.TypeChar, tar.TypeFifo:
		if inUserns { // cannot create devices in a userns
			logrus.Debugf("Tar: Can't create device %v while running in user namespace", path)
			return nil
		}
<<<<<<< HEAD
=======
		fallthrough
	case tar.TypeFifo:
>>>>>>> c50cee4e
		// Handle this is an OS-specific way
		if err := handleTarTypeBlockCharFifo(hdr, path); err != nil {
			return err
		}

	case tar.TypeLink:
		targetPath := filepath.Join(extractDir, hdr.Linkname)
		// check for hardlink breakout
		if !strings.HasPrefix(targetPath, extractDir) {
			return breakoutError(fmt.Errorf("invalid hardlink %q -> %q", targetPath, hdr.Linkname))
		}
		if err := os.Link(targetPath, path); err != nil {
			return err
		}

	case tar.TypeSymlink:
		// 	path 				-> hdr.Linkname = targetPath
		// e.g. /extractDir/path/to/symlink 	-> ../2/file	= /extractDir/path/2/file
		targetPath := filepath.Join(filepath.Dir(path), hdr.Linkname)

		// the reason we don't need to check symlinks in the path (with FollowSymlinkInScope) is because
		// that symlink would first have to be created, which would be caught earlier, at this very check:
		if !strings.HasPrefix(targetPath, extractDir) {
			return breakoutError(fmt.Errorf("invalid symlink %q -> %q", path, hdr.Linkname))
		}
		if err := os.Symlink(hdr.Linkname, path); err != nil {
			return err
		}

	case tar.TypeXGlobalHeader:
		logrus.Debug("PAX Global Extended Headers found and ignored")
		return nil

	default:
		return fmt.Errorf("unhandled tar header type %d", hdr.Typeflag)
	}

	if forceMask != nil && hdr.Typeflag != tar.TypeSymlink {
		value := fmt.Sprintf("%d:%d:0%o", hdr.Uid, hdr.Gid, hdrInfo.Mode()&07777)
		if err := system.Lsetxattr(path, containersOverrideXattr, []byte(value), 0); err != nil {
			return err
		}
	}

	// Lchown is not supported on Windows.
	if Lchown && runtime.GOOS != windows {
		if chownOpts == nil {
			chownOpts = &idtools.IDPair{UID: hdr.Uid, GID: hdr.Gid}
		}
		err := idtools.SafeLchown(path, chownOpts.UID, chownOpts.GID)
		if err != nil {
			if ignoreChownErrors {
				fmt.Fprintf(os.Stderr, "Chown error detected. Ignoring due to ignoreChownErrors flag: %v\n", err)
			} else {
				return err
			}
		}
	}

	// There is no LChmod, so ignore mode for symlink. Also, this
	// must happen after chown, as that can modify the file mode
	if err := handleLChmod(hdr, path, hdrInfo, forceMask); err != nil {
		return err
	}

	aTime := hdr.AccessTime
	if aTime.Before(hdr.ModTime) {
		// Last access time should never be before last modified time.
		aTime = hdr.ModTime
	}

	// system.Chtimes doesn't support a NOFOLLOW flag atm
	if hdr.Typeflag == tar.TypeLink {
		if fi, err := os.Lstat(hdr.Linkname); err == nil && (fi.Mode()&os.ModeSymlink == 0) {
			if err := system.Chtimes(path, aTime, hdr.ModTime); err != nil {
				return err
			}
		}
	} else if hdr.Typeflag != tar.TypeSymlink {
		if err := system.Chtimes(path, aTime, hdr.ModTime); err != nil {
			return err
		}
	} else {
		ts := []syscall.Timespec{timeToTimespec(aTime), timeToTimespec(hdr.ModTime)}
		if err := system.LUtimesNano(path, ts); err != nil && err != system.ErrNotSupportedPlatform {
			return err
		}
	}

	var errs []string
	for key, value := range hdr.Xattrs {
<<<<<<< HEAD
=======
		if _, found := xattrsToIgnore[key]; found {
			continue
		}
>>>>>>> c50cee4e
		if err := system.Lsetxattr(path, key, []byte(value), 0); err != nil {
			if errors.Is(err, syscall.ENOTSUP) || (inUserns && errors.Is(err, syscall.EPERM)) {
				// We ignore errors here because not all graphdrivers support
				// xattrs *cough* old versions of AUFS *cough*. However only
				// ENOTSUP should be emitted in that case, otherwise we still
				// bail.  We also ignore EPERM errors if we are running in a
				// user namespace.
				errs = append(errs, err.Error())
				continue
			}
			return err
		}

	}

	if len(errs) > 0 {
		logrus.WithFields(logrus.Fields{
			"errors": errs,
		}).Warn("ignored xattrs in archive: underlying filesystem doesn't support them")
	}

	return nil
}

// Tar creates an archive from the directory at `path`, and returns it as a
// stream of bytes.
func Tar(path string, compression Compression) (io.ReadCloser, error) {
	return TarWithOptions(path, &TarOptions{Compression: compression})
}

// TarWithOptions creates an archive from the directory at `path`, only including files whose relative
// paths are included in `options.IncludeFiles` (if non-nil) or not in `options.ExcludePatterns`.
func TarWithOptions(srcPath string, options *TarOptions) (io.ReadCloser, error) {

	// Fix the source path to work with long path names. This is a no-op
	// on platforms other than Windows.
	srcPath = fixVolumePathPrefix(srcPath)

	pm, err := fileutils.NewPatternMatcher(options.ExcludePatterns)
	if err != nil {
		return nil, err
	}

	pipeReader, pipeWriter := io.Pipe()

	compressWriter, err := CompressStream(pipeWriter, options.Compression)
	if err != nil {
		return nil, err
	}

	go func() {
		ta := newTarAppender(
			idtools.NewIDMappingsFromMaps(options.UIDMaps, options.GIDMaps),
			compressWriter,
			options.ChownOpts,
		)
		ta.WhiteoutConverter = GetWhiteoutConverter(options.WhiteoutFormat, options.WhiteoutData)
		ta.CopyPass = options.CopyPass

		defer func() {
			// Make sure to check the error on Close.
			if err := ta.TarWriter.Close(); err != nil {
				logrus.Errorf("Can't close tar writer: %s", err)
			}
			if err := compressWriter.Close(); err != nil {
				logrus.Errorf("Can't close compress writer: %s", err)
			}
			if err := pipeWriter.Close(); err != nil {
				logrus.Errorf("Can't close pipe writer: %s", err)
			}
		}()

		// this buffer is needed for the duration of this piped stream
		defer pools.BufioWriter32KPool.Put(ta.Buffer)

		// In general we log errors here but ignore them because
		// during e.g. a diff operation the container can continue
		// mutating the filesystem and we can see transient errors
		// from this

		stat, err := os.Lstat(srcPath)
		if err != nil {
			return
		}

		if !stat.IsDir() {
			// We can't later join a non-dir with any includes because the
			// 'walk' will error if "file/." is stat-ed and "file" is not a
			// directory. So, we must split the source path and use the
			// basename as the include.
			if len(options.IncludeFiles) > 0 {
				logrus.Warn("Tar: Can't archive a file with includes")
			}

			dir, base := SplitPathDirEntry(srcPath)
			srcPath = dir
			options.IncludeFiles = []string{base}
		}

		if len(options.IncludeFiles) == 0 {
			options.IncludeFiles = []string{"."}
		}

		seen := make(map[string]bool)

		for _, include := range options.IncludeFiles {
			rebaseName := options.RebaseNames[include]

			walkRoot := getWalkRoot(srcPath, include)
			filepath.Walk(walkRoot, func(filePath string, f os.FileInfo, err error) error {
				if err != nil {
					logrus.Errorf("Tar: Can't stat file %s to tar: %s", srcPath, err)
					return nil
				}

				relFilePath, err := filepath.Rel(srcPath, filePath)
				if err != nil || (!options.IncludeSourceDir && relFilePath == "." && f.IsDir()) {
					// Error getting relative path OR we are looking
					// at the source directory path. Skip in both situations.
					return nil
				}

				if options.IncludeSourceDir && include == "." && relFilePath != "." {
					relFilePath = strings.Join([]string{".", relFilePath}, string(filepath.Separator))
				}

				skip := false

				// If "include" is an exact match for the current file
				// then even if there's an "excludePatterns" pattern that
				// matches it, don't skip it. IOW, assume an explicit 'include'
				// is asking for that file no matter what - which is true
				// for some files, like .dockerignore and Dockerfile (sometimes)
				if include != relFilePath {
					matches, err := pm.IsMatch(relFilePath)
					if err != nil {
						logrus.Errorf("Matching %s: %v", relFilePath, err)
						return err
					}
					skip = matches
				}

				if skip {
					// If we want to skip this file and its a directory
					// then we should first check to see if there's an
					// excludes pattern (e.g. !dir/file) that starts with this
					// dir. If so then we can't skip this dir.

					// Its not a dir then so we can just return/skip.
					if !f.IsDir() {
						return nil
					}

					// No exceptions (!...) in patterns so just skip dir
					if !pm.Exclusions() {
						return filepath.SkipDir
					}

					dirSlash := relFilePath + string(filepath.Separator)

					for _, pat := range pm.Patterns() {
						if !pat.Exclusion() {
							continue
						}
						if strings.HasPrefix(pat.String()+string(filepath.Separator), dirSlash) {
							// found a match - so can't skip this dir
							return nil
						}
					}

					// No matching exclusion dir so just skip dir
					return filepath.SkipDir
				}

				if seen[relFilePath] {
					return nil
				}
				seen[relFilePath] = true

				// Rename the base resource.
				if rebaseName != "" {
					var replacement string
					if rebaseName != string(filepath.Separator) {
						// Special case the root directory to replace with an
						// empty string instead so that we don't end up with
						// double slashes in the paths.
						replacement = rebaseName
					}

					relFilePath = strings.Replace(relFilePath, include, replacement, 1)
				}

				if err := ta.addTarFile(filePath, relFilePath); err != nil {
					logrus.Errorf("Can't add file %s to tar: %s", filePath, err)
					// if pipe is broken, stop writing tar stream to it
					if err == io.ErrClosedPipe {
						return err
					}
				}
				return nil
			})
		}
	}()

	return pipeReader, nil
}

// Unpack unpacks the decompressedArchive to dest with options.
func Unpack(decompressedArchive io.Reader, dest string, options *TarOptions) error {
	tr := tar.NewReader(decompressedArchive)
	trBuf := pools.BufioReader32KPool.Get(nil)
	defer pools.BufioReader32KPool.Put(trBuf)

	var dirs []*tar.Header
	idMappings := idtools.NewIDMappingsFromMaps(options.UIDMaps, options.GIDMaps)
	rootIDs := idMappings.RootPair()
<<<<<<< HEAD
	whiteoutConverter := getWhiteoutConverter(options.WhiteoutFormat, options.WhiteoutData)
	buffer := make([]byte, 1<<20)

	if options.ForceMask != nil {
		uid, gid, mode, err := getFileOwner(dest)
=======
	whiteoutConverter := GetWhiteoutConverter(options.WhiteoutFormat, options.WhiteoutData)
	buffer := make([]byte, 1<<20)

	doChown := !options.NoLchown
	if options.ForceMask != nil {
		// if ForceMask is in place, make sure lchown is disabled.
		doChown = false
		uid, gid, mode, err := GetFileOwner(dest)
>>>>>>> c50cee4e
		if err == nil {
			value := fmt.Sprintf("%d:%d:0%o", uid, gid, mode)
			if err := system.Lsetxattr(dest, containersOverrideXattr, []byte(value), 0); err != nil {
				return err
			}
		}
	}

	// Iterate through the files in the archive.
loop:
	for {
		hdr, err := tr.Next()
		if err == io.EOF {
			// end of tar archive
			break
		}
		if err != nil {
			return err
		}

		// Normalize name, for safety and for a simple is-root check
		// This keeps "../" as-is, but normalizes "/../" to "/". Or Windows:
		// This keeps "..\" as-is, but normalizes "\..\" to "\".
		hdr.Name = filepath.Clean(hdr.Name)

		for _, exclude := range options.ExcludePatterns {
			if strings.HasPrefix(hdr.Name, exclude) {
				continue loop
			}
		}

		// After calling filepath.Clean(hdr.Name) above, hdr.Name will now be in
		// the filepath format for the OS on which the daemon is running. Hence
		// the check for a slash-suffix MUST be done in an OS-agnostic way.
		if !strings.HasSuffix(hdr.Name, string(os.PathSeparator)) {
			// Not the root directory, ensure that the parent directory exists
			parent := filepath.Dir(hdr.Name)
			parentPath := filepath.Join(dest, parent)
			if _, err := os.Lstat(parentPath); err != nil && os.IsNotExist(err) {
				err = idtools.MkdirAllAndChownNew(parentPath, 0777, rootIDs)
				if err != nil {
					return err
				}
			}
		}

		path := filepath.Join(dest, hdr.Name)
		rel, err := filepath.Rel(dest, path)
		if err != nil {
			return err
		}
		if strings.HasPrefix(rel, ".."+string(os.PathSeparator)) {
			return breakoutError(fmt.Errorf("%q is outside of %q", hdr.Name, dest))
		}

		// If path exits we almost always just want to remove and replace it
		// The only exception is when it is a directory *and* the file from
		// the layer is also a directory. Then we want to merge them (i.e.
		// just apply the metadata from the layer).
		if fi, err := os.Lstat(path); err == nil {
			if options.NoOverwriteDirNonDir && fi.IsDir() && hdr.Typeflag != tar.TypeDir {
				// If NoOverwriteDirNonDir is true then we cannot replace
				// an existing directory with a non-directory from the archive.
				return overwriteError(fmt.Errorf("cannot overwrite directory %q with non-directory %q", path, dest))
			}

			if options.NoOverwriteDirNonDir && !fi.IsDir() && hdr.Typeflag == tar.TypeDir {
				// If NoOverwriteDirNonDir is true then we cannot replace
				// an existing non-directory with a directory from the archive.
				return overwriteError(fmt.Errorf("cannot overwrite non-directory %q with directory %q", path, dest))
			}

			if fi.IsDir() && hdr.Name == "." {
				continue
			}

			if !(fi.IsDir() && hdr.Typeflag == tar.TypeDir) {
				if err := os.RemoveAll(path); err != nil {
					return err
				}
			}
		}
		trBuf.Reset(tr)

		chownOpts := options.ChownOpts
		if err := remapIDs(nil, idMappings, chownOpts, hdr); err != nil {
			return err
		}

		if whiteoutConverter != nil {
			writeFile, err := whiteoutConverter.ConvertRead(hdr, path)
			if err != nil {
				return err
			}
			if !writeFile {
				continue
			}
		}

		if chownOpts != nil {
			chownOpts = &idtools.IDPair{UID: hdr.Uid, GID: hdr.Gid}
		}

<<<<<<< HEAD
		if err := createTarFile(path, dest, hdr, trBuf, !options.NoLchown, chownOpts, options.InUserNS, options.IgnoreChownErrors, options.ForceMask, buffer); err != nil {
=======
		if err = createTarFile(path, dest, hdr, trBuf, doChown, chownOpts, options.InUserNS, options.IgnoreChownErrors, options.ForceMask, buffer); err != nil {
>>>>>>> c50cee4e
			return err
		}

		// Directory mtimes must be handled at the end to avoid further
		// file creation in them to modify the directory mtime
		if hdr.Typeflag == tar.TypeDir {
			dirs = append(dirs, hdr)
		}
	}

	for _, hdr := range dirs {
		path := filepath.Join(dest, hdr.Name)

		if err := system.Chtimes(path, hdr.AccessTime, hdr.ModTime); err != nil {
			return err
		}
	}
	return nil
}

// Untar reads a stream of bytes from `archive`, parses it as a tar archive,
// and unpacks it into the directory at `dest`.
// The archive may be compressed with one of the following algorithms:
//  identity (uncompressed), gzip, bzip2, xz.
// FIXME: specify behavior when target path exists vs. doesn't exist.
func Untar(tarArchive io.Reader, dest string, options *TarOptions) error {
	return untarHandler(tarArchive, dest, options, true)
}

// UntarUncompressed reads a stream of bytes from `archive`, parses it as a tar archive,
// and unpacks it into the directory at `dest`.
// The archive must be an uncompressed stream.
func UntarUncompressed(tarArchive io.Reader, dest string, options *TarOptions) error {
	return untarHandler(tarArchive, dest, options, false)
}

// Handler for teasing out the automatic decompression
func untarHandler(tarArchive io.Reader, dest string, options *TarOptions, decompress bool) error {
	if tarArchive == nil {
		return fmt.Errorf("Empty archive")
	}
	dest = filepath.Clean(dest)
	if options == nil {
		options = &TarOptions{}
	}
	if options.ExcludePatterns == nil {
		options.ExcludePatterns = []string{}
	}

	r := tarArchive
	if decompress {
		decompressedArchive, err := DecompressStream(tarArchive)
		if err != nil {
			return err
		}
		defer decompressedArchive.Close()
		r = decompressedArchive
	}

	return Unpack(r, dest, options)
}

// TarUntar is a convenience function which calls Tar and Untar, with the output of one piped into the other.
// If either Tar or Untar fails, TarUntar aborts and returns the error.
func (archiver *Archiver) TarUntar(src, dst string) error {
	logrus.Debugf("TarUntar(%s %s)", src, dst)
	tarMappings := archiver.TarIDMappings
	if tarMappings == nil {
		tarMappings = &idtools.IDMappings{}
	}
	options := &TarOptions{
		UIDMaps:     tarMappings.UIDs(),
		GIDMaps:     tarMappings.GIDs(),
		Compression: Uncompressed,
		CopyPass:    true,
		InUserNS:    userns.RunningInUserNS(),
	}
	archive, err := TarWithOptions(src, options)
	if err != nil {
		return err
	}
	defer archive.Close()
	untarMappings := archiver.UntarIDMappings
	if untarMappings == nil {
		untarMappings = &idtools.IDMappings{}
	}
	options = &TarOptions{
		UIDMaps:   untarMappings.UIDs(),
		GIDMaps:   untarMappings.GIDs(),
		ChownOpts: archiver.ChownOpts,
		InUserNS:  userns.RunningInUserNS(),
	}
	return archiver.Untar(archive, dst, options)
}

// UntarPath untar a file from path to a destination, src is the source tar file path.
func (archiver *Archiver) UntarPath(src, dst string) error {
	archive, err := os.Open(src)
	if err != nil {
		return err
	}
	defer archive.Close()
	untarMappings := archiver.UntarIDMappings
	if untarMappings == nil {
		untarMappings = &idtools.IDMappings{}
	}
	options := &TarOptions{
		UIDMaps:   untarMappings.UIDs(),
		GIDMaps:   untarMappings.GIDs(),
		ChownOpts: archiver.ChownOpts,
		InUserNS:  userns.RunningInUserNS(),
	}
	return archiver.Untar(archive, dst, options)
}

// CopyWithTar creates a tar archive of filesystem path `src`, and
// unpacks it at filesystem path `dst`.
// The archive is streamed directly with fixed buffering and no
// intermediary disk IO.
func (archiver *Archiver) CopyWithTar(src, dst string) error {
	srcSt, err := os.Stat(src)
	if err != nil {
		return err
	}
	if !srcSt.IsDir() {
		return archiver.CopyFileWithTar(src, dst)
	}

	// if this archiver is set up with ID mapping we need to create
	// the new destination directory with the remapped root UID/GID pair
	// as owner
	rootIDs := archiver.UntarIDMappings.RootPair()
	if archiver.ChownOpts != nil {
		rootIDs = *archiver.ChownOpts
	}
	// Create dst, copy src's content into it
	logrus.Debugf("Creating dest directory: %s", dst)
	if err := idtools.MkdirAllAndChownNew(dst, 0755, rootIDs); err != nil {
		return err
	}
	logrus.Debugf("Calling TarUntar(%s, %s)", src, dst)
	return archiver.TarUntar(src, dst)
}

// CopyFileWithTar emulates the behavior of the 'cp' command-line
// for a single file. It copies a regular file from path `src` to
// path `dst`, and preserves all its metadata.
func (archiver *Archiver) CopyFileWithTar(src, dst string) (err error) {
	logrus.Debugf("CopyFileWithTar(%s, %s)", src, dst)
	srcSt, err := os.Stat(src)
	if err != nil {
		return err
	}

	if srcSt.IsDir() {
		return fmt.Errorf("Can't copy a directory")
	}

	// Clean up the trailing slash. This must be done in an operating
	// system specific manner.
	if dst[len(dst)-1] == os.PathSeparator {
		dst = filepath.Join(dst, filepath.Base(src))
	}
	// Create the holding directory if necessary
	if err := os.MkdirAll(filepath.Dir(dst), 0700); err != nil {
		return err
	}

	r, w := io.Pipe()
	errC := promise.Go(func() error {
		defer w.Close()

		srcF, err := os.Open(src)
		if err != nil {
			return err
		}
		defer srcF.Close()

		hdr, err := tar.FileInfoHeader(srcSt, "")
		if err != nil {
			return err
		}
		hdr.Name = filepath.Base(dst)
		hdr.Mode = int64(chmodTarEntry(os.FileMode(hdr.Mode)))
		copyPassHeader(hdr)

		if err := remapIDs(archiver.TarIDMappings, nil, archiver.ChownOpts, hdr); err != nil {
			return err
		}

		tw := tar.NewWriter(w)
		defer tw.Close()
		if err := tw.WriteHeader(hdr); err != nil {
			return err
		}
		if _, err := io.Copy(tw, srcF); err != nil {
			return err
		}
		return nil
	})
	defer func() {
		if er := <-errC; err == nil && er != nil {
			err = er
		}
	}()

	options := &TarOptions{
		UIDMaps:              archiver.UntarIDMappings.UIDs(),
		GIDMaps:              archiver.UntarIDMappings.GIDs(),
		ChownOpts:            archiver.ChownOpts,
<<<<<<< HEAD
		InUserNS:             rsystem.RunningInUserNS(),
=======
		InUserNS:             userns.RunningInUserNS(),
>>>>>>> c50cee4e
		NoOverwriteDirNonDir: true,
	}
	err = archiver.Untar(r, filepath.Dir(dst), options)
	if err != nil {
		r.CloseWithError(err)
	}
	return err
}

func remapIDs(readIDMappings, writeIDMappings *idtools.IDMappings, chownOpts *idtools.IDPair, hdr *tar.Header) (err error) {
	var uid, gid int
	if chownOpts != nil {
		uid, gid = chownOpts.UID, chownOpts.GID
	} else {
		if readIDMappings != nil && !readIDMappings.Empty() {
			uid, gid, err = readIDMappings.ToContainer(idtools.IDPair{UID: hdr.Uid, GID: hdr.Gid})
			if err != nil {
				return err
			}
		} else {
			uid, gid = hdr.Uid, hdr.Gid
		}
	}
	ids := idtools.IDPair{UID: uid, GID: gid}
	if writeIDMappings != nil && !writeIDMappings.Empty() {
		ids, err = writeIDMappings.ToHost(ids)
		if err != nil {
			return err
		}
	}
	hdr.Uid, hdr.Gid = ids.UID, ids.GID
	return nil
}

// NewTempArchive reads the content of src into a temporary file, and returns the contents
// of that file as an archive. The archive can only be read once - as soon as reading completes,
// the file will be deleted.
func NewTempArchive(src io.Reader, dir string) (*TempArchive, error) {
	f, err := ioutil.TempFile(dir, "")
	if err != nil {
		return nil, err
	}
	if _, err := io.Copy(f, src); err != nil {
		return nil, err
	}
	if _, err := f.Seek(0, 0); err != nil {
		return nil, err
	}
	st, err := f.Stat()
	if err != nil {
		return nil, err
	}
	size := st.Size()
	return &TempArchive{File: f, Size: size}, nil
}

// TempArchive is a temporary archive. The archive can only be read once - as soon as reading completes,
// the file will be deleted.
type TempArchive struct {
	*os.File
	Size   int64 // Pre-computed from Stat().Size() as a convenience
	read   int64
	closed bool
}

// Close closes the underlying file if it's still open, or does a no-op
// to allow callers to try to close the TempArchive multiple times safely.
func (archive *TempArchive) Close() error {
	if archive.closed {
		return nil
	}

	archive.closed = true

	return archive.File.Close()
}

func (archive *TempArchive) Read(data []byte) (int, error) {
	n, err := archive.File.Read(data)
	archive.read += int64(n)
	if err != nil || archive.read == archive.Size {
		archive.Close()
		os.Remove(archive.File.Name())
	}
	return n, err
}

// IsArchive checks for the magic bytes of a tar or any supported compression
// algorithm.
func IsArchive(header []byte) bool {
	compression := DetectCompression(header)
	if compression != Uncompressed {
		return true
	}
	r := tar.NewReader(bytes.NewBuffer(header))
	_, err := r.Next()
	return err == nil
}

// UntarPath is a convenience function which looks for an archive
// at filesystem path `src`, and unpacks it at `dst`.
func UntarPath(src, dst string) error {
	return NewDefaultArchiver().UntarPath(src, dst)
}

const (
	// HeaderSize is the size in bytes of a tar header
	HeaderSize = 512
)

// NewArchiver returns a new Archiver
func NewArchiver(idMappings *idtools.IDMappings) *Archiver {
	if idMappings == nil {
		idMappings = &idtools.IDMappings{}
	}
	return &Archiver{Untar: Untar, TarIDMappings: idMappings, UntarIDMappings: idMappings}
}

// NewArchiverWithChown returns a new Archiver which uses Untar and the provided ID mapping configuration on both ends
func NewArchiverWithChown(tarIDMappings *idtools.IDMappings, chownOpts *idtools.IDPair, untarIDMappings *idtools.IDMappings) *Archiver {
	if tarIDMappings == nil {
		tarIDMappings = &idtools.IDMappings{}
	}
	if untarIDMappings == nil {
		untarIDMappings = &idtools.IDMappings{}
	}
	return &Archiver{Untar: Untar, TarIDMappings: tarIDMappings, ChownOpts: chownOpts, UntarIDMappings: untarIDMappings}
}

// CopyFileWithTarAndChown returns a function which copies a single file from outside
// of any container into our working container, mapping permissions using the
// container's ID maps, possibly overridden using the passed-in chownOpts
func CopyFileWithTarAndChown(chownOpts *idtools.IDPair, hasher io.Writer, uidmap []idtools.IDMap, gidmap []idtools.IDMap) func(src, dest string) error {
	untarMappings := idtools.NewIDMappingsFromMaps(uidmap, gidmap)
	archiver := NewArchiverWithChown(nil, chownOpts, untarMappings)
	if hasher != nil {
		originalUntar := archiver.Untar
		archiver.Untar = func(tarArchive io.Reader, dest string, options *TarOptions) error {
			contentReader, contentWriter, err := os.Pipe()
			if err != nil {
				return errors.Wrapf(err, "error creating pipe extract data to %q", dest)
			}
			defer contentReader.Close()
			defer contentWriter.Close()
			var hashError error
			var hashWorker sync.WaitGroup
			hashWorker.Add(1)
			go func() {
				t := tar.NewReader(contentReader)
				_, err := t.Next()
				if err != nil {
					hashError = err
				}
				if _, err = io.Copy(hasher, t); err != nil && err != io.EOF {
					hashError = err
				}
				hashWorker.Done()
			}()
			if err = originalUntar(io.TeeReader(tarArchive, contentWriter), dest, options); err != nil {
				err = errors.Wrapf(err, "error extracting data to %q while copying", dest)
			}
			hashWorker.Wait()
			if err == nil {
				err = errors.Wrapf(hashError, "error calculating digest of data for %q while copying", dest)
			}
			return err
		}
	}
	return archiver.CopyFileWithTar
}

// CopyWithTarAndChown returns a function which copies a directory tree from outside of
// any container into our working container, mapping permissions using the
// container's ID maps, possibly overridden using the passed-in chownOpts
func CopyWithTarAndChown(chownOpts *idtools.IDPair, hasher io.Writer, uidmap []idtools.IDMap, gidmap []idtools.IDMap) func(src, dest string) error {
	untarMappings := idtools.NewIDMappingsFromMaps(uidmap, gidmap)
	archiver := NewArchiverWithChown(nil, chownOpts, untarMappings)
	if hasher != nil {
		originalUntar := archiver.Untar
		archiver.Untar = func(tarArchive io.Reader, dest string, options *TarOptions) error {
			return originalUntar(io.TeeReader(tarArchive, hasher), dest, options)
		}
	}
	return archiver.CopyWithTar
}

// UntarPathAndChown returns a function which extracts an archive in a specified
// location into our working container, mapping permissions using the
// container's ID maps, possibly overridden using the passed-in chownOpts
func UntarPathAndChown(chownOpts *idtools.IDPair, hasher io.Writer, uidmap []idtools.IDMap, gidmap []idtools.IDMap) func(src, dest string) error {
	untarMappings := idtools.NewIDMappingsFromMaps(uidmap, gidmap)
	archiver := NewArchiverWithChown(nil, chownOpts, untarMappings)
	if hasher != nil {
		originalUntar := archiver.Untar
		archiver.Untar = func(tarArchive io.Reader, dest string, options *TarOptions) error {
			return originalUntar(io.TeeReader(tarArchive, hasher), dest, options)
		}
	}
	return archiver.UntarPath
}

// TarPath returns a function which creates an archive of a specified
// location in the container's filesystem, mapping permissions using the
// container's ID maps
func TarPath(uidmap []idtools.IDMap, gidmap []idtools.IDMap) func(path string) (io.ReadCloser, error) {
	tarMappings := idtools.NewIDMappingsFromMaps(uidmap, gidmap)
	return func(path string) (io.ReadCloser, error) {
		return TarWithOptions(path, &TarOptions{
			Compression: Uncompressed,
			UIDMaps:     tarMappings.UIDs(),
			GIDMaps:     tarMappings.GIDs(),
		})
	}
}

// GetOverlayXattrName returns the xattr used by the overlay driver with the
// given name.
// It uses the trusted.overlay prefix when running as root, and user.overlay
// in rootless mode.
func GetOverlayXattrName(name string) string {
	if unshare.IsRootless() {
		return fmt.Sprintf("user.overlay.%s", name)
	}
	return fmt.Sprintf("trusted.overlay.%s", name)
}<|MERGE_RESOLUTION|>--- conflicted
+++ resolved
@@ -77,13 +77,10 @@
 	containersOverrideXattr = "user.containers.override_stat"
 )
 
-<<<<<<< HEAD
-=======
 var xattrsToIgnore = map[string]interface{}{
 	"security.selinux": true,
 }
 
->>>>>>> c50cee4e
 // Archiver allows the reuse of most utility functions of this package with a
 // pluggable Untar function.  To facilitate the passing of specific id mappings
 // for untar, an archiver can be created with maps which will then be passed to
@@ -656,16 +653,13 @@
 		}
 		file.Close()
 
-	case tar.TypeBlock, tar.TypeChar, tar.TypeFifo:
+	case tar.TypeBlock, tar.TypeChar:
 		if inUserns { // cannot create devices in a userns
 			logrus.Debugf("Tar: Can't create device %v while running in user namespace", path)
 			return nil
 		}
-<<<<<<< HEAD
-=======
 		fallthrough
 	case tar.TypeFifo:
->>>>>>> c50cee4e
 		// Handle this is an OS-specific way
 		if err := handleTarTypeBlockCharFifo(hdr, path); err != nil {
 			return err
@@ -757,12 +751,9 @@
 
 	var errs []string
 	for key, value := range hdr.Xattrs {
-<<<<<<< HEAD
-=======
 		if _, found := xattrsToIgnore[key]; found {
 			continue
 		}
->>>>>>> c50cee4e
 		if err := system.Lsetxattr(path, key, []byte(value), 0); err != nil {
 			if errors.Is(err, syscall.ENOTSUP) || (inUserns && errors.Is(err, syscall.EPERM)) {
 				// We ignore errors here because not all graphdrivers support
@@ -979,13 +970,6 @@
 	var dirs []*tar.Header
 	idMappings := idtools.NewIDMappingsFromMaps(options.UIDMaps, options.GIDMaps)
 	rootIDs := idMappings.RootPair()
-<<<<<<< HEAD
-	whiteoutConverter := getWhiteoutConverter(options.WhiteoutFormat, options.WhiteoutData)
-	buffer := make([]byte, 1<<20)
-
-	if options.ForceMask != nil {
-		uid, gid, mode, err := getFileOwner(dest)
-=======
 	whiteoutConverter := GetWhiteoutConverter(options.WhiteoutFormat, options.WhiteoutData)
 	buffer := make([]byte, 1<<20)
 
@@ -994,7 +978,6 @@
 		// if ForceMask is in place, make sure lchown is disabled.
 		doChown = false
 		uid, gid, mode, err := GetFileOwner(dest)
->>>>>>> c50cee4e
 		if err == nil {
 			value := fmt.Sprintf("%d:%d:0%o", uid, gid, mode)
 			if err := system.Lsetxattr(dest, containersOverrideXattr, []byte(value), 0); err != nil {
@@ -1098,11 +1081,7 @@
 			chownOpts = &idtools.IDPair{UID: hdr.Uid, GID: hdr.Gid}
 		}
 
-<<<<<<< HEAD
-		if err := createTarFile(path, dest, hdr, trBuf, !options.NoLchown, chownOpts, options.InUserNS, options.IgnoreChownErrors, options.ForceMask, buffer); err != nil {
-=======
 		if err = createTarFile(path, dest, hdr, trBuf, doChown, chownOpts, options.InUserNS, options.IgnoreChownErrors, options.ForceMask, buffer); err != nil {
->>>>>>> c50cee4e
 			return err
 		}
 
@@ -1313,11 +1292,7 @@
 		UIDMaps:              archiver.UntarIDMappings.UIDs(),
 		GIDMaps:              archiver.UntarIDMappings.GIDs(),
 		ChownOpts:            archiver.ChownOpts,
-<<<<<<< HEAD
-		InUserNS:             rsystem.RunningInUserNS(),
-=======
 		InUserNS:             userns.RunningInUserNS(),
->>>>>>> c50cee4e
 		NoOverwriteDirNonDir: true,
 	}
 	err = archiver.Untar(r, filepath.Dir(dst), options)
