--- conflicted
+++ resolved
@@ -39,14 +39,11 @@
 // Cause returns the underlying cause of the error
 func (e *mountError) Cause() error {
 	return e.err
-<<<<<<< HEAD
-=======
 }
 
 // Unwrap returns the underlying cause of the error
 func (e *mountError) Unwrap() error {
 	return e.err
->>>>>>> c50cee4e
 }
 
 // Mount will mount filesystem according to the specified configuration, on the
