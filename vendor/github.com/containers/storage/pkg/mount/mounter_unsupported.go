--- conflicted
+++ resolved
@@ -1,8 +1,4 @@
-<<<<<<< HEAD
-// +build !linux
-=======
 // +build !linux,!freebsd
->>>>>>> c50cee4e
 
 package mount
 
