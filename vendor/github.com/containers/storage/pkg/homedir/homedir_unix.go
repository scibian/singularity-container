--- conflicted
+++ resolved
@@ -92,52 +92,4 @@
 	m := st.Mode()
 	m |= os.ModeSticky
 	return os.Chmod(f, m)
-<<<<<<< HEAD
-}
-
-// GetDataHome returns XDG_DATA_HOME.
-// GetDataHome returns $HOME/.local/share and nil error if XDG_DATA_HOME is not set.
-//
-// See also https://standards.freedesktop.org/basedir-spec/latest/ar01s03.html
-func GetDataHome() (string, error) {
-	if xdgDataHome := os.Getenv("XDG_DATA_HOME"); xdgDataHome != "" {
-		return xdgDataHome, nil
-	}
-	home := Get()
-	if home == "" {
-		return "", errors.New("could not get either XDG_DATA_HOME or HOME")
-	}
-	return filepath.Join(home, ".local", "share"), nil
-}
-
-// GetConfigHome returns XDG_CONFIG_HOME.
-// GetConfigHome returns $HOME/.config and nil error if XDG_CONFIG_HOME is not set.
-//
-// See also https://standards.freedesktop.org/basedir-spec/latest/ar01s03.html
-func GetConfigHome() (string, error) {
-	if xdgConfigHome := os.Getenv("XDG_CONFIG_HOME"); xdgConfigHome != "" {
-		return xdgConfigHome, nil
-	}
-	home := Get()
-	if home == "" {
-		return "", errors.New("could not get either XDG_CONFIG_HOME or HOME")
-	}
-	return filepath.Join(home, ".config"), nil
-}
-
-// GetCacheHome returns XDG_CACHE_HOME.
-// GetCacheHome returns $HOME/.cache and nil error if XDG_CACHE_HOME is not set.
-//
-// See also https://standards.freedesktop.org/basedir-spec/latest/ar01s03.html
-func GetCacheHome() (string, error) {
-	if xdgCacheHome := os.Getenv("XDG_CACHE_HOME"); xdgCacheHome != "" {
-		return xdgCacheHome, nil
-	}
-	home := Get()
-	if home == "" {
-		return "", errors.New("could not get either XDG_CACHE_HOME or HOME")
-	}
-	return filepath.Join(home, ".cache"), nil
-=======
->>>>>>> c50cee4e
 }