--- conflicted
+++ resolved
@@ -82,11 +82,7 @@
 	if len(uidMap) == 1 && uidMap[0].Size == 1 {
 		uid = uidMap[0].HostID
 	} else {
-<<<<<<< HEAD
-		uid, err = toHost(0, uidMap)
-=======
 		uid, err = RawToHost(0, uidMap)
->>>>>>> c50cee4e
 		if err != nil {
 			return -1, -1, err
 		}
@@ -94,11 +90,7 @@
 	if len(gidMap) == 1 && gidMap[0].Size == 1 {
 		gid = gidMap[0].HostID
 	} else {
-<<<<<<< HEAD
-		gid, err = toHost(0, gidMap)
-=======
 		gid, err = RawToHost(0, gidMap)
->>>>>>> c50cee4e
 		if err != nil {
 			return -1, -1, err
 		}
@@ -305,11 +297,7 @@
 
 func checkChownErr(err error, name string, uid, gid int) error {
 	if e, ok := err.(*os.PathError); ok && e.Err == syscall.EINVAL {
-<<<<<<< HEAD
-		return errors.Wrapf(err, "potentially insufficient UIDs or GIDs available in user namespace (requested %d:%d for %s): Check /etc/subuid and /etc/subgid", uid, gid, name)
-=======
 		return errors.Wrapf(err, "potentially insufficient UIDs or GIDs available in user namespace (requested %d:%d for %s): Check /etc/subuid and /etc/subgid if configured locally and run podman-system-migrate", uid, gid, name)
->>>>>>> c50cee4e
 	}
 	return err
 }
