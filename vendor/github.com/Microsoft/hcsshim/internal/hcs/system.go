package hcs

import (
	"context"
	"encoding/json"
	"errors"
	"strings"
	"sync"
	"syscall"

	"github.com/Microsoft/hcsshim/internal/cow"
<<<<<<< HEAD
	"github.com/Microsoft/hcsshim/internal/log"
	"github.com/Microsoft/hcsshim/internal/oc"
	"github.com/Microsoft/hcsshim/internal/schema1"
	hcsschema "github.com/Microsoft/hcsshim/internal/schema2"
=======
	"github.com/Microsoft/hcsshim/internal/hcs/schema1"
	hcsschema "github.com/Microsoft/hcsshim/internal/hcs/schema2"
	"github.com/Microsoft/hcsshim/internal/log"
	"github.com/Microsoft/hcsshim/internal/oc"
>>>>>>> c50cee4e
	"github.com/Microsoft/hcsshim/internal/timeout"
	"github.com/Microsoft/hcsshim/internal/vmcompute"
	"go.opencensus.io/trace"
)

type System struct {
	handleLock     sync.RWMutex
	handle         vmcompute.HcsSystem
	id             string
	callbackNumber uintptr

	closedWaitOnce sync.Once
	waitBlock      chan struct{}
	waitError      error
	exitError      error
	os, typ        string
}

func newSystem(id string) *System {
	return &System{
		id:        id,
		waitBlock: make(chan struct{}),
	}
}

// CreateComputeSystem creates a new compute system with the given configuration but does not start it.
func CreateComputeSystem(ctx context.Context, id string, hcsDocumentInterface interface{}) (_ *System, err error) {
<<<<<<< HEAD
	operation := "hcsshim::CreateComputeSystem"
=======
	operation := "hcs::CreateComputeSystem"

	// hcsCreateComputeSystemContext is an async operation. Start the outer span
	// here to measure the full create time.
	ctx, span := trace.StartSpan(ctx, operation)
	defer span.End()
	defer func() { oc.SetSpanStatus(span, err) }()
	span.AddAttributes(trace.StringAttribute("cid", id))
>>>>>>> c50cee4e

	// hcsCreateComputeSystemContext is an async operation. Start the outer span
	// here to measure the full create time.
	ctx, span := trace.StartSpan(ctx, operation)
	defer span.End()
	defer func() { oc.SetSpanStatus(span, err) }()
	span.AddAttributes(trace.StringAttribute("cid", id))

	computeSystem := newSystem(id)

	hcsDocumentB, err := json.Marshal(hcsDocumentInterface)
	if err != nil {
		return nil, err
	}

	hcsDocument := string(hcsDocumentB)

	var (
		identity    syscall.Handle
		resultJSON  string
		createError error
	)
	computeSystem.handle, resultJSON, createError = vmcompute.HcsCreateComputeSystem(ctx, id, hcsDocument, identity)
	if createError == nil || IsPending(createError) {
		defer func() {
			if err != nil {
				computeSystem.Close()
			}
		}()
		if err = computeSystem.registerCallback(ctx); err != nil {
			// Terminate the compute system if it still exists. We're okay to
			// ignore a failure here.
<<<<<<< HEAD
			computeSystem.Terminate(ctx)
			return nil, makeSystemError(computeSystem, operation, "", err, nil)
=======
			_ = computeSystem.Terminate(ctx)
			return nil, makeSystemError(computeSystem, operation, err, nil)
>>>>>>> c50cee4e
		}
	}

	events, err := processAsyncHcsResult(ctx, createError, resultJSON, computeSystem.callbackNumber, hcsNotificationSystemCreateCompleted, &timeout.SystemCreate)
	if err != nil {
		if err == ErrTimeout {
			// Terminate the compute system if it still exists. We're okay to
			// ignore a failure here.
<<<<<<< HEAD
			computeSystem.Terminate(ctx)
=======
			_ = computeSystem.Terminate(ctx)
>>>>>>> c50cee4e
		}
		return nil, makeSystemError(computeSystem, operation, err, events)
	}
	go computeSystem.waitBackground()
	if err = computeSystem.getCachedProperties(ctx); err != nil {
		return nil, err
	}
<<<<<<< HEAD
	go computeSystem.waitBackground()
	if err = computeSystem.getCachedProperties(ctx); err != nil {
		return nil, err
	}
=======
>>>>>>> c50cee4e
	return computeSystem, nil
}

// OpenComputeSystem opens an existing compute system by ID.
func OpenComputeSystem(ctx context.Context, id string) (*System, error) {
<<<<<<< HEAD
	operation := "hcsshim::OpenComputeSystem"
=======
	operation := "hcs::OpenComputeSystem"
>>>>>>> c50cee4e

	computeSystem := newSystem(id)
	handle, resultJSON, err := vmcompute.HcsOpenComputeSystem(ctx, id)
	events := processHcsResult(ctx, resultJSON)
	if err != nil {
<<<<<<< HEAD
		return nil, makeSystemError(computeSystem, operation, "", err, events)
=======
		return nil, makeSystemError(computeSystem, operation, err, events)
>>>>>>> c50cee4e
	}
	computeSystem.handle = handle
	defer func() {
		if err != nil {
			computeSystem.Close()
		}
	}()
	if err = computeSystem.registerCallback(ctx); err != nil {
<<<<<<< HEAD
		return nil, makeSystemError(computeSystem, operation, "", err, nil)
=======
		return nil, makeSystemError(computeSystem, operation, err, nil)
>>>>>>> c50cee4e
	}
	go computeSystem.waitBackground()
	if err = computeSystem.getCachedProperties(ctx); err != nil {
		return nil, err
	}
	return computeSystem, nil
}

func (computeSystem *System) getCachedProperties(ctx context.Context) error {
	props, err := computeSystem.Properties(ctx)
	if err != nil {
		return err
	}
	computeSystem.typ = strings.ToLower(props.SystemType)
	computeSystem.os = strings.ToLower(props.RuntimeOSType)
	if computeSystem.os == "" && computeSystem.typ == "container" {
		// Pre-RS5 HCS did not return the OS, but it only supported containers
		// that ran Windows.
		computeSystem.os = "windows"
	}
	return nil
<<<<<<< HEAD
}

// OS returns the operating system of the compute system, "linux" or "windows".
func (computeSystem *System) OS() string {
	return computeSystem.os
}

// IsOCI returns whether processes in the compute system should be created via
// OCI.
func (computeSystem *System) IsOCI() bool {
	return computeSystem.os == "linux" && computeSystem.typ == "container"
}

// GetComputeSystems gets a list of the compute systems on the system that match the query
func GetComputeSystems(ctx context.Context, q schema1.ComputeSystemQuery) ([]schema1.ContainerProperties, error) {
	operation := "hcsshim::GetComputeSystems"
=======
}

// OS returns the operating system of the compute system, "linux" or "windows".
func (computeSystem *System) OS() string {
	return computeSystem.os
}

// IsOCI returns whether processes in the compute system should be created via
// OCI.
func (computeSystem *System) IsOCI() bool {
	return computeSystem.os == "linux" && computeSystem.typ == "container"
}

// GetComputeSystems gets a list of the compute systems on the system that match the query
func GetComputeSystems(ctx context.Context, q schema1.ComputeSystemQuery) ([]schema1.ContainerProperties, error) {
	operation := "hcs::GetComputeSystems"
>>>>>>> c50cee4e

	queryb, err := json.Marshal(q)
	if err != nil {
		return nil, err
	}

	computeSystemsJSON, resultJSON, err := vmcompute.HcsEnumerateComputeSystems(ctx, string(queryb))
	events := processHcsResult(ctx, resultJSON)
	if err != nil {
		return nil, &HcsError{Op: operation, Err: err, Events: events}
	}

	if computeSystemsJSON == "" {
		return nil, ErrUnexpectedValue
	}
	computeSystems := []schema1.ContainerProperties{}
	if err = json.Unmarshal([]byte(computeSystemsJSON), &computeSystems); err != nil {
		return nil, err
	}

	return computeSystems, nil
}

// Start synchronously starts the computeSystem.
func (computeSystem *System) Start(ctx context.Context) (err error) {
<<<<<<< HEAD
	operation := "hcsshim::System::Start"
=======
	operation := "hcs::System::Start"
>>>>>>> c50cee4e

	// hcsStartComputeSystemContext is an async operation. Start the outer span
	// here to measure the full start time.
	ctx, span := trace.StartSpan(ctx, operation)
	defer span.End()
	defer func() { oc.SetSpanStatus(span, err) }()
	span.AddAttributes(trace.StringAttribute("cid", computeSystem.id))

	computeSystem.handleLock.RLock()
	defer computeSystem.handleLock.RUnlock()

	if computeSystem.handle == 0 {
<<<<<<< HEAD
		return makeSystemError(computeSystem, operation, "", ErrAlreadyClosed, nil)
=======
		return makeSystemError(computeSystem, operation, ErrAlreadyClosed, nil)
>>>>>>> c50cee4e
	}

	resultJSON, err := vmcompute.HcsStartComputeSystem(ctx, computeSystem.handle, "")
	events, err := processAsyncHcsResult(ctx, err, resultJSON, computeSystem.callbackNumber, hcsNotificationSystemStartCompleted, &timeout.SystemStart)
	if err != nil {
<<<<<<< HEAD
		return makeSystemError(computeSystem, operation, "", err, events)
=======
		return makeSystemError(computeSystem, operation, err, events)
>>>>>>> c50cee4e
	}

	return nil
}

// ID returns the compute system's identifier.
func (computeSystem *System) ID() string {
	return computeSystem.id
}

// Shutdown requests a compute system shutdown.
func (computeSystem *System) Shutdown(ctx context.Context) error {
	computeSystem.handleLock.RLock()
	defer computeSystem.handleLock.RUnlock()

<<<<<<< HEAD
	operation := "hcsshim::System::Shutdown"
=======
	operation := "hcs::System::Shutdown"
>>>>>>> c50cee4e

	if computeSystem.handle == 0 {
		return nil
	}

	resultJSON, err := vmcompute.HcsShutdownComputeSystem(ctx, computeSystem.handle, "")
	events := processHcsResult(ctx, resultJSON)
	switch err {
	case nil, ErrVmcomputeAlreadyStopped, ErrComputeSystemDoesNotExist, ErrVmcomputeOperationPending:
	default:
<<<<<<< HEAD
		return makeSystemError(computeSystem, operation, "", err, events)
=======
		return makeSystemError(computeSystem, operation, err, events)
>>>>>>> c50cee4e
	}
	return nil
}

// Terminate requests a compute system terminate.
func (computeSystem *System) Terminate(ctx context.Context) error {
	computeSystem.handleLock.RLock()
	defer computeSystem.handleLock.RUnlock()

<<<<<<< HEAD
	operation := "hcsshim::System::Terminate"
=======
	operation := "hcs::System::Terminate"
>>>>>>> c50cee4e

	if computeSystem.handle == 0 {
		return nil
	}

	resultJSON, err := vmcompute.HcsTerminateComputeSystem(ctx, computeSystem.handle, "")
	events := processHcsResult(ctx, resultJSON)
	switch err {
	case nil, ErrVmcomputeAlreadyStopped, ErrComputeSystemDoesNotExist, ErrVmcomputeOperationPending:
	default:
<<<<<<< HEAD
		return makeSystemError(computeSystem, operation, "", err, events)
=======
		return makeSystemError(computeSystem, operation, err, events)
>>>>>>> c50cee4e
	}
	return nil
}

// waitBackground waits for the compute system exit notification. Once received
// sets `computeSystem.waitError` (if any) and unblocks all `Wait` calls.
//
// This MUST be called exactly once per `computeSystem.handle` but `Wait` is
// safe to call multiple times.
func (computeSystem *System) waitBackground() {
<<<<<<< HEAD
	operation := "hcsshim::System::waitBackground"
=======
	operation := "hcs::System::waitBackground"
>>>>>>> c50cee4e
	ctx, span := trace.StartSpan(context.Background(), operation)
	defer span.End()
	span.AddAttributes(trace.StringAttribute("cid", computeSystem.id))

	err := waitForNotification(ctx, computeSystem.callbackNumber, hcsNotificationSystemExited, nil)
	switch err {
	case nil:
		log.G(ctx).Debug("system exited")
	case ErrVmcomputeUnexpectedExit:
		log.G(ctx).Debug("unexpected system exit")
<<<<<<< HEAD
		computeSystem.exitError = makeSystemError(computeSystem, operation, "", err, nil)
		err = nil
	default:
		err = makeSystemError(computeSystem, operation, "", err, nil)
=======
		computeSystem.exitError = makeSystemError(computeSystem, operation, err, nil)
		err = nil
	default:
		err = makeSystemError(computeSystem, operation, err, nil)
>>>>>>> c50cee4e
	}
	computeSystem.closedWaitOnce.Do(func() {
		computeSystem.waitError = err
		close(computeSystem.waitBlock)
	})
	oc.SetSpanStatus(span, err)
}

// Wait synchronously waits for the compute system to shutdown or terminate. If
// the compute system has already exited returns the previous error (if any).
func (computeSystem *System) Wait() error {
	<-computeSystem.waitBlock
	return computeSystem.waitError
}

// ExitError returns an error describing the reason the compute system terminated.
func (computeSystem *System) ExitError() error {
	select {
	case <-computeSystem.waitBlock:
		if computeSystem.waitError != nil {
			return computeSystem.waitError
		}
		return computeSystem.exitError
	default:
		return errors.New("container not exited")
	}
}

// Properties returns the requested container properties targeting a V1 schema container.
func (computeSystem *System) Properties(ctx context.Context, types ...schema1.PropertyType) (*schema1.ContainerProperties, error) {
	computeSystem.handleLock.RLock()
	defer computeSystem.handleLock.RUnlock()
<<<<<<< HEAD

	operation := "hcsshim::System::Properties"

	queryBytes, err := json.Marshal(schema1.PropertyQuery{PropertyTypes: types})
	if err != nil {
		return nil, makeSystemError(computeSystem, operation, "", err, nil)
=======

	operation := "hcs::System::Properties"

	queryBytes, err := json.Marshal(schema1.PropertyQuery{PropertyTypes: types})
	if err != nil {
		return nil, makeSystemError(computeSystem, operation, err, nil)
>>>>>>> c50cee4e
	}

	propertiesJSON, resultJSON, err := vmcompute.HcsGetComputeSystemProperties(ctx, computeSystem.handle, string(queryBytes))
	events := processHcsResult(ctx, resultJSON)
	if err != nil {
<<<<<<< HEAD
		return nil, makeSystemError(computeSystem, operation, "", err, events)
=======
		return nil, makeSystemError(computeSystem, operation, err, events)
>>>>>>> c50cee4e
	}

	if propertiesJSON == "" {
		return nil, ErrUnexpectedValue
	}
	properties := &schema1.ContainerProperties{}
	if err := json.Unmarshal([]byte(propertiesJSON), properties); err != nil {
<<<<<<< HEAD
		return nil, makeSystemError(computeSystem, operation, "", err, nil)
=======
		return nil, makeSystemError(computeSystem, operation, err, nil)
>>>>>>> c50cee4e
	}

	return properties, nil
}

// PropertiesV2 returns the requested container properties targeting a V2 schema container.
func (computeSystem *System) PropertiesV2(ctx context.Context, types ...hcsschema.PropertyType) (*hcsschema.Properties, error) {
	computeSystem.handleLock.RLock()
	defer computeSystem.handleLock.RUnlock()

<<<<<<< HEAD
	operation := "hcsshim::System::PropertiesV2"

	queryBytes, err := json.Marshal(hcsschema.PropertyQuery{PropertyTypes: types})
	if err != nil {
		return nil, makeSystemError(computeSystem, operation, "", err, nil)
=======
	operation := "hcs::System::PropertiesV2"

	queryBytes, err := json.Marshal(hcsschema.PropertyQuery{PropertyTypes: types})
	if err != nil {
		return nil, makeSystemError(computeSystem, operation, err, nil)
>>>>>>> c50cee4e
	}

	propertiesJSON, resultJSON, err := vmcompute.HcsGetComputeSystemProperties(ctx, computeSystem.handle, string(queryBytes))
	events := processHcsResult(ctx, resultJSON)
	if err != nil {
<<<<<<< HEAD
		return nil, makeSystemError(computeSystem, operation, "", err, events)
=======
		return nil, makeSystemError(computeSystem, operation, err, events)
>>>>>>> c50cee4e
	}

	if propertiesJSON == "" {
		return nil, ErrUnexpectedValue
	}
	properties := &hcsschema.Properties{}
	if err := json.Unmarshal([]byte(propertiesJSON), properties); err != nil {
<<<<<<< HEAD
		return nil, makeSystemError(computeSystem, operation, "", err, nil)
=======
		return nil, makeSystemError(computeSystem, operation, err, nil)
>>>>>>> c50cee4e
	}

	return properties, nil
}

// Pause pauses the execution of the computeSystem. This feature is not enabled in TP5.
func (computeSystem *System) Pause(ctx context.Context) (err error) {
<<<<<<< HEAD
	operation := "hcsshim::System::Pause"
=======
	operation := "hcs::System::Pause"
>>>>>>> c50cee4e

	// hcsPauseComputeSystemContext is an async peration. Start the outer span
	// here to measure the full pause time.
	ctx, span := trace.StartSpan(ctx, operation)
	defer span.End()
	defer func() { oc.SetSpanStatus(span, err) }()
	span.AddAttributes(trace.StringAttribute("cid", computeSystem.id))

	computeSystem.handleLock.RLock()
	defer computeSystem.handleLock.RUnlock()

	if computeSystem.handle == 0 {
<<<<<<< HEAD
		return makeSystemError(computeSystem, operation, "", ErrAlreadyClosed, nil)
=======
		return makeSystemError(computeSystem, operation, ErrAlreadyClosed, nil)
>>>>>>> c50cee4e
	}

	resultJSON, err := vmcompute.HcsPauseComputeSystem(ctx, computeSystem.handle, "")
	events, err := processAsyncHcsResult(ctx, err, resultJSON, computeSystem.callbackNumber, hcsNotificationSystemPauseCompleted, &timeout.SystemPause)
	if err != nil {
<<<<<<< HEAD
		return makeSystemError(computeSystem, operation, "", err, events)
=======
		return makeSystemError(computeSystem, operation, err, events)
>>>>>>> c50cee4e
	}

	return nil
}

// Resume resumes the execution of the computeSystem. This feature is not enabled in TP5.
func (computeSystem *System) Resume(ctx context.Context) (err error) {
<<<<<<< HEAD
	operation := "hcsshim::System::Resume"
=======
	operation := "hcs::System::Resume"
>>>>>>> c50cee4e

	// hcsResumeComputeSystemContext is an async operation. Start the outer span
	// here to measure the full restore time.
	ctx, span := trace.StartSpan(ctx, operation)
	defer span.End()
	defer func() { oc.SetSpanStatus(span, err) }()
	span.AddAttributes(trace.StringAttribute("cid", computeSystem.id))

	computeSystem.handleLock.RLock()
	defer computeSystem.handleLock.RUnlock()

	if computeSystem.handle == 0 {
<<<<<<< HEAD
		return makeSystemError(computeSystem, operation, "", ErrAlreadyClosed, nil)
=======
		return makeSystemError(computeSystem, operation, ErrAlreadyClosed, nil)
>>>>>>> c50cee4e
	}

	resultJSON, err := vmcompute.HcsResumeComputeSystem(ctx, computeSystem.handle, "")
	events, err := processAsyncHcsResult(ctx, err, resultJSON, computeSystem.callbackNumber, hcsNotificationSystemResumeCompleted, &timeout.SystemResume)
	if err != nil {
<<<<<<< HEAD
		return makeSystemError(computeSystem, operation, "", err, events)
=======
		return makeSystemError(computeSystem, operation, err, events)
>>>>>>> c50cee4e
	}

	return nil
}

<<<<<<< HEAD
func (computeSystem *System) createProcess(ctx context.Context, operation string, c interface{}) (*Process, *vmcompute.HcsProcessInformation, error) {
	computeSystem.handleLock.RLock()
	defer computeSystem.handleLock.RUnlock()

	if computeSystem.handle == 0 {
		return nil, nil, makeSystemError(computeSystem, operation, "", ErrAlreadyClosed, nil)
=======
// Save the compute system
func (computeSystem *System) Save(ctx context.Context, options interface{}) (err error) {
	operation := "hcs::System::Save"

	// hcsSaveComputeSystemContext is an async peration. Start the outer span
	// here to measure the full save time.
	ctx, span := trace.StartSpan(ctx, operation)
	defer span.End()
	defer func() { oc.SetSpanStatus(span, err) }()
	span.AddAttributes(trace.StringAttribute("cid", computeSystem.id))

	saveOptions, err := json.Marshal(options)
	if err != nil {
		return err
	}

	computeSystem.handleLock.RLock()
	defer computeSystem.handleLock.RUnlock()

	if computeSystem.handle == 0 {
		return makeSystemError(computeSystem, operation, ErrAlreadyClosed, nil)
	}

	result, err := vmcompute.HcsSaveComputeSystem(ctx, computeSystem.handle, string(saveOptions))
	events, err := processAsyncHcsResult(ctx, err, result, computeSystem.callbackNumber, hcsNotificationSystemSaveCompleted, &timeout.SystemSave)
	if err != nil {
		return makeSystemError(computeSystem, operation, err, events)
	}

	return nil
}

func (computeSystem *System) createProcess(ctx context.Context, operation string, c interface{}) (*Process, *vmcompute.HcsProcessInformation, error) {
	computeSystem.handleLock.RLock()
	defer computeSystem.handleLock.RUnlock()

	if computeSystem.handle == 0 {
		return nil, nil, makeSystemError(computeSystem, operation, ErrAlreadyClosed, nil)
>>>>>>> c50cee4e
	}

	configurationb, err := json.Marshal(c)
	if err != nil {
<<<<<<< HEAD
		return nil, nil, makeSystemError(computeSystem, operation, "", err, nil)
=======
		return nil, nil, makeSystemError(computeSystem, operation, err, nil)
>>>>>>> c50cee4e
	}

	configuration := string(configurationb)
	processInfo, processHandle, resultJSON, err := vmcompute.HcsCreateProcess(ctx, computeSystem.handle, configuration)
	events := processHcsResult(ctx, resultJSON)
	if err != nil {
<<<<<<< HEAD
		return nil, nil, makeSystemError(computeSystem, operation, configuration, err, events)
=======
		return nil, nil, makeSystemError(computeSystem, operation, err, events)
>>>>>>> c50cee4e
	}

	log.G(ctx).WithField("pid", processInfo.ProcessId).Debug("created process pid")
	return newProcess(processHandle, int(processInfo.ProcessId), computeSystem), &processInfo, nil
}

// CreateProcess launches a new process within the computeSystem.
func (computeSystem *System) CreateProcess(ctx context.Context, c interface{}) (cow.Process, error) {
<<<<<<< HEAD
	operation := "hcsshim::System::CreateProcess"
=======
	operation := "hcs::System::CreateProcess"
>>>>>>> c50cee4e
	process, processInfo, err := computeSystem.createProcess(ctx, operation, c)
	if err != nil {
		return nil, err
	}
	defer func() {
		if err != nil {
			process.Close()
		}
	}()

	pipes, err := makeOpenFiles([]syscall.Handle{processInfo.StdInput, processInfo.StdOutput, processInfo.StdError})
	if err != nil {
<<<<<<< HEAD
		return nil, makeSystemError(computeSystem, operation, "", err, nil)
=======
		return nil, makeSystemError(computeSystem, operation, err, nil)
>>>>>>> c50cee4e
	}
	process.stdin = pipes[0]
	process.stdout = pipes[1]
	process.stderr = pipes[2]
	process.hasCachedStdio = true

	if err = process.registerCallback(ctx); err != nil {
<<<<<<< HEAD
		return nil, makeSystemError(computeSystem, operation, "", err, nil)
=======
		return nil, makeSystemError(computeSystem, operation, err, nil)
>>>>>>> c50cee4e
	}
	go process.waitBackground()

	return process, nil
}

// OpenProcess gets an interface to an existing process within the computeSystem.
func (computeSystem *System) OpenProcess(ctx context.Context, pid int) (*Process, error) {
	computeSystem.handleLock.RLock()
	defer computeSystem.handleLock.RUnlock()

<<<<<<< HEAD
	operation := "hcsshim::System::OpenProcess"

	if computeSystem.handle == 0 {
		return nil, makeSystemError(computeSystem, operation, "", ErrAlreadyClosed, nil)
=======
	operation := "hcs::System::OpenProcess"

	if computeSystem.handle == 0 {
		return nil, makeSystemError(computeSystem, operation, ErrAlreadyClosed, nil)
>>>>>>> c50cee4e
	}

	processHandle, resultJSON, err := vmcompute.HcsOpenProcess(ctx, computeSystem.handle, uint32(pid))
	events := processHcsResult(ctx, resultJSON)
	if err != nil {
<<<<<<< HEAD
		return nil, makeSystemError(computeSystem, operation, "", err, events)
=======
		return nil, makeSystemError(computeSystem, operation, err, events)
>>>>>>> c50cee4e
	}

	process := newProcess(processHandle, pid, computeSystem)
	if err = process.registerCallback(ctx); err != nil {
<<<<<<< HEAD
		return nil, makeSystemError(computeSystem, operation, "", err, nil)
=======
		return nil, makeSystemError(computeSystem, operation, err, nil)
>>>>>>> c50cee4e
	}
	go process.waitBackground()

	return process, nil
}

// Close cleans up any state associated with the compute system but does not terminate or wait for it.
func (computeSystem *System) Close() (err error) {
<<<<<<< HEAD
	operation := "hcsshim::System::Close"
=======
	operation := "hcs::System::Close"
>>>>>>> c50cee4e
	ctx, span := trace.StartSpan(context.Background(), operation)
	defer span.End()
	defer func() { oc.SetSpanStatus(span, err) }()
	span.AddAttributes(trace.StringAttribute("cid", computeSystem.id))

	computeSystem.handleLock.Lock()
	defer computeSystem.handleLock.Unlock()

	// Don't double free this
	if computeSystem.handle == 0 {
		return nil
	}

	if err = computeSystem.unregisterCallback(ctx); err != nil {
<<<<<<< HEAD
		return makeSystemError(computeSystem, operation, "", err, nil)
=======
		return makeSystemError(computeSystem, operation, err, nil)
>>>>>>> c50cee4e
	}

	err = vmcompute.HcsCloseComputeSystem(ctx, computeSystem.handle)
	if err != nil {
<<<<<<< HEAD
		return makeSystemError(computeSystem, operation, "", err, nil)
=======
		return makeSystemError(computeSystem, operation, err, nil)
>>>>>>> c50cee4e
	}

	computeSystem.handle = 0
	computeSystem.closedWaitOnce.Do(func() {
		computeSystem.waitError = ErrAlreadyClosed
		close(computeSystem.waitBlock)
	})

	return nil
}

func (computeSystem *System) registerCallback(ctx context.Context) error {
<<<<<<< HEAD
	callbackContext := &notifcationWatcherContext{
=======
	callbackContext := &notificationWatcherContext{
>>>>>>> c50cee4e
		channels: newSystemChannels(),
		systemID: computeSystem.id,
	}

	callbackMapLock.Lock()
	callbackNumber := nextCallback
	nextCallback++
	callbackMap[callbackNumber] = callbackContext
	callbackMapLock.Unlock()

	callbackHandle, err := vmcompute.HcsRegisterComputeSystemCallback(ctx, computeSystem.handle, notificationWatcherCallback, callbackNumber)
	if err != nil {
		return err
	}
	callbackContext.handle = callbackHandle
	computeSystem.callbackNumber = callbackNumber

	return nil
}

func (computeSystem *System) unregisterCallback(ctx context.Context) error {
	callbackNumber := computeSystem.callbackNumber

	callbackMapLock.RLock()
	callbackContext := callbackMap[callbackNumber]
	callbackMapLock.RUnlock()

	if callbackContext == nil {
		return nil
	}

	handle := callbackContext.handle

	if handle == 0 {
		return nil
	}

	// hcsUnregisterComputeSystemCallback has its own syncronization
	// to wait for all callbacks to complete. We must NOT hold the callbackMapLock.
	err := vmcompute.HcsUnregisterComputeSystemCallback(ctx, handle)
	if err != nil {
		return err
	}

	closeChannels(callbackContext.channels)

	callbackMapLock.Lock()
	delete(callbackMap, callbackNumber)
	callbackMapLock.Unlock()

	handle = 0 //nolint:ineffassign

	return nil
}

// Modify the System by sending a request to HCS
func (computeSystem *System) Modify(ctx context.Context, config interface{}) error {
	computeSystem.handleLock.RLock()
	defer computeSystem.handleLock.RUnlock()

<<<<<<< HEAD
	operation := "hcsshim::System::Modify"

	if computeSystem.handle == 0 {
		return makeSystemError(computeSystem, operation, "", ErrAlreadyClosed, nil)
=======
	operation := "hcs::System::Modify"

	if computeSystem.handle == 0 {
		return makeSystemError(computeSystem, operation, ErrAlreadyClosed, nil)
>>>>>>> c50cee4e
	}

	requestBytes, err := json.Marshal(config)
	if err != nil {
		return err
	}

	requestJSON := string(requestBytes)
	resultJSON, err := vmcompute.HcsModifyComputeSystem(ctx, computeSystem.handle, requestJSON)
	events := processHcsResult(ctx, resultJSON)
	if err != nil {
<<<<<<< HEAD
		return makeSystemError(computeSystem, operation, requestJSON, err, events)
=======
		return makeSystemError(computeSystem, operation, err, events)
>>>>>>> c50cee4e
	}

	return nil
}<|MERGE_RESOLUTION|>--- conflicted
+++ resolved
@@ -9,17 +9,10 @@
 	"syscall"
 
 	"github.com/Microsoft/hcsshim/internal/cow"
-<<<<<<< HEAD
-	"github.com/Microsoft/hcsshim/internal/log"
-	"github.com/Microsoft/hcsshim/internal/oc"
-	"github.com/Microsoft/hcsshim/internal/schema1"
-	hcsschema "github.com/Microsoft/hcsshim/internal/schema2"
-=======
 	"github.com/Microsoft/hcsshim/internal/hcs/schema1"
 	hcsschema "github.com/Microsoft/hcsshim/internal/hcs/schema2"
 	"github.com/Microsoft/hcsshim/internal/log"
 	"github.com/Microsoft/hcsshim/internal/oc"
->>>>>>> c50cee4e
 	"github.com/Microsoft/hcsshim/internal/timeout"
 	"github.com/Microsoft/hcsshim/internal/vmcompute"
 	"go.opencensus.io/trace"
@@ -47,18 +40,7 @@
 
 // CreateComputeSystem creates a new compute system with the given configuration but does not start it.
 func CreateComputeSystem(ctx context.Context, id string, hcsDocumentInterface interface{}) (_ *System, err error) {
-<<<<<<< HEAD
-	operation := "hcsshim::CreateComputeSystem"
-=======
 	operation := "hcs::CreateComputeSystem"
-
-	// hcsCreateComputeSystemContext is an async operation. Start the outer span
-	// here to measure the full create time.
-	ctx, span := trace.StartSpan(ctx, operation)
-	defer span.End()
-	defer func() { oc.SetSpanStatus(span, err) }()
-	span.AddAttributes(trace.StringAttribute("cid", id))
->>>>>>> c50cee4e
 
 	// hcsCreateComputeSystemContext is an async operation. Start the outer span
 	// here to measure the full create time.
@@ -91,13 +73,8 @@
 		if err = computeSystem.registerCallback(ctx); err != nil {
 			// Terminate the compute system if it still exists. We're okay to
 			// ignore a failure here.
-<<<<<<< HEAD
-			computeSystem.Terminate(ctx)
-			return nil, makeSystemError(computeSystem, operation, "", err, nil)
-=======
 			_ = computeSystem.Terminate(ctx)
 			return nil, makeSystemError(computeSystem, operation, err, nil)
->>>>>>> c50cee4e
 		}
 	}
 
@@ -106,11 +83,7 @@
 		if err == ErrTimeout {
 			// Terminate the compute system if it still exists. We're okay to
 			// ignore a failure here.
-<<<<<<< HEAD
-			computeSystem.Terminate(ctx)
-=======
 			_ = computeSystem.Terminate(ctx)
->>>>>>> c50cee4e
 		}
 		return nil, makeSystemError(computeSystem, operation, err, events)
 	}
@@ -118,33 +91,18 @@
 	if err = computeSystem.getCachedProperties(ctx); err != nil {
 		return nil, err
 	}
-<<<<<<< HEAD
-	go computeSystem.waitBackground()
-	if err = computeSystem.getCachedProperties(ctx); err != nil {
-		return nil, err
-	}
-=======
->>>>>>> c50cee4e
 	return computeSystem, nil
 }
 
 // OpenComputeSystem opens an existing compute system by ID.
 func OpenComputeSystem(ctx context.Context, id string) (*System, error) {
-<<<<<<< HEAD
-	operation := "hcsshim::OpenComputeSystem"
-=======
 	operation := "hcs::OpenComputeSystem"
->>>>>>> c50cee4e
 
 	computeSystem := newSystem(id)
 	handle, resultJSON, err := vmcompute.HcsOpenComputeSystem(ctx, id)
 	events := processHcsResult(ctx, resultJSON)
 	if err != nil {
-<<<<<<< HEAD
-		return nil, makeSystemError(computeSystem, operation, "", err, events)
-=======
 		return nil, makeSystemError(computeSystem, operation, err, events)
->>>>>>> c50cee4e
 	}
 	computeSystem.handle = handle
 	defer func() {
@@ -153,11 +111,7 @@
 		}
 	}()
 	if err = computeSystem.registerCallback(ctx); err != nil {
-<<<<<<< HEAD
-		return nil, makeSystemError(computeSystem, operation, "", err, nil)
-=======
-		return nil, makeSystemError(computeSystem, operation, err, nil)
->>>>>>> c50cee4e
+		return nil, makeSystemError(computeSystem, operation, err, nil)
 	}
 	go computeSystem.waitBackground()
 	if err = computeSystem.getCachedProperties(ctx); err != nil {
@@ -179,7 +133,6 @@
 		computeSystem.os = "windows"
 	}
 	return nil
-<<<<<<< HEAD
 }
 
 // OS returns the operating system of the compute system, "linux" or "windows".
@@ -195,25 +148,7 @@
 
 // GetComputeSystems gets a list of the compute systems on the system that match the query
 func GetComputeSystems(ctx context.Context, q schema1.ComputeSystemQuery) ([]schema1.ContainerProperties, error) {
-	operation := "hcsshim::GetComputeSystems"
-=======
-}
-
-// OS returns the operating system of the compute system, "linux" or "windows".
-func (computeSystem *System) OS() string {
-	return computeSystem.os
-}
-
-// IsOCI returns whether processes in the compute system should be created via
-// OCI.
-func (computeSystem *System) IsOCI() bool {
-	return computeSystem.os == "linux" && computeSystem.typ == "container"
-}
-
-// GetComputeSystems gets a list of the compute systems on the system that match the query
-func GetComputeSystems(ctx context.Context, q schema1.ComputeSystemQuery) ([]schema1.ContainerProperties, error) {
 	operation := "hcs::GetComputeSystems"
->>>>>>> c50cee4e
 
 	queryb, err := json.Marshal(q)
 	if err != nil {
@@ -239,11 +174,7 @@
 
 // Start synchronously starts the computeSystem.
 func (computeSystem *System) Start(ctx context.Context) (err error) {
-<<<<<<< HEAD
-	operation := "hcsshim::System::Start"
-=======
 	operation := "hcs::System::Start"
->>>>>>> c50cee4e
 
 	// hcsStartComputeSystemContext is an async operation. Start the outer span
 	// here to measure the full start time.
@@ -256,21 +187,13 @@
 	defer computeSystem.handleLock.RUnlock()
 
 	if computeSystem.handle == 0 {
-<<<<<<< HEAD
-		return makeSystemError(computeSystem, operation, "", ErrAlreadyClosed, nil)
-=======
 		return makeSystemError(computeSystem, operation, ErrAlreadyClosed, nil)
->>>>>>> c50cee4e
 	}
 
 	resultJSON, err := vmcompute.HcsStartComputeSystem(ctx, computeSystem.handle, "")
 	events, err := processAsyncHcsResult(ctx, err, resultJSON, computeSystem.callbackNumber, hcsNotificationSystemStartCompleted, &timeout.SystemStart)
 	if err != nil {
-<<<<<<< HEAD
-		return makeSystemError(computeSystem, operation, "", err, events)
-=======
 		return makeSystemError(computeSystem, operation, err, events)
->>>>>>> c50cee4e
 	}
 
 	return nil
@@ -286,11 +209,7 @@
 	computeSystem.handleLock.RLock()
 	defer computeSystem.handleLock.RUnlock()
 
-<<<<<<< HEAD
-	operation := "hcsshim::System::Shutdown"
-=======
 	operation := "hcs::System::Shutdown"
->>>>>>> c50cee4e
 
 	if computeSystem.handle == 0 {
 		return nil
@@ -301,11 +220,7 @@
 	switch err {
 	case nil, ErrVmcomputeAlreadyStopped, ErrComputeSystemDoesNotExist, ErrVmcomputeOperationPending:
 	default:
-<<<<<<< HEAD
-		return makeSystemError(computeSystem, operation, "", err, events)
-=======
 		return makeSystemError(computeSystem, operation, err, events)
->>>>>>> c50cee4e
 	}
 	return nil
 }
@@ -315,11 +230,7 @@
 	computeSystem.handleLock.RLock()
 	defer computeSystem.handleLock.RUnlock()
 
-<<<<<<< HEAD
-	operation := "hcsshim::System::Terminate"
-=======
 	operation := "hcs::System::Terminate"
->>>>>>> c50cee4e
 
 	if computeSystem.handle == 0 {
 		return nil
@@ -330,11 +241,7 @@
 	switch err {
 	case nil, ErrVmcomputeAlreadyStopped, ErrComputeSystemDoesNotExist, ErrVmcomputeOperationPending:
 	default:
-<<<<<<< HEAD
-		return makeSystemError(computeSystem, operation, "", err, events)
-=======
 		return makeSystemError(computeSystem, operation, err, events)
->>>>>>> c50cee4e
 	}
 	return nil
 }
@@ -345,11 +252,7 @@
 // This MUST be called exactly once per `computeSystem.handle` but `Wait` is
 // safe to call multiple times.
 func (computeSystem *System) waitBackground() {
-<<<<<<< HEAD
-	operation := "hcsshim::System::waitBackground"
-=======
 	operation := "hcs::System::waitBackground"
->>>>>>> c50cee4e
 	ctx, span := trace.StartSpan(context.Background(), operation)
 	defer span.End()
 	span.AddAttributes(trace.StringAttribute("cid", computeSystem.id))
@@ -360,17 +263,10 @@
 		log.G(ctx).Debug("system exited")
 	case ErrVmcomputeUnexpectedExit:
 		log.G(ctx).Debug("unexpected system exit")
-<<<<<<< HEAD
-		computeSystem.exitError = makeSystemError(computeSystem, operation, "", err, nil)
-		err = nil
-	default:
-		err = makeSystemError(computeSystem, operation, "", err, nil)
-=======
 		computeSystem.exitError = makeSystemError(computeSystem, operation, err, nil)
 		err = nil
 	default:
 		err = makeSystemError(computeSystem, operation, err, nil)
->>>>>>> c50cee4e
 	}
 	computeSystem.closedWaitOnce.Do(func() {
 		computeSystem.waitError = err
@@ -403,31 +299,18 @@
 func (computeSystem *System) Properties(ctx context.Context, types ...schema1.PropertyType) (*schema1.ContainerProperties, error) {
 	computeSystem.handleLock.RLock()
 	defer computeSystem.handleLock.RUnlock()
-<<<<<<< HEAD
-
-	operation := "hcsshim::System::Properties"
+
+	operation := "hcs::System::Properties"
 
 	queryBytes, err := json.Marshal(schema1.PropertyQuery{PropertyTypes: types})
 	if err != nil {
-		return nil, makeSystemError(computeSystem, operation, "", err, nil)
-=======
-
-	operation := "hcs::System::Properties"
-
-	queryBytes, err := json.Marshal(schema1.PropertyQuery{PropertyTypes: types})
-	if err != nil {
-		return nil, makeSystemError(computeSystem, operation, err, nil)
->>>>>>> c50cee4e
+		return nil, makeSystemError(computeSystem, operation, err, nil)
 	}
 
 	propertiesJSON, resultJSON, err := vmcompute.HcsGetComputeSystemProperties(ctx, computeSystem.handle, string(queryBytes))
 	events := processHcsResult(ctx, resultJSON)
 	if err != nil {
-<<<<<<< HEAD
-		return nil, makeSystemError(computeSystem, operation, "", err, events)
-=======
 		return nil, makeSystemError(computeSystem, operation, err, events)
->>>>>>> c50cee4e
 	}
 
 	if propertiesJSON == "" {
@@ -435,11 +318,7 @@
 	}
 	properties := &schema1.ContainerProperties{}
 	if err := json.Unmarshal([]byte(propertiesJSON), properties); err != nil {
-<<<<<<< HEAD
-		return nil, makeSystemError(computeSystem, operation, "", err, nil)
-=======
-		return nil, makeSystemError(computeSystem, operation, err, nil)
->>>>>>> c50cee4e
+		return nil, makeSystemError(computeSystem, operation, err, nil)
 	}
 
 	return properties, nil
@@ -450,29 +329,17 @@
 	computeSystem.handleLock.RLock()
 	defer computeSystem.handleLock.RUnlock()
 
-<<<<<<< HEAD
-	operation := "hcsshim::System::PropertiesV2"
+	operation := "hcs::System::PropertiesV2"
 
 	queryBytes, err := json.Marshal(hcsschema.PropertyQuery{PropertyTypes: types})
 	if err != nil {
-		return nil, makeSystemError(computeSystem, operation, "", err, nil)
-=======
-	operation := "hcs::System::PropertiesV2"
-
-	queryBytes, err := json.Marshal(hcsschema.PropertyQuery{PropertyTypes: types})
-	if err != nil {
-		return nil, makeSystemError(computeSystem, operation, err, nil)
->>>>>>> c50cee4e
+		return nil, makeSystemError(computeSystem, operation, err, nil)
 	}
 
 	propertiesJSON, resultJSON, err := vmcompute.HcsGetComputeSystemProperties(ctx, computeSystem.handle, string(queryBytes))
 	events := processHcsResult(ctx, resultJSON)
 	if err != nil {
-<<<<<<< HEAD
-		return nil, makeSystemError(computeSystem, operation, "", err, events)
-=======
 		return nil, makeSystemError(computeSystem, operation, err, events)
->>>>>>> c50cee4e
 	}
 
 	if propertiesJSON == "" {
@@ -480,11 +347,7 @@
 	}
 	properties := &hcsschema.Properties{}
 	if err := json.Unmarshal([]byte(propertiesJSON), properties); err != nil {
-<<<<<<< HEAD
-		return nil, makeSystemError(computeSystem, operation, "", err, nil)
-=======
-		return nil, makeSystemError(computeSystem, operation, err, nil)
->>>>>>> c50cee4e
+		return nil, makeSystemError(computeSystem, operation, err, nil)
 	}
 
 	return properties, nil
@@ -492,11 +355,7 @@
 
 // Pause pauses the execution of the computeSystem. This feature is not enabled in TP5.
 func (computeSystem *System) Pause(ctx context.Context) (err error) {
-<<<<<<< HEAD
-	operation := "hcsshim::System::Pause"
-=======
 	operation := "hcs::System::Pause"
->>>>>>> c50cee4e
 
 	// hcsPauseComputeSystemContext is an async peration. Start the outer span
 	// here to measure the full pause time.
@@ -509,21 +368,13 @@
 	defer computeSystem.handleLock.RUnlock()
 
 	if computeSystem.handle == 0 {
-<<<<<<< HEAD
-		return makeSystemError(computeSystem, operation, "", ErrAlreadyClosed, nil)
-=======
 		return makeSystemError(computeSystem, operation, ErrAlreadyClosed, nil)
->>>>>>> c50cee4e
 	}
 
 	resultJSON, err := vmcompute.HcsPauseComputeSystem(ctx, computeSystem.handle, "")
 	events, err := processAsyncHcsResult(ctx, err, resultJSON, computeSystem.callbackNumber, hcsNotificationSystemPauseCompleted, &timeout.SystemPause)
 	if err != nil {
-<<<<<<< HEAD
-		return makeSystemError(computeSystem, operation, "", err, events)
-=======
 		return makeSystemError(computeSystem, operation, err, events)
->>>>>>> c50cee4e
 	}
 
 	return nil
@@ -531,11 +382,7 @@
 
 // Resume resumes the execution of the computeSystem. This feature is not enabled in TP5.
 func (computeSystem *System) Resume(ctx context.Context) (err error) {
-<<<<<<< HEAD
-	operation := "hcsshim::System::Resume"
-=======
 	operation := "hcs::System::Resume"
->>>>>>> c50cee4e
 
 	// hcsResumeComputeSystemContext is an async operation. Start the outer span
 	// here to measure the full restore time.
@@ -548,34 +395,18 @@
 	defer computeSystem.handleLock.RUnlock()
 
 	if computeSystem.handle == 0 {
-<<<<<<< HEAD
-		return makeSystemError(computeSystem, operation, "", ErrAlreadyClosed, nil)
-=======
 		return makeSystemError(computeSystem, operation, ErrAlreadyClosed, nil)
->>>>>>> c50cee4e
 	}
 
 	resultJSON, err := vmcompute.HcsResumeComputeSystem(ctx, computeSystem.handle, "")
 	events, err := processAsyncHcsResult(ctx, err, resultJSON, computeSystem.callbackNumber, hcsNotificationSystemResumeCompleted, &timeout.SystemResume)
 	if err != nil {
-<<<<<<< HEAD
-		return makeSystemError(computeSystem, operation, "", err, events)
-=======
 		return makeSystemError(computeSystem, operation, err, events)
->>>>>>> c50cee4e
-	}
-
-	return nil
-}
-
-<<<<<<< HEAD
-func (computeSystem *System) createProcess(ctx context.Context, operation string, c interface{}) (*Process, *vmcompute.HcsProcessInformation, error) {
-	computeSystem.handleLock.RLock()
-	defer computeSystem.handleLock.RUnlock()
-
-	if computeSystem.handle == 0 {
-		return nil, nil, makeSystemError(computeSystem, operation, "", ErrAlreadyClosed, nil)
-=======
+	}
+
+	return nil
+}
+
 // Save the compute system
 func (computeSystem *System) Save(ctx context.Context, options interface{}) (err error) {
 	operation := "hcs::System::Save"
@@ -614,27 +445,18 @@
 
 	if computeSystem.handle == 0 {
 		return nil, nil, makeSystemError(computeSystem, operation, ErrAlreadyClosed, nil)
->>>>>>> c50cee4e
 	}
 
 	configurationb, err := json.Marshal(c)
 	if err != nil {
-<<<<<<< HEAD
-		return nil, nil, makeSystemError(computeSystem, operation, "", err, nil)
-=======
 		return nil, nil, makeSystemError(computeSystem, operation, err, nil)
->>>>>>> c50cee4e
 	}
 
 	configuration := string(configurationb)
 	processInfo, processHandle, resultJSON, err := vmcompute.HcsCreateProcess(ctx, computeSystem.handle, configuration)
 	events := processHcsResult(ctx, resultJSON)
 	if err != nil {
-<<<<<<< HEAD
-		return nil, nil, makeSystemError(computeSystem, operation, configuration, err, events)
-=======
 		return nil, nil, makeSystemError(computeSystem, operation, err, events)
->>>>>>> c50cee4e
 	}
 
 	log.G(ctx).WithField("pid", processInfo.ProcessId).Debug("created process pid")
@@ -643,11 +465,7 @@
 
 // CreateProcess launches a new process within the computeSystem.
 func (computeSystem *System) CreateProcess(ctx context.Context, c interface{}) (cow.Process, error) {
-<<<<<<< HEAD
-	operation := "hcsshim::System::CreateProcess"
-=======
 	operation := "hcs::System::CreateProcess"
->>>>>>> c50cee4e
 	process, processInfo, err := computeSystem.createProcess(ctx, operation, c)
 	if err != nil {
 		return nil, err
@@ -660,11 +478,7 @@
 
 	pipes, err := makeOpenFiles([]syscall.Handle{processInfo.StdInput, processInfo.StdOutput, processInfo.StdError})
 	if err != nil {
-<<<<<<< HEAD
-		return nil, makeSystemError(computeSystem, operation, "", err, nil)
-=======
-		return nil, makeSystemError(computeSystem, operation, err, nil)
->>>>>>> c50cee4e
+		return nil, makeSystemError(computeSystem, operation, err, nil)
 	}
 	process.stdin = pipes[0]
 	process.stdout = pipes[1]
@@ -672,11 +486,7 @@
 	process.hasCachedStdio = true
 
 	if err = process.registerCallback(ctx); err != nil {
-<<<<<<< HEAD
-		return nil, makeSystemError(computeSystem, operation, "", err, nil)
-=======
-		return nil, makeSystemError(computeSystem, operation, err, nil)
->>>>>>> c50cee4e
+		return nil, makeSystemError(computeSystem, operation, err, nil)
 	}
 	go process.waitBackground()
 
@@ -688,36 +498,21 @@
 	computeSystem.handleLock.RLock()
 	defer computeSystem.handleLock.RUnlock()
 
-<<<<<<< HEAD
-	operation := "hcsshim::System::OpenProcess"
-
-	if computeSystem.handle == 0 {
-		return nil, makeSystemError(computeSystem, operation, "", ErrAlreadyClosed, nil)
-=======
 	operation := "hcs::System::OpenProcess"
 
 	if computeSystem.handle == 0 {
 		return nil, makeSystemError(computeSystem, operation, ErrAlreadyClosed, nil)
->>>>>>> c50cee4e
 	}
 
 	processHandle, resultJSON, err := vmcompute.HcsOpenProcess(ctx, computeSystem.handle, uint32(pid))
 	events := processHcsResult(ctx, resultJSON)
 	if err != nil {
-<<<<<<< HEAD
-		return nil, makeSystemError(computeSystem, operation, "", err, events)
-=======
 		return nil, makeSystemError(computeSystem, operation, err, events)
->>>>>>> c50cee4e
 	}
 
 	process := newProcess(processHandle, pid, computeSystem)
 	if err = process.registerCallback(ctx); err != nil {
-<<<<<<< HEAD
-		return nil, makeSystemError(computeSystem, operation, "", err, nil)
-=======
-		return nil, makeSystemError(computeSystem, operation, err, nil)
->>>>>>> c50cee4e
+		return nil, makeSystemError(computeSystem, operation, err, nil)
 	}
 	go process.waitBackground()
 
@@ -726,11 +521,7 @@
 
 // Close cleans up any state associated with the compute system but does not terminate or wait for it.
 func (computeSystem *System) Close() (err error) {
-<<<<<<< HEAD
-	operation := "hcsshim::System::Close"
-=======
 	operation := "hcs::System::Close"
->>>>>>> c50cee4e
 	ctx, span := trace.StartSpan(context.Background(), operation)
 	defer span.End()
 	defer func() { oc.SetSpanStatus(span, err) }()
@@ -745,20 +536,12 @@
 	}
 
 	if err = computeSystem.unregisterCallback(ctx); err != nil {
-<<<<<<< HEAD
-		return makeSystemError(computeSystem, operation, "", err, nil)
-=======
 		return makeSystemError(computeSystem, operation, err, nil)
->>>>>>> c50cee4e
 	}
 
 	err = vmcompute.HcsCloseComputeSystem(ctx, computeSystem.handle)
 	if err != nil {
-<<<<<<< HEAD
-		return makeSystemError(computeSystem, operation, "", err, nil)
-=======
 		return makeSystemError(computeSystem, operation, err, nil)
->>>>>>> c50cee4e
 	}
 
 	computeSystem.handle = 0
@@ -771,11 +554,7 @@
 }
 
 func (computeSystem *System) registerCallback(ctx context.Context) error {
-<<<<<<< HEAD
-	callbackContext := &notifcationWatcherContext{
-=======
 	callbackContext := &notificationWatcherContext{
->>>>>>> c50cee4e
 		channels: newSystemChannels(),
 		systemID: computeSystem.id,
 	}
@@ -836,17 +615,10 @@
 	computeSystem.handleLock.RLock()
 	defer computeSystem.handleLock.RUnlock()
 
-<<<<<<< HEAD
-	operation := "hcsshim::System::Modify"
-
-	if computeSystem.handle == 0 {
-		return makeSystemError(computeSystem, operation, "", ErrAlreadyClosed, nil)
-=======
 	operation := "hcs::System::Modify"
 
 	if computeSystem.handle == 0 {
 		return makeSystemError(computeSystem, operation, ErrAlreadyClosed, nil)
->>>>>>> c50cee4e
 	}
 
 	requestBytes, err := json.Marshal(config)
@@ -858,11 +630,7 @@
 	resultJSON, err := vmcompute.HcsModifyComputeSystem(ctx, computeSystem.handle, requestJSON)
 	events := processHcsResult(ctx, resultJSON)
 	if err != nil {
-<<<<<<< HEAD
-		return makeSystemError(computeSystem, operation, requestJSON, err, events)
-=======
 		return makeSystemError(computeSystem, operation, err, events)
->>>>>>> c50cee4e
 	}
 
 	return nil
