--- conflicted
+++ resolved
@@ -201,11 +201,7 @@
 	return ok && err.Timeout()
 }
 
-<<<<<<< HEAD
-func makeSystemError(system *System, op string, extra string, err error, events []ErrorEvent) error {
-=======
 func makeSystemError(system *System, op string, err error, events []ErrorEvent) error {
->>>>>>> c50cee4e
 	// Don't double wrap errors
 	if _, ok := err.(*SystemError); ok {
 		return err
@@ -325,8 +321,6 @@
 	return err == ErrVmcomputeOperationInvalidState
 }
 
-<<<<<<< HEAD
-=======
 // IsAccessIsDenied returns true when err is caused by
 // `ErrVmcomputeOperationAccessIsDenied`.
 func IsAccessIsDenied(err error) bool {
@@ -334,7 +328,6 @@
 	return err == ErrVmcomputeOperationAccessIsDenied
 }
 
->>>>>>> c50cee4e
 func getInnerError(err error) error {
 	switch pe := err.(type) {
 	case nil:
@@ -347,13 +340,4 @@
 		err = pe.Err
 	}
 	return err
-}
-
-func getOperationLogResult(err error) (string, error) {
-	switch err {
-	case nil:
-		return "Success", nil
-	default:
-		return "Error", err
-	}
 }