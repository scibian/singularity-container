package hcs

import (
	"context"
	"encoding/json"
	"errors"
	"io"
	"os"
	"sync"
	"syscall"
	"time"

	"github.com/Microsoft/hcsshim/internal/log"
	"github.com/Microsoft/hcsshim/internal/oc"
	"github.com/Microsoft/hcsshim/internal/vmcompute"
	"go.opencensus.io/trace"
)

// ContainerError is an error encountered in HCS
type Process struct {
<<<<<<< HEAD
	handleLock     sync.RWMutex
	handle         vmcompute.HcsProcess
	processID      int
	system         *System
	hasCachedStdio bool
	stdioLock      sync.Mutex
	stdin          io.WriteCloser
	stdout         io.ReadCloser
	stderr         io.ReadCloser
	callbackNumber uintptr
=======
	handleLock          sync.RWMutex
	handle              vmcompute.HcsProcess
	processID           int
	system              *System
	hasCachedStdio      bool
	stdioLock           sync.Mutex
	stdin               io.WriteCloser
	stdout              io.ReadCloser
	stderr              io.ReadCloser
	callbackNumber      uintptr
	killSignalDelivered bool
>>>>>>> c50cee4e

	closedWaitOnce sync.Once
	waitBlock      chan struct{}
	exitCode       int
	waitError      error
}

func newProcess(process vmcompute.HcsProcess, processID int, computeSystem *System) *Process {
	return &Process{
		handle:    process,
		processID: processID,
		system:    computeSystem,
		waitBlock: make(chan struct{}),
	}
}

type processModifyRequest struct {
	Operation   string
	ConsoleSize *consoleSize `json:",omitempty"`
	CloseHandle *closeHandle `json:",omitempty"`
}

type consoleSize struct {
	Height uint16
	Width  uint16
}

type closeHandle struct {
	Handle string
}

type processStatus struct {
	ProcessID      uint32
	Exited         bool
	ExitCode       uint32
	LastWaitResult int32
}

const stdIn string = "StdIn"

const (
	modifyConsoleSize string = "ConsoleSize"
	modifyCloseHandle string = "CloseHandle"
)

// Pid returns the process ID of the process within the container.
func (process *Process) Pid() int {
	return process.processID
}

// SystemID returns the ID of the process's compute system.
func (process *Process) SystemID() string {
	return process.system.ID()
}

func (process *Process) processSignalResult(ctx context.Context, err error) (bool, error) {
	switch err {
	case nil:
		return true, nil
	case ErrVmcomputeOperationInvalidState, ErrComputeSystemDoesNotExist, ErrElementNotFound:
		select {
		case <-process.waitBlock:
			// The process exit notification has already arrived.
		default:
			// The process should be gone, but we have not received the notification.
			// After a second, force unblock the process wait to work around a possible
			// deadlock in the HCS.
			go func() {
				time.Sleep(time.Second)
				process.closedWaitOnce.Do(func() {
					log.G(ctx).WithError(err).Warn("force unblocking process waits")
					process.exitCode = -1
					process.waitError = err
					close(process.waitBlock)
				})
			}()
		}
		return false, nil
	default:
		return false, err
	}
}

// Signal signals the process with `options`.
//
// For LCOW `guestrequest.SignalProcessOptionsLCOW`.
//
// For WCOW `guestrequest.SignalProcessOptionsWCOW`.
func (process *Process) Signal(ctx context.Context, options interface{}) (bool, error) {
	process.handleLock.RLock()
	defer process.handleLock.RUnlock()

<<<<<<< HEAD
	operation := "hcsshim::Process::Signal"
=======
	operation := "hcs::Process::Signal"
>>>>>>> c50cee4e

	if process.handle == 0 {
		return false, makeProcessError(process, operation, ErrAlreadyClosed, nil)
	}

	optionsb, err := json.Marshal(options)
	if err != nil {
		return false, err
	}

	resultJSON, err := vmcompute.HcsSignalProcess(ctx, process.handle, string(optionsb))
	events := processHcsResult(ctx, resultJSON)
	delivered, err := process.processSignalResult(ctx, err)
	if err != nil {
		err = makeProcessError(process, operation, err, events)
	}
	return delivered, err
}

// Kill signals the process to terminate but does not wait for it to finish terminating.
func (process *Process) Kill(ctx context.Context) (bool, error) {
	process.handleLock.RLock()
	defer process.handleLock.RUnlock()

<<<<<<< HEAD
	operation := "hcsshim::Process::Kill"
=======
	operation := "hcs::Process::Kill"
>>>>>>> c50cee4e

	if process.handle == 0 {
		return false, makeProcessError(process, operation, ErrAlreadyClosed, nil)
	}

<<<<<<< HEAD
	resultJSON, err := vmcompute.HcsTerminateProcess(ctx, process.handle)
	events := processHcsResult(ctx, resultJSON)
	delivered, err := process.processSignalResult(ctx, err)
	if err != nil {
		err = makeProcessError(process, operation, err, events)
	}
	return delivered, err
}

// waitBackground waits for the process exit notification. Once received sets
// `process.waitError` (if any) and unblocks all `Wait` calls.
//
// This MUST be called exactly once per `process.handle` but `Wait` is safe to
// call multiple times.
func (process *Process) waitBackground() {
	operation := "hcsshim::Process::waitBackground"
	ctx, span := trace.StartSpan(context.Background(), operation)
	defer span.End()
	span.AddAttributes(
		trace.StringAttribute("cid", process.SystemID()),
		trace.Int64Attribute("pid", int64(process.processID)))

	var (
		err      error
		exitCode = -1
	)

	err = waitForNotification(ctx, process.callbackNumber, hcsNotificationProcessExited, nil)
	if err != nil {
		err = makeProcessError(process, operation, err, nil)
		log.G(ctx).WithError(err).Error("failed wait")
	} else {
		process.handleLock.RLock()
		defer process.handleLock.RUnlock()

		// Make sure we didnt race with Close() here
		if process.handle != 0 {
			propertiesJSON, resultJSON, err := vmcompute.HcsGetProcessProperties(ctx, process.handle)
			events := processHcsResult(ctx, resultJSON)
			if err != nil {
				err = makeProcessError(process, operation, err, events)
			} else {
				properties := &processStatus{}
				err = json.Unmarshal([]byte(propertiesJSON), properties)
				if err != nil {
					err = makeProcessError(process, operation, err, nil)
				} else {
					if properties.LastWaitResult != 0 {
						log.G(ctx).WithField("wait-result", properties.LastWaitResult).Warning("non-zero last wait result")
					} else {
						exitCode = int(properties.ExitCode)
					}
				}
			}
		}
=======
	if process.killSignalDelivered {
		// A kill signal has already been sent to this process. Sending a second
		// one offers no real benefit, as processes cannot stop themselves from
		// being terminated, once a TerminateProcess has been issued. Sending a
		// second kill may result in a number of errors (two of which detailed bellow)
		// and which we can avoid handling.
		return true, nil
	}

	resultJSON, err := vmcompute.HcsTerminateProcess(ctx, process.handle)
	if err != nil {
		// We still need to check these two cases, as processes may still be killed by an
		// external actor (human operator, OOM, random script etc).
		if errors.Is(err, os.ErrPermission) || IsAlreadyStopped(err) {
			// There are two cases where it should be safe to ignore an error returned
			// by HcsTerminateProcess. The first one is cause by the fact that
			// HcsTerminateProcess ends up calling TerminateProcess in the context
			// of a container. According to the TerminateProcess documentation:
			// https://docs.microsoft.com/en-us/windows/win32/api/processthreadsapi/nf-processthreadsapi-terminateprocess#remarks
			// After a process has terminated, call to TerminateProcess with open
			// handles to the process fails with ERROR_ACCESS_DENIED (5) error code.
			// It's safe to ignore this error here. HCS should always have permissions
			// to kill processes inside any container. So an ERROR_ACCESS_DENIED
			// is unlikely to be anything else than what the ending remarks in the
			// documentation states.
			//
			// The second case is generated by hcs itself, if for any reason HcsTerminateProcess
			// is called twice in a very short amount of time. In such cases, hcs may return
			// HCS_E_PROCESS_ALREADY_STOPPED.
			return true, nil
		}
	}
	events := processHcsResult(ctx, resultJSON)
	delivered, err := process.processSignalResult(ctx, err)
	if err != nil {
		err = makeProcessError(process, operation, err, events)
>>>>>>> c50cee4e
	}
	log.G(ctx).WithField("exitCode", exitCode).Debug("process exited")

<<<<<<< HEAD
	process.closedWaitOnce.Do(func() {
		process.exitCode = exitCode
		process.waitError = err
		close(process.waitBlock)
	})
	oc.SetSpanStatus(span, err)
}

=======
	process.killSignalDelivered = delivered
	return delivered, err
}

// waitBackground waits for the process exit notification. Once received sets
// `process.waitError` (if any) and unblocks all `Wait` calls.
//
// This MUST be called exactly once per `process.handle` but `Wait` is safe to
// call multiple times.
func (process *Process) waitBackground() {
	operation := "hcs::Process::waitBackground"
	ctx, span := trace.StartSpan(context.Background(), operation)
	defer span.End()
	span.AddAttributes(
		trace.StringAttribute("cid", process.SystemID()),
		trace.Int64Attribute("pid", int64(process.processID)))

	var (
		err            error
		exitCode       = -1
		propertiesJSON string
		resultJSON     string
	)

	err = waitForNotification(ctx, process.callbackNumber, hcsNotificationProcessExited, nil)
	if err != nil {
		err = makeProcessError(process, operation, err, nil)
		log.G(ctx).WithError(err).Error("failed wait")
	} else {
		process.handleLock.RLock()
		defer process.handleLock.RUnlock()

		// Make sure we didnt race with Close() here
		if process.handle != 0 {
			propertiesJSON, resultJSON, err = vmcompute.HcsGetProcessProperties(ctx, process.handle)
			events := processHcsResult(ctx, resultJSON)
			if err != nil {
				err = makeProcessError(process, operation, err, events) //nolint:ineffassign
			} else {
				properties := &processStatus{}
				err = json.Unmarshal([]byte(propertiesJSON), properties)
				if err != nil {
					err = makeProcessError(process, operation, err, nil) //nolint:ineffassign
				} else {
					if properties.LastWaitResult != 0 {
						log.G(ctx).WithField("wait-result", properties.LastWaitResult).Warning("non-zero last wait result")
					} else {
						exitCode = int(properties.ExitCode)
					}
				}
			}
		}
	}
	log.G(ctx).WithField("exitCode", exitCode).Debug("process exited")

	process.closedWaitOnce.Do(func() {
		process.exitCode = exitCode
		process.waitError = err
		close(process.waitBlock)
	})
	oc.SetSpanStatus(span, err)
}

>>>>>>> c50cee4e
// Wait waits for the process to exit. If the process has already exited returns
// the pervious error (if any).
func (process *Process) Wait() error {
	<-process.waitBlock
	return process.waitError
}

// ResizeConsole resizes the console of the process.
func (process *Process) ResizeConsole(ctx context.Context, width, height uint16) error {
	process.handleLock.RLock()
	defer process.handleLock.RUnlock()

<<<<<<< HEAD
	operation := "hcsshim::Process::ResizeConsole"
=======
	operation := "hcs::Process::ResizeConsole"
>>>>>>> c50cee4e

	if process.handle == 0 {
		return makeProcessError(process, operation, ErrAlreadyClosed, nil)
	}

	modifyRequest := processModifyRequest{
		Operation: modifyConsoleSize,
		ConsoleSize: &consoleSize{
			Height: height,
			Width:  width,
		},
	}

	modifyRequestb, err := json.Marshal(modifyRequest)
	if err != nil {
		return err
	}

	resultJSON, err := vmcompute.HcsModifyProcess(ctx, process.handle, string(modifyRequestb))
	events := processHcsResult(ctx, resultJSON)
	if err != nil {
		return makeProcessError(process, operation, err, events)
	}

	return nil
}

// ExitCode returns the exit code of the process. The process must have
// already terminated.
func (process *Process) ExitCode() (int, error) {
	select {
	case <-process.waitBlock:
		if process.waitError != nil {
			return -1, process.waitError
		}
		return process.exitCode, nil
	default:
<<<<<<< HEAD
		return -1, makeProcessError(process, "hcsshim::Process::ExitCode", ErrInvalidProcessState, nil)
=======
		return -1, makeProcessError(process, "hcs::Process::ExitCode", ErrInvalidProcessState, nil)
>>>>>>> c50cee4e
	}
}

// StdioLegacy returns the stdin, stdout, and stderr pipes, respectively. Closing
// these pipes does not close the underlying pipes. Once returned, these pipes
// are the responsibility of the caller to close.
func (process *Process) StdioLegacy() (_ io.WriteCloser, _ io.ReadCloser, _ io.ReadCloser, err error) {
<<<<<<< HEAD
	operation := "hcsshim::Process::StdioLegacy"
=======
	operation := "hcs::Process::StdioLegacy"
>>>>>>> c50cee4e
	ctx, span := trace.StartSpan(context.Background(), operation)
	defer span.End()
	defer func() { oc.SetSpanStatus(span, err) }()
	span.AddAttributes(
		trace.StringAttribute("cid", process.SystemID()),
		trace.Int64Attribute("pid", int64(process.processID)))

	process.handleLock.RLock()
	defer process.handleLock.RUnlock()

	if process.handle == 0 {
		return nil, nil, nil, makeProcessError(process, operation, ErrAlreadyClosed, nil)
	}

	process.stdioLock.Lock()
	defer process.stdioLock.Unlock()
	if process.hasCachedStdio {
		stdin, stdout, stderr := process.stdin, process.stdout, process.stderr
		process.stdin, process.stdout, process.stderr = nil, nil, nil
		process.hasCachedStdio = false
		return stdin, stdout, stderr, nil
	}

	processInfo, resultJSON, err := vmcompute.HcsGetProcessInfo(ctx, process.handle)
	events := processHcsResult(ctx, resultJSON)
	if err != nil {
		return nil, nil, nil, makeProcessError(process, operation, err, events)
	}

	pipes, err := makeOpenFiles([]syscall.Handle{processInfo.StdInput, processInfo.StdOutput, processInfo.StdError})
	if err != nil {
		return nil, nil, nil, makeProcessError(process, operation, err, nil)
	}

	return pipes[0], pipes[1], pipes[2], nil
}

// Stdio returns the stdin, stdout, and stderr pipes, respectively.
// To close them, close the process handle.
func (process *Process) Stdio() (stdin io.Writer, stdout, stderr io.Reader) {
	process.stdioLock.Lock()
	defer process.stdioLock.Unlock()
	return process.stdin, process.stdout, process.stderr
}

// CloseStdin closes the write side of the stdin pipe so that the process is
// notified on the read side that there is no more data in stdin.
func (process *Process) CloseStdin(ctx context.Context) error {
	process.handleLock.RLock()
	defer process.handleLock.RUnlock()

<<<<<<< HEAD
	operation := "hcsshim::Process::CloseStdin"
=======
	operation := "hcs::Process::CloseStdin"
>>>>>>> c50cee4e

	if process.handle == 0 {
		return makeProcessError(process, operation, ErrAlreadyClosed, nil)
	}

	modifyRequest := processModifyRequest{
		Operation: modifyCloseHandle,
		CloseHandle: &closeHandle{
			Handle: stdIn,
		},
	}

	modifyRequestb, err := json.Marshal(modifyRequest)
	if err != nil {
		return err
	}

	resultJSON, err := vmcompute.HcsModifyProcess(ctx, process.handle, string(modifyRequestb))
	events := processHcsResult(ctx, resultJSON)
	if err != nil {
		return makeProcessError(process, operation, err, events)
	}

	process.stdioLock.Lock()
	if process.stdin != nil {
		process.stdin.Close()
		process.stdin = nil
	}
	process.stdioLock.Unlock()

<<<<<<< HEAD
=======
	return nil
}

func (process *Process) CloseStdout(ctx context.Context) (err error) {
	ctx, span := trace.StartSpan(ctx, "hcs::Process::CloseStdout") //nolint:ineffassign,staticcheck
	defer span.End()
	defer func() { oc.SetSpanStatus(span, err) }()
	span.AddAttributes(
		trace.StringAttribute("cid", process.SystemID()),
		trace.Int64Attribute("pid", int64(process.processID)))

	process.handleLock.Lock()
	defer process.handleLock.Unlock()

	if process.handle == 0 {
		return nil
	}

	process.stdioLock.Lock()
	defer process.stdioLock.Unlock()
	if process.stdout != nil {
		process.stdout.Close()
		process.stdout = nil
	}
	return nil
}

func (process *Process) CloseStderr(ctx context.Context) (err error) {
	ctx, span := trace.StartSpan(ctx, "hcs::Process::CloseStderr") //nolint:ineffassign,staticcheck
	defer span.End()
	defer func() { oc.SetSpanStatus(span, err) }()
	span.AddAttributes(
		trace.StringAttribute("cid", process.SystemID()),
		trace.Int64Attribute("pid", int64(process.processID)))

	process.handleLock.Lock()
	defer process.handleLock.Unlock()

	if process.handle == 0 {
		return nil
	}

	process.stdioLock.Lock()
	defer process.stdioLock.Unlock()
	if process.stderr != nil {
		process.stderr.Close()
		process.stderr = nil

	}
>>>>>>> c50cee4e
	return nil
}

// Close cleans up any state associated with the process but does not kill
// or wait on it.
func (process *Process) Close() (err error) {
<<<<<<< HEAD
	operation := "hcsshim::Process::Close"
=======
	operation := "hcs::Process::Close"
>>>>>>> c50cee4e
	ctx, span := trace.StartSpan(context.Background(), operation)
	defer span.End()
	defer func() { oc.SetSpanStatus(span, err) }()
	span.AddAttributes(
		trace.StringAttribute("cid", process.SystemID()),
		trace.Int64Attribute("pid", int64(process.processID)))

	process.handleLock.Lock()
	defer process.handleLock.Unlock()

	// Don't double free this
	if process.handle == 0 {
		return nil
	}

	process.stdioLock.Lock()
	if process.stdin != nil {
		process.stdin.Close()
		process.stdin = nil
	}
	if process.stdout != nil {
		process.stdout.Close()
		process.stdout = nil
	}
	if process.stderr != nil {
		process.stderr.Close()
		process.stderr = nil
	}
	process.stdioLock.Unlock()

	if err = process.unregisterCallback(ctx); err != nil {
		return makeProcessError(process, operation, err, nil)
	}

	if err = vmcompute.HcsCloseProcess(ctx, process.handle); err != nil {
		return makeProcessError(process, operation, err, nil)
	}

	process.handle = 0
	process.closedWaitOnce.Do(func() {
		process.exitCode = -1
		process.waitError = ErrAlreadyClosed
		close(process.waitBlock)
	})

	return nil
}

func (process *Process) registerCallback(ctx context.Context) error {
<<<<<<< HEAD
	callbackContext := &notifcationWatcherContext{
=======
	callbackContext := &notificationWatcherContext{
>>>>>>> c50cee4e
		channels:  newProcessChannels(),
		systemID:  process.SystemID(),
		processID: process.processID,
	}

	callbackMapLock.Lock()
	callbackNumber := nextCallback
	nextCallback++
	callbackMap[callbackNumber] = callbackContext
	callbackMapLock.Unlock()

	callbackHandle, err := vmcompute.HcsRegisterProcessCallback(ctx, process.handle, notificationWatcherCallback, callbackNumber)
	if err != nil {
		return err
	}
	callbackContext.handle = callbackHandle
	process.callbackNumber = callbackNumber

	return nil
}

func (process *Process) unregisterCallback(ctx context.Context) error {
	callbackNumber := process.callbackNumber

	callbackMapLock.RLock()
	callbackContext := callbackMap[callbackNumber]
	callbackMapLock.RUnlock()

	if callbackContext == nil {
		return nil
	}

	handle := callbackContext.handle

	if handle == 0 {
		return nil
	}

	// vmcompute.HcsUnregisterProcessCallback has its own synchronization to
	// wait for all callbacks to complete. We must NOT hold the callbackMapLock.
	err := vmcompute.HcsUnregisterProcessCallback(ctx, handle)
	if err != nil {
		return err
	}

	closeChannels(callbackContext.channels)

	callbackMapLock.Lock()
	delete(callbackMap, callbackNumber)
	callbackMapLock.Unlock()

	handle = 0 //nolint:ineffassign

	return nil
}<|MERGE_RESOLUTION|>--- conflicted
+++ resolved
@@ -18,18 +18,6 @@
 
 // ContainerError is an error encountered in HCS
 type Process struct {
-<<<<<<< HEAD
-	handleLock     sync.RWMutex
-	handle         vmcompute.HcsProcess
-	processID      int
-	system         *System
-	hasCachedStdio bool
-	stdioLock      sync.Mutex
-	stdin          io.WriteCloser
-	stdout         io.ReadCloser
-	stderr         io.ReadCloser
-	callbackNumber uintptr
-=======
 	handleLock          sync.RWMutex
 	handle              vmcompute.HcsProcess
 	processID           int
@@ -41,7 +29,6 @@
 	stderr              io.ReadCloser
 	callbackNumber      uintptr
 	killSignalDelivered bool
->>>>>>> c50cee4e
 
 	closedWaitOnce sync.Once
 	waitBlock      chan struct{}
@@ -134,11 +121,7 @@
 	process.handleLock.RLock()
 	defer process.handleLock.RUnlock()
 
-<<<<<<< HEAD
-	operation := "hcsshim::Process::Signal"
-=======
 	operation := "hcs::Process::Signal"
->>>>>>> c50cee4e
 
 	if process.handle == 0 {
 		return false, makeProcessError(process, operation, ErrAlreadyClosed, nil)
@@ -163,73 +146,12 @@
 	process.handleLock.RLock()
 	defer process.handleLock.RUnlock()
 
-<<<<<<< HEAD
-	operation := "hcsshim::Process::Kill"
-=======
 	operation := "hcs::Process::Kill"
->>>>>>> c50cee4e
 
 	if process.handle == 0 {
 		return false, makeProcessError(process, operation, ErrAlreadyClosed, nil)
 	}
 
-<<<<<<< HEAD
-	resultJSON, err := vmcompute.HcsTerminateProcess(ctx, process.handle)
-	events := processHcsResult(ctx, resultJSON)
-	delivered, err := process.processSignalResult(ctx, err)
-	if err != nil {
-		err = makeProcessError(process, operation, err, events)
-	}
-	return delivered, err
-}
-
-// waitBackground waits for the process exit notification. Once received sets
-// `process.waitError` (if any) and unblocks all `Wait` calls.
-//
-// This MUST be called exactly once per `process.handle` but `Wait` is safe to
-// call multiple times.
-func (process *Process) waitBackground() {
-	operation := "hcsshim::Process::waitBackground"
-	ctx, span := trace.StartSpan(context.Background(), operation)
-	defer span.End()
-	span.AddAttributes(
-		trace.StringAttribute("cid", process.SystemID()),
-		trace.Int64Attribute("pid", int64(process.processID)))
-
-	var (
-		err      error
-		exitCode = -1
-	)
-
-	err = waitForNotification(ctx, process.callbackNumber, hcsNotificationProcessExited, nil)
-	if err != nil {
-		err = makeProcessError(process, operation, err, nil)
-		log.G(ctx).WithError(err).Error("failed wait")
-	} else {
-		process.handleLock.RLock()
-		defer process.handleLock.RUnlock()
-
-		// Make sure we didnt race with Close() here
-		if process.handle != 0 {
-			propertiesJSON, resultJSON, err := vmcompute.HcsGetProcessProperties(ctx, process.handle)
-			events := processHcsResult(ctx, resultJSON)
-			if err != nil {
-				err = makeProcessError(process, operation, err, events)
-			} else {
-				properties := &processStatus{}
-				err = json.Unmarshal([]byte(propertiesJSON), properties)
-				if err != nil {
-					err = makeProcessError(process, operation, err, nil)
-				} else {
-					if properties.LastWaitResult != 0 {
-						log.G(ctx).WithField("wait-result", properties.LastWaitResult).Warning("non-zero last wait result")
-					} else {
-						exitCode = int(properties.ExitCode)
-					}
-				}
-			}
-		}
-=======
 	if process.killSignalDelivered {
 		// A kill signal has already been sent to this process. Sending a second
 		// one offers no real benefit, as processes cannot stop themselves from
@@ -266,20 +188,8 @@
 	delivered, err := process.processSignalResult(ctx, err)
 	if err != nil {
 		err = makeProcessError(process, operation, err, events)
->>>>>>> c50cee4e
-	}
-	log.G(ctx).WithField("exitCode", exitCode).Debug("process exited")
-
-<<<<<<< HEAD
-	process.closedWaitOnce.Do(func() {
-		process.exitCode = exitCode
-		process.waitError = err
-		close(process.waitBlock)
-	})
-	oc.SetSpanStatus(span, err)
-}
-
-=======
+	}
+
 	process.killSignalDelivered = delivered
 	return delivered, err
 }
@@ -343,7 +253,6 @@
 	oc.SetSpanStatus(span, err)
 }
 
->>>>>>> c50cee4e
 // Wait waits for the process to exit. If the process has already exited returns
 // the pervious error (if any).
 func (process *Process) Wait() error {
@@ -356,11 +265,7 @@
 	process.handleLock.RLock()
 	defer process.handleLock.RUnlock()
 
-<<<<<<< HEAD
-	operation := "hcsshim::Process::ResizeConsole"
-=======
 	operation := "hcs::Process::ResizeConsole"
->>>>>>> c50cee4e
 
 	if process.handle == 0 {
 		return makeProcessError(process, operation, ErrAlreadyClosed, nil)
@@ -398,11 +303,7 @@
 		}
 		return process.exitCode, nil
 	default:
-<<<<<<< HEAD
-		return -1, makeProcessError(process, "hcsshim::Process::ExitCode", ErrInvalidProcessState, nil)
-=======
 		return -1, makeProcessError(process, "hcs::Process::ExitCode", ErrInvalidProcessState, nil)
->>>>>>> c50cee4e
 	}
 }
 
@@ -410,11 +311,7 @@
 // these pipes does not close the underlying pipes. Once returned, these pipes
 // are the responsibility of the caller to close.
 func (process *Process) StdioLegacy() (_ io.WriteCloser, _ io.ReadCloser, _ io.ReadCloser, err error) {
-<<<<<<< HEAD
-	operation := "hcsshim::Process::StdioLegacy"
-=======
 	operation := "hcs::Process::StdioLegacy"
->>>>>>> c50cee4e
 	ctx, span := trace.StartSpan(context.Background(), operation)
 	defer span.End()
 	defer func() { oc.SetSpanStatus(span, err) }()
@@ -466,11 +363,7 @@
 	process.handleLock.RLock()
 	defer process.handleLock.RUnlock()
 
-<<<<<<< HEAD
-	operation := "hcsshim::Process::CloseStdin"
-=======
 	operation := "hcs::Process::CloseStdin"
->>>>>>> c50cee4e
 
 	if process.handle == 0 {
 		return makeProcessError(process, operation, ErrAlreadyClosed, nil)
@@ -501,8 +394,6 @@
 	}
 	process.stdioLock.Unlock()
 
-<<<<<<< HEAD
-=======
 	return nil
 }
 
@@ -552,18 +443,13 @@
 		process.stderr = nil
 
 	}
->>>>>>> c50cee4e
 	return nil
 }
 
 // Close cleans up any state associated with the process but does not kill
 // or wait on it.
 func (process *Process) Close() (err error) {
-<<<<<<< HEAD
-	operation := "hcsshim::Process::Close"
-=======
 	operation := "hcs::Process::Close"
->>>>>>> c50cee4e
 	ctx, span := trace.StartSpan(context.Background(), operation)
 	defer span.End()
 	defer func() { oc.SetSpanStatus(span, err) }()
@@ -613,11 +499,7 @@
 }
 
 func (process *Process) registerCallback(ctx context.Context) error {
-<<<<<<< HEAD
-	callbackContext := &notifcationWatcherContext{
-=======
 	callbackContext := &notificationWatcherContext{
->>>>>>> c50cee4e
 		channels:  newProcessChannels(),
 		systemID:  process.SystemID(),
 		processID: process.processID,
