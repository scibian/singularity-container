package hcs

import (
	"fmt"
	"sync"
	"syscall"

	"github.com/Microsoft/hcsshim/internal/interop"
	"github.com/Microsoft/hcsshim/internal/logfields"
	"github.com/Microsoft/hcsshim/internal/vmcompute"
	"github.com/sirupsen/logrus"
)

var (
	nextCallback    uintptr
	callbackMap     = map[uintptr]*notificationWatcherContext{}
	callbackMapLock = sync.RWMutex{}

	notificationWatcherCallback = syscall.NewCallback(notificationWatcher)

	// Notifications for HCS_SYSTEM handles
	hcsNotificationSystemExited                      hcsNotification = 0x00000001
	hcsNotificationSystemCreateCompleted             hcsNotification = 0x00000002
	hcsNotificationSystemStartCompleted              hcsNotification = 0x00000003
	hcsNotificationSystemPauseCompleted              hcsNotification = 0x00000004
	hcsNotificationSystemResumeCompleted             hcsNotification = 0x00000005
	hcsNotificationSystemCrashReport                 hcsNotification = 0x00000006
	hcsNotificationSystemSiloJobCreated              hcsNotification = 0x00000007
	hcsNotificationSystemSaveCompleted               hcsNotification = 0x00000008
	hcsNotificationSystemRdpEnhancedModeStateChanged hcsNotification = 0x00000009
	hcsNotificationSystemShutdownFailed              hcsNotification = 0x0000000A
	hcsNotificationSystemGetPropertiesCompleted      hcsNotification = 0x0000000B
	hcsNotificationSystemModifyCompleted             hcsNotification = 0x0000000C
	hcsNotificationSystemCrashInitiated              hcsNotification = 0x0000000D
	hcsNotificationSystemGuestConnectionClosed       hcsNotification = 0x0000000E

	// Notifications for HCS_PROCESS handles
	hcsNotificationProcessExited hcsNotification = 0x00010000

	// Common notifications
	hcsNotificationInvalid           hcsNotification = 0x00000000
	hcsNotificationServiceDisconnect hcsNotification = 0x01000000
)

type hcsNotification uint32

func (hn hcsNotification) String() string {
	switch hn {
	case hcsNotificationSystemExited:
		return "SystemExited"
	case hcsNotificationSystemCreateCompleted:
		return "SystemCreateCompleted"
	case hcsNotificationSystemStartCompleted:
		return "SystemStartCompleted"
	case hcsNotificationSystemPauseCompleted:
		return "SystemPauseCompleted"
	case hcsNotificationSystemResumeCompleted:
		return "SystemResumeCompleted"
	case hcsNotificationSystemCrashReport:
		return "SystemCrashReport"
	case hcsNotificationSystemSiloJobCreated:
		return "SystemSiloJobCreated"
	case hcsNotificationSystemSaveCompleted:
		return "SystemSaveCompleted"
	case hcsNotificationSystemRdpEnhancedModeStateChanged:
		return "SystemRdpEnhancedModeStateChanged"
	case hcsNotificationSystemShutdownFailed:
		return "SystemShutdownFailed"
	case hcsNotificationSystemGetPropertiesCompleted:
		return "SystemGetPropertiesCompleted"
	case hcsNotificationSystemModifyCompleted:
		return "SystemModifyCompleted"
	case hcsNotificationSystemCrashInitiated:
		return "SystemCrashInitiated"
	case hcsNotificationSystemGuestConnectionClosed:
		return "SystemGuestConnectionClosed"
	case hcsNotificationProcessExited:
		return "ProcessExited"
	case hcsNotificationInvalid:
		return "Invalid"
	case hcsNotificationServiceDisconnect:
		return "ServiceDisconnect"
	default:
		return fmt.Sprintf("Unknown: %d", hn)
	}
}

type notificationChannel chan error

type notificationWatcherContext struct {
	channels notificationChannels
	handle   vmcompute.HcsCallback

	systemID  string
	processID int
}

type notificationChannels map[hcsNotification]notificationChannel

func newSystemChannels() notificationChannels {
	channels := make(notificationChannels)
	for _, notif := range []hcsNotification{
		hcsNotificationServiceDisconnect,
		hcsNotificationSystemExited,
		hcsNotificationSystemCreateCompleted,
		hcsNotificationSystemStartCompleted,
		hcsNotificationSystemPauseCompleted,
		hcsNotificationSystemResumeCompleted,
<<<<<<< HEAD
=======
		hcsNotificationSystemSaveCompleted,
>>>>>>> c50cee4e
	} {
		channels[notif] = make(notificationChannel, 1)
	}
	return channels
}

func newProcessChannels() notificationChannels {
	channels := make(notificationChannels)
	for _, notif := range []hcsNotification{
		hcsNotificationServiceDisconnect,
		hcsNotificationProcessExited,
	} {
		channels[notif] = make(notificationChannel, 1)
	}
	return channels
}

func closeChannels(channels notificationChannels) {
	for _, c := range channels {
		close(c)
	}
}

func notificationWatcher(notificationType hcsNotification, callbackNumber uintptr, notificationStatus uintptr, notificationData *uint16) uintptr {
	var result error
	if int32(notificationStatus) < 0 {
		result = interop.Win32FromHresult(notificationStatus)
	}

	callbackMapLock.RLock()
	context := callbackMap[callbackNumber]
	callbackMapLock.RUnlock()

	if context == nil {
		return 0
	}

	log := logrus.WithFields(logrus.Fields{
		"notification-type": notificationType.String(),
		"system-id":         context.systemID,
	})
	if context.processID != 0 {
		log.Data[logfields.ProcessID] = context.processID
	}
	log.Debug("HCS notification")

	if channel, ok := context.channels[notificationType]; ok {
		channel <- result
	}

	return 0
}<|MERGE_RESOLUTION|>--- conflicted
+++ resolved
@@ -106,10 +106,7 @@
 		hcsNotificationSystemStartCompleted,
 		hcsNotificationSystemPauseCompleted,
 		hcsNotificationSystemResumeCompleted,
-<<<<<<< HEAD
-=======
 		hcsNotificationSystemSaveCompleted,
->>>>>>> c50cee4e
 	} {
 		channels[notif] = make(notificationChannel, 1)
 	}
