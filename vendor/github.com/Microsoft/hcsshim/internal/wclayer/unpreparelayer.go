package wclayer

import (
	"context"

	"github.com/Microsoft/hcsshim/internal/hcserror"
	"github.com/Microsoft/hcsshim/internal/oc"
	"go.opencensus.io/trace"
)

// UnprepareLayer disables the filesystem filter for the read-write layer with
// the given id.
func UnprepareLayer(ctx context.Context, path string) (err error) {
	title := "hcsshim::UnprepareLayer"
<<<<<<< HEAD
	ctx, span := trace.StartSpan(ctx, title)
=======
	ctx, span := trace.StartSpan(ctx, title) //nolint:ineffassign,staticcheck
>>>>>>> c50cee4e
	defer span.End()
	defer func() { oc.SetSpanStatus(span, err) }()
	span.AddAttributes(trace.StringAttribute("path", path))

	err = unprepareLayer(&stdDriverInfo, path)
	if err != nil {
		return hcserror.New(err, title, "")
	}
	return nil
}<|MERGE_RESOLUTION|>--- conflicted
+++ resolved
@@ -12,11 +12,7 @@
 // the given id.
 func UnprepareLayer(ctx context.Context, path string) (err error) {
 	title := "hcsshim::UnprepareLayer"
-<<<<<<< HEAD
-	ctx, span := trace.StartSpan(ctx, title)
-=======
 	ctx, span := trace.StartSpan(ctx, title) //nolint:ineffassign,staticcheck
->>>>>>> c50cee4e
 	defer span.End()
 	defer func() { oc.SetSpanStatus(span, err) }()
 	span.AddAttributes(trace.StringAttribute("path", path))
