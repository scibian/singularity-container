package wclayer

import (
	"context"
	"syscall"

	"github.com/Microsoft/hcsshim/internal/hcserror"
	"github.com/Microsoft/hcsshim/internal/log"
	"github.com/Microsoft/hcsshim/internal/oc"
	"go.opencensus.io/trace"
)

// GetLayerMountPath will look for a mounted layer with the given path and return
// the path at which that layer can be accessed.  This path may be a volume path
// if the layer is a mounted read-write layer, otherwise it is expected to be the
// folder path at which the layer is stored.
func GetLayerMountPath(ctx context.Context, path string) (_ string, err error) {
	title := "hcsshim::GetLayerMountPath"
	ctx, span := trace.StartSpan(ctx, title)
	defer span.End()
	defer func() { oc.SetSpanStatus(span, err) }()
	span.AddAttributes(trace.StringAttribute("path", path))

<<<<<<< HEAD
	var mountPathLength uintptr
	mountPathLength = 0
=======
	var mountPathLength uintptr = 0
>>>>>>> c50cee4e

	// Call the procedure itself.
	log.G(ctx).Debug("Calling proc (1)")
	err = getLayerMountPath(&stdDriverInfo, path, &mountPathLength, nil)
	if err != nil {
		return "", hcserror.New(err, title, "(first call)")
	}

	// Allocate a mount path of the returned length.
	if mountPathLength == 0 {
		return "", nil
	}
	mountPathp := make([]uint16, mountPathLength)
	mountPathp[0] = 0

	// Call the procedure again
	log.G(ctx).Debug("Calling proc (2)")
	err = getLayerMountPath(&stdDriverInfo, path, &mountPathLength, &mountPathp[0])
	if err != nil {
		return "", hcserror.New(err, title, "(second call)")
	}

	mountPath := syscall.UTF16ToString(mountPathp[0:])
	span.AddAttributes(trace.StringAttribute("mountPath", mountPath))
	return mountPath, nil
}<|MERGE_RESOLUTION|>--- conflicted
+++ resolved
@@ -21,12 +21,7 @@
 	defer func() { oc.SetSpanStatus(span, err) }()
 	span.AddAttributes(trace.StringAttribute("path", path))
 
-<<<<<<< HEAD
-	var mountPathLength uintptr
-	mountPathLength = 0
-=======
 	var mountPathLength uintptr = 0
->>>>>>> c50cee4e
 
 	// Call the procedure itself.
 	log.G(ctx).Debug("Calling proc (1)")
