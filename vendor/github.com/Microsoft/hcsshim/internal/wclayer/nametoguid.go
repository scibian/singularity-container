--- conflicted
+++ resolved
@@ -14,26 +14,15 @@
 // across all clients.
 func NameToGuid(ctx context.Context, name string) (_ guid.GUID, err error) {
 	title := "hcsshim::NameToGuid"
-<<<<<<< HEAD
-	ctx, span := trace.StartSpan(ctx, title)
-	defer span.End()
-	defer func() { oc.SetSpanStatus(span, err) }()
-	span.AddAttributes(trace.StringAttribute("name", name))
-=======
 	ctx, span := trace.StartSpan(ctx, title) //nolint:ineffassign,staticcheck
 	defer span.End()
 	defer func() { oc.SetSpanStatus(span, err) }()
 	span.AddAttributes(trace.StringAttribute("objectName", name))
->>>>>>> c50cee4e
 
 	var id guid.GUID
 	err = nameToGuid(name, &id)
 	if err != nil {
-<<<<<<< HEAD
-		return guid.GUID{}, hcserror.New(err, title+" - failed", "")
-=======
 		return guid.GUID{}, hcserror.New(err, title, "")
->>>>>>> c50cee4e
 	}
 	span.AddAttributes(trace.StringAttribute("guid", id.String()))
 	return id, nil
