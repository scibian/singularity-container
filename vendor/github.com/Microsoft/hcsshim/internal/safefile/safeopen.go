--- conflicted
+++ resolved
@@ -76,11 +76,7 @@
 	}
 
 	oa.Length = unsafe.Sizeof(oa)
-<<<<<<< HEAD
-	oa.ObjectName = uintptr(unsafe.Pointer(pathUnicode))
-=======
 	oa.ObjectName = pathUnicode
->>>>>>> c50cee4e
 	oa.RootDirectory = uintptr(root.Fd())
 	oa.Attributes = winapi.OBJ_DONT_REPARSE
 	status := winapi.NtCreateFile(
