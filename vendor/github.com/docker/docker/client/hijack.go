--- conflicted
+++ resolved
@@ -24,11 +24,7 @@
 	}
 
 	apiPath := cli.getAPIPath(ctx, path, query)
-<<<<<<< HEAD
-	req, err := http.NewRequest("POST", apiPath, bodyEncoded)
-=======
 	req, err := http.NewRequest(http.MethodPost, apiPath, bodyEncoded)
->>>>>>> c50cee4e
 	if err != nil {
 		return types.HijackedResponse{}, err
 	}
@@ -44,11 +40,7 @@
 
 // DialHijack returns a hijacked connection with negotiated protocol proto.
 func (cli *Client) DialHijack(ctx context.Context, url, proto string, meta map[string][]string) (net.Conn, error) {
-<<<<<<< HEAD
-	req, err := http.NewRequest("POST", url, nil)
-=======
 	req, err := http.NewRequest(http.MethodPost, url, nil)
->>>>>>> c50cee4e
 	if err != nil {
 		return nil, err
 	}
