--- conflicted
+++ resolved
@@ -11,11 +11,7 @@
 // Ownership is handled elsewhere, but in the future could be support here
 // too.
 func mkdirAs(path string, mode os.FileMode, owner Identity, mkAll, chownExisting bool) error {
-<<<<<<< HEAD
-	if err := system.MkdirAll(path, mode, ""); err != nil {
-=======
 	if err := system.MkdirAll(path, mode); err != nil {
->>>>>>> c50cee4e
 		return err
 	}
 	return nil
