--- conflicted
+++ resolved
@@ -40,11 +40,7 @@
 		}
 
 		// short-circuit--we were called with an existing directory and chown was requested
-<<<<<<< HEAD
-		return lazyChown(path, owner.UID, owner.GID, stat)
-=======
 		return setPermissions(path, mode, owner.UID, owner.GID, stat)
->>>>>>> c50cee4e
 	}
 
 	if os.IsNotExist(err) {
@@ -75,11 +71,7 @@
 	// even if it existed, we will chown the requested path + any subpaths that
 	// didn't exist when we called MkdirAll
 	for _, pathComponent := range paths {
-<<<<<<< HEAD
-		if err := lazyChown(pathComponent, owner.UID, owner.GID, nil); err != nil {
-=======
 		if err := setPermissions(pathComponent, mode, owner.UID, owner.GID, nil); err != nil {
->>>>>>> c50cee4e
 			return err
 		}
 	}
