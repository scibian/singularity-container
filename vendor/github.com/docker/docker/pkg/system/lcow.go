// +build windows,!no_lcow

package system // import "github.com/docker/docker/pkg/system"

import (
<<<<<<< HEAD
	"runtime"
=======
>>>>>>> c50cee4e
	"strings"

	"github.com/Microsoft/hcsshim/osversion"
	specs "github.com/opencontainers/image-spec/specs-go/v1"
	"github.com/pkg/errors"
)

<<<<<<< HEAD
// IsOSSupported determines if an operating system is supported by the host
func IsOSSupported(os string) bool {
	if strings.EqualFold(runtime.GOOS, os) {
=======
var (
	// lcowSupported determines if Linux Containers on Windows are supported.
	lcowSupported = false
)

// InitLCOW sets whether LCOW is supported or not. Requires RS5+
func InitLCOW(experimental bool) {
	if experimental && osversion.Build() >= osversion.RS5 {
		lcowSupported = true
	}
}

func LCOWSupported() bool {
	return lcowSupported
}

// ValidatePlatform determines if a platform structure is valid.
// TODO This is a temporary windows-only function, should be replaced by
// comparison of worker capabilities
func ValidatePlatform(platform specs.Platform) error {
	if !IsOSSupported(platform.OS) {
		return errors.Errorf("unsupported os %s", platform.OS)
	}
	return nil
}

// IsOSSupported determines if an operating system is supported by the host
func IsOSSupported(os string) bool {
	if strings.EqualFold("windows", os) {
>>>>>>> c50cee4e
		return true
	}
	if LCOWSupported() && strings.EqualFold(os, "linux") {
		return true
	}
	return false
}

// ValidatePlatform determines if a platform structure is valid.
// TODO This is a temporary windows-only function, should be replaced by
// comparison of worker capabilities
func ValidatePlatform(platform specs.Platform) error {
	if runtime.GOOS == "windows" {
		if !(platform.OS == runtime.GOOS || (LCOWSupported() && platform.OS == "linux")) {
			return errors.Errorf("unsupported os %s", platform.OS)
		}
	}
	return nil
}<|MERGE_RESOLUTION|>--- conflicted
+++ resolved
@@ -3,10 +3,6 @@
 package system // import "github.com/docker/docker/pkg/system"
 
 import (
-<<<<<<< HEAD
-	"runtime"
-=======
->>>>>>> c50cee4e
 	"strings"
 
 	"github.com/Microsoft/hcsshim/osversion"
@@ -14,11 +10,6 @@
 	"github.com/pkg/errors"
 )
 
-<<<<<<< HEAD
-// IsOSSupported determines if an operating system is supported by the host
-func IsOSSupported(os string) bool {
-	if strings.EqualFold(runtime.GOOS, os) {
-=======
 var (
 	// lcowSupported determines if Linux Containers on Windows are supported.
 	lcowSupported = false
@@ -48,23 +39,10 @@
 // IsOSSupported determines if an operating system is supported by the host
 func IsOSSupported(os string) bool {
 	if strings.EqualFold("windows", os) {
->>>>>>> c50cee4e
 		return true
 	}
 	if LCOWSupported() && strings.EqualFold(os, "linux") {
 		return true
 	}
 	return false
-}
-
-// ValidatePlatform determines if a platform structure is valid.
-// TODO This is a temporary windows-only function, should be replaced by
-// comparison of worker capabilities
-func ValidatePlatform(platform specs.Platform) error {
-	if runtime.GOOS == "windows" {
-		if !(platform.OS == runtime.GOOS || (LCOWSupported() && platform.OS == "linux")) {
-			return errors.Errorf("unsupported os %s", platform.OS)
-		}
-	}
-	return nil
 }