package system // import "github.com/docker/docker/pkg/system"

import "golang.org/x/sys/unix"

// Lgetxattr retrieves the value of the extended attribute identified by attr
// and associated with the given path in the file system.
// It will returns a nil slice and nil error if the xattr is not set.
func Lgetxattr(path string, attr string) ([]byte, error) {
	// Start with a 128 length byte array
	dest := make([]byte, 128)
	sz, errno := unix.Lgetxattr(path, attr, dest)

<<<<<<< HEAD
	switch {
	case errno == unix.ENODATA:
		return nil, nil
	case errno == unix.ERANGE:
		// 128 byte array might just not be good enough. A dummy buffer is used
		// to get the real size of the xattrs on disk
=======
	for errno == unix.ERANGE {
		// Buffer too small, use zero-sized buffer to get the actual size
>>>>>>> c50cee4e
		sz, errno = unix.Lgetxattr(path, attr, []byte{})
		if errno != nil {
			return nil, errno
		}
		dest = make([]byte, sz)
		sz, errno = unix.Lgetxattr(path, attr, dest)
<<<<<<< HEAD
		if errno != nil {
			return nil, errno
		}
=======
	}

	switch {
	case errno == unix.ENODATA:
		return nil, nil
>>>>>>> c50cee4e
	case errno != nil:
		return nil, errno
	}
	return dest[:sz], nil
}

// Lsetxattr sets the value of the extended attribute identified by attr
// and associated with the given path in the file system.
func Lsetxattr(path string, attr string, data []byte, flags int) error {
	return unix.Lsetxattr(path, attr, data, flags)
}<|MERGE_RESOLUTION|>--- conflicted
+++ resolved
@@ -10,37 +10,23 @@
 	dest := make([]byte, 128)
 	sz, errno := unix.Lgetxattr(path, attr, dest)
 
-<<<<<<< HEAD
-	switch {
-	case errno == unix.ENODATA:
-		return nil, nil
-	case errno == unix.ERANGE:
-		// 128 byte array might just not be good enough. A dummy buffer is used
-		// to get the real size of the xattrs on disk
-=======
 	for errno == unix.ERANGE {
 		// Buffer too small, use zero-sized buffer to get the actual size
->>>>>>> c50cee4e
 		sz, errno = unix.Lgetxattr(path, attr, []byte{})
 		if errno != nil {
 			return nil, errno
 		}
 		dest = make([]byte, sz)
 		sz, errno = unix.Lgetxattr(path, attr, dest)
-<<<<<<< HEAD
-		if errno != nil {
-			return nil, errno
-		}
-=======
 	}
 
 	switch {
 	case errno == unix.ENODATA:
 		return nil, nil
->>>>>>> c50cee4e
 	case errno != nil:
 		return nil, errno
 	}
+
 	return dest[:sz], nil
 }
 
