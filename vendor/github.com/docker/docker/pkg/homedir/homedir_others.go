--- conflicted
+++ resolved
@@ -6,15 +6,6 @@
 	"errors"
 )
 
-<<<<<<< HEAD
-// GetStatic is not needed for non-linux systems.
-// (Precisely, it is needed only for glibc-based linux systems.)
-func GetStatic() (string, error) {
-	return "", errors.New("homedir.GetStatic() is not supported on this system")
-}
-
-=======
->>>>>>> c50cee4e
 // GetRuntimeDir is unsupported on non-linux system.
 func GetRuntimeDir() (string, error) {
 	return "", errors.New("homedir.GetRuntimeDir() is not supported on this system")
