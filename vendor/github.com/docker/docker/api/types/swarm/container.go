package swarm // import "github.com/docker/docker/api/types/swarm"

import (
	"time"

	"github.com/docker/docker/api/types/container"
	"github.com/docker/docker/api/types/mount"
	"github.com/docker/go-units"
)

// DNSConfig specifies DNS related configurations in resolver configuration file (resolv.conf)
// Detailed documentation is available in:
// http://man7.org/linux/man-pages/man5/resolv.conf.5.html
// `nameserver`, `search`, `options` have been supported.
// TODO: `domain` is not supported yet.
type DNSConfig struct {
	// Nameservers specifies the IP addresses of the name servers
	Nameservers []string `json:",omitempty"`
	// Search specifies the search list for host-name lookup
	Search []string `json:",omitempty"`
	// Options allows certain internal resolver variables to be modified
	Options []string `json:",omitempty"`
}

// SELinuxContext contains the SELinux labels of the container.
type SELinuxContext struct {
	Disable bool

	User  string
	Role  string
	Type  string
	Level string
}

// CredentialSpec for managed service account (Windows only)
type CredentialSpec struct {
	Config   string
	File     string
	Registry string
}

// Privileges defines the security options for the container.
type Privileges struct {
	CredentialSpec *CredentialSpec
	SELinuxContext *SELinuxContext
}

// ContainerSpec represents the spec of a container.
type ContainerSpec struct {
	Image           string                  `json:",omitempty"`
	Labels          map[string]string       `json:",omitempty"`
	Command         []string                `json:",omitempty"`
	Args            []string                `json:",omitempty"`
	Hostname        string                  `json:",omitempty"`
	Env             []string                `json:",omitempty"`
	Dir             string                  `json:",omitempty"`
	User            string                  `json:",omitempty"`
	Groups          []string                `json:",omitempty"`
	Privileges      *Privileges             `json:",omitempty"`
	Init            *bool                   `json:",omitempty"`
	StopSignal      string                  `json:",omitempty"`
	TTY             bool                    `json:",omitempty"`
	OpenStdin       bool                    `json:",omitempty"`
	ReadOnly        bool                    `json:",omitempty"`
	Mounts          []mount.Mount           `json:",omitempty"`
	StopGracePeriod *time.Duration          `json:",omitempty"`
	Healthcheck     *container.HealthConfig `json:",omitempty"`
	// The format of extra hosts on swarmkit is specified in:
	// http://man7.org/linux/man-pages/man5/hosts.5.html
	//    IP_address canonical_hostname [aliases...]
<<<<<<< HEAD
	Hosts     []string            `json:",omitempty"`
	DNSConfig *DNSConfig          `json:",omitempty"`
	Secrets   []*SecretReference  `json:",omitempty"`
	Configs   []*ConfigReference  `json:",omitempty"`
	Isolation container.Isolation `json:",omitempty"`
	Sysctls   map[string]string   `json:",omitempty"`
=======
	Hosts          []string            `json:",omitempty"`
	DNSConfig      *DNSConfig          `json:",omitempty"`
	Secrets        []*SecretReference  `json:",omitempty"`
	Configs        []*ConfigReference  `json:",omitempty"`
	Isolation      container.Isolation `json:",omitempty"`
	Sysctls        map[string]string   `json:",omitempty"`
	CapabilityAdd  []string            `json:",omitempty"`
	CapabilityDrop []string            `json:",omitempty"`
	Ulimits        []*units.Ulimit     `json:",omitempty"`
>>>>>>> c50cee4e
}<|MERGE_RESOLUTION|>--- conflicted
+++ resolved
@@ -68,14 +68,6 @@
 	// The format of extra hosts on swarmkit is specified in:
 	// http://man7.org/linux/man-pages/man5/hosts.5.html
 	//    IP_address canonical_hostname [aliases...]
-<<<<<<< HEAD
-	Hosts     []string            `json:",omitempty"`
-	DNSConfig *DNSConfig          `json:",omitempty"`
-	Secrets   []*SecretReference  `json:",omitempty"`
-	Configs   []*ConfigReference  `json:",omitempty"`
-	Isolation container.Isolation `json:",omitempty"`
-	Sysctls   map[string]string   `json:",omitempty"`
-=======
 	Hosts          []string            `json:",omitempty"`
 	DNSConfig      *DNSConfig          `json:",omitempty"`
 	Secrets        []*SecretReference  `json:",omitempty"`
@@ -85,5 +77,4 @@
 	CapabilityAdd  []string            `json:",omitempty"`
 	CapabilityDrop []string            `json:",omitempty"`
 	Ulimits        []*units.Ulimit     `json:",omitempty"`
->>>>>>> c50cee4e
 }