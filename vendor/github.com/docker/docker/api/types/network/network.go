package network // import "github.com/docker/docker/api/types/network"
import (
	"github.com/docker/docker/api/types/filters"
<<<<<<< HEAD
	"github.com/docker/docker/errdefs"
=======
>>>>>>> c50cee4e
)

// Address represents an IP address
type Address struct {
	Addr      string
	PrefixLen int
}

// IPAM represents IP Address Management
type IPAM struct {
	Driver  string
	Options map[string]string // Per network IPAM driver options
	Config  []IPAMConfig
}

// IPAMConfig represents IPAM configurations
type IPAMConfig struct {
	Subnet     string            `json:",omitempty"`
	IPRange    string            `json:",omitempty"`
	Gateway    string            `json:",omitempty"`
	AuxAddress map[string]string `json:"AuxiliaryAddresses,omitempty"`
}

// EndpointIPAMConfig represents IPAM configurations for the endpoint
type EndpointIPAMConfig struct {
	IPv4Address  string   `json:",omitempty"`
	IPv6Address  string   `json:",omitempty"`
	LinkLocalIPs []string `json:",omitempty"`
}

// Copy makes a copy of the endpoint ipam config
func (cfg *EndpointIPAMConfig) Copy() *EndpointIPAMConfig {
	cfgCopy := *cfg
	cfgCopy.LinkLocalIPs = make([]string, 0, len(cfg.LinkLocalIPs))
	cfgCopy.LinkLocalIPs = append(cfgCopy.LinkLocalIPs, cfg.LinkLocalIPs...)
	return &cfgCopy
}

// PeerInfo represents one peer of an overlay network
type PeerInfo struct {
	Name string
	IP   string
}

// EndpointSettings stores the network endpoint details
type EndpointSettings struct {
	// Configurations
	IPAMConfig *EndpointIPAMConfig
	Links      []string
	Aliases    []string
	// Operational data
	NetworkID           string
	EndpointID          string
	Gateway             string
	IPAddress           string
	IPPrefixLen         int
	IPv6Gateway         string
	GlobalIPv6Address   string
	GlobalIPv6PrefixLen int
	MacAddress          string
	DriverOpts          map[string]string
}

// Task carries the information about one backend task
type Task struct {
	Name       string
	EndpointID string
	EndpointIP string
	Info       map[string]string
}

// ServiceInfo represents service parameters with the list of service's tasks
type ServiceInfo struct {
	VIP          string
	Ports        []string
	LocalLBIndex int
	Tasks        []Task
}

// Copy makes a deep copy of `EndpointSettings`
func (es *EndpointSettings) Copy() *EndpointSettings {
	epCopy := *es
	if es.IPAMConfig != nil {
		epCopy.IPAMConfig = es.IPAMConfig.Copy()
	}

	if es.Links != nil {
		links := make([]string, 0, len(es.Links))
		epCopy.Links = append(links, es.Links...)
	}

	if es.Aliases != nil {
		aliases := make([]string, 0, len(es.Aliases))
		epCopy.Aliases = append(aliases, es.Aliases...)
	}
	return &epCopy
}

// NetworkingConfig represents the container's networking configuration for each of its interfaces
// Carries the networking configs specified in the `docker run` and `docker network connect` commands
type NetworkingConfig struct {
	EndpointsConfig map[string]*EndpointSettings // Endpoint configs for each connecting network
}

// ConfigReference specifies the source which provides a network's configuration
type ConfigReference struct {
	Network string
}

var acceptedFilters = map[string]bool{
	"dangling": true,
	"driver":   true,
	"id":       true,
	"label":    true,
	"name":     true,
	"scope":    true,
	"type":     true,
}

// ValidateFilters validates the list of filter args with the available filters.
func ValidateFilters(filter filters.Args) error {
<<<<<<< HEAD
	return errdefs.InvalidParameter(filter.Validate(acceptedFilters))
=======
	return filter.Validate(acceptedFilters)
>>>>>>> c50cee4e
}<|MERGE_RESOLUTION|>--- conflicted
+++ resolved
@@ -1,10 +1,6 @@
 package network // import "github.com/docker/docker/api/types/network"
 import (
 	"github.com/docker/docker/api/types/filters"
-<<<<<<< HEAD
-	"github.com/docker/docker/errdefs"
-=======
->>>>>>> c50cee4e
 )
 
 // Address represents an IP address
@@ -126,9 +122,5 @@
 
 // ValidateFilters validates the list of filter args with the available filters.
 func ValidateFilters(filter filters.Args) error {
-<<<<<<< HEAD
-	return errdefs.InvalidParameter(filter.Validate(acceptedFilters))
-=======
 	return filter.Validate(acceptedFilters)
->>>>>>> c50cee4e
 }