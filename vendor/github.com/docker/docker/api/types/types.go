package types // import "github.com/docker/docker/api/types"

import (
	"errors"
	"fmt"
	"io"
	"os"
	"strings"
	"time"

	"github.com/docker/docker/api/types/container"
	"github.com/docker/docker/api/types/filters"
	"github.com/docker/docker/api/types/mount"
	"github.com/docker/docker/api/types/network"
	"github.com/docker/docker/api/types/registry"
	"github.com/docker/docker/api/types/swarm"
	"github.com/docker/go-connections/nat"
)

// RootFS returns Image's RootFS description including the layer IDs.
type RootFS struct {
	Type      string
	Layers    []string `json:",omitempty"`
	BaseLayer string   `json:",omitempty"`
}

// ImageInspect contains response of Engine API:
// GET "/images/{name:.*}/json"
type ImageInspect struct {
	ID              string `json:"Id"`
	RepoTags        []string
	RepoDigests     []string
	Parent          string
	Comment         string
	Created         string
	Container       string
	ContainerConfig *container.Config
	DockerVersion   string
	Author          string
	Config          *container.Config
	Architecture    string
	Variant         string `json:",omitempty"`
	Os              string
	OsVersion       string `json:",omitempty"`
	Size            int64
	VirtualSize     int64
	GraphDriver     GraphDriverData
	RootFS          RootFS
	Metadata        ImageMetadata
}

// ImageMetadata contains engine-local data about the image
type ImageMetadata struct {
	LastTagTime time.Time `json:",omitempty"`
}

// Container contains response of Engine API:
// GET "/containers/json"
type Container struct {
	ID         string `json:"Id"`
	Names      []string
	Image      string
	ImageID    string
	Command    string
	Created    int64
	Ports      []Port
	SizeRw     int64 `json:",omitempty"`
	SizeRootFs int64 `json:",omitempty"`
	Labels     map[string]string
	State      string
	Status     string
	HostConfig struct {
		NetworkMode string `json:",omitempty"`
	}
	NetworkSettings *SummaryNetworkSettings
	Mounts          []MountPoint
}

// CopyConfig contains request body of Engine API:
// POST "/containers/"+containerID+"/copy"
type CopyConfig struct {
	Resource string
}

// ContainerPathStat is used to encode the header from
// GET "/containers/{name:.*}/archive"
// "Name" is the file or directory name.
type ContainerPathStat struct {
	Name       string      `json:"name"`
	Size       int64       `json:"size"`
	Mode       os.FileMode `json:"mode"`
	Mtime      time.Time   `json:"mtime"`
	LinkTarget string      `json:"linkTarget"`
}

// ContainerStats contains response of Engine API:
// GET "/stats"
type ContainerStats struct {
	Body   io.ReadCloser `json:"body"`
	OSType string        `json:"ostype"`
}

// Ping contains response of Engine API:
// GET "/_ping"
type Ping struct {
	APIVersion     string
	OSType         string
	Experimental   bool
	BuilderVersion BuilderVersion
}

// ComponentVersion describes the version information for a specific component.
type ComponentVersion struct {
	Name    string
	Version string
	Details map[string]string `json:",omitempty"`
}

// Version contains response of Engine API:
// GET "/version"
type Version struct {
	Platform   struct{ Name string } `json:",omitempty"`
	Components []ComponentVersion    `json:",omitempty"`

	// The following fields are deprecated, they relate to the Engine component and are kept for backwards compatibility

	Version       string
	APIVersion    string `json:"ApiVersion"`
	MinAPIVersion string `json:"MinAPIVersion,omitempty"`
	GitCommit     string
	GoVersion     string
	Os            string
	Arch          string
	KernelVersion string `json:",omitempty"`
	Experimental  bool   `json:",omitempty"`
	BuildTime     string `json:",omitempty"`
}

// Commit holds the Git-commit (SHA1) that a binary was built from, as reported
// in the version-string of external tools, such as containerd, or runC.
type Commit struct {
	ID       string // ID is the actual commit ID of external tool.
	Expected string // Expected is the commit ID of external tool expected by dockerd as set at build time.
}

// Info contains response of Engine API:
// GET "/info"
type Info struct {
	ID                 string
	Containers         int
	ContainersRunning  int
	ContainersPaused   int
	ContainersStopped  int
	Images             int
	Driver             string
	DriverStatus       [][2]string
	SystemStatus       [][2]string `json:",omitempty"` // SystemStatus is only propagated by the Swarm standalone API
	Plugins            PluginsInfo
	MemoryLimit        bool
	SwapLimit          bool
<<<<<<< HEAD
	KernelMemory       bool
=======
	KernelMemory       bool // Deprecated: kernel 5.4 deprecated kmem.limit_in_bytes
>>>>>>> c50cee4e
	KernelMemoryTCP    bool
	CPUCfsPeriod       bool `json:"CpuCfsPeriod"`
	CPUCfsQuota        bool `json:"CpuCfsQuota"`
	CPUShares          bool
	CPUSet             bool
	PidsLimit          bool
	IPv4Forwarding     bool
	BridgeNfIptables   bool
	BridgeNfIP6tables  bool `json:"BridgeNfIp6tables"`
	Debug              bool
	NFd                int
	OomKillDisable     bool
	NGoroutines        int
	SystemTime         string
	LoggingDriver      string
	CgroupDriver       string
	CgroupVersion      string `json:",omitempty"`
	NEventsListener    int
	KernelVersion      string
	OperatingSystem    string
	OSVersion          string
	OSType             string
	Architecture       string
	IndexServerAddress string
	RegistryConfig     *registry.ServiceConfig
	NCPU               int
	MemTotal           int64
	GenericResources   []swarm.GenericResource
	DockerRootDir      string
	HTTPProxy          string `json:"HttpProxy"`
	HTTPSProxy         string `json:"HttpsProxy"`
	NoProxy            string
	Name               string
	Labels             []string
	ExperimentalBuild  bool
	ServerVersion      string
	ClusterStore       string `json:",omitempty"` // Deprecated: host-discovery and overlay networks with external k/v stores are deprecated
	ClusterAdvertise   string `json:",omitempty"` // Deprecated: host-discovery and overlay networks with external k/v stores are deprecated
	Runtimes           map[string]Runtime
	DefaultRuntime     string
	Swarm              swarm.Info
	// LiveRestoreEnabled determines whether containers should be kept
	// running when the daemon is shutdown or upon daemon start if
	// running containers are detected
<<<<<<< HEAD
	LiveRestoreEnabled bool
	Isolation          container.Isolation
	InitBinary         string
	ContainerdCommit   Commit
	RuncCommit         Commit
	InitCommit         Commit
	SecurityOptions    []string
	ProductLicense     string `json:",omitempty"`
	Warnings           []string
=======
	LiveRestoreEnabled  bool
	Isolation           container.Isolation
	InitBinary          string
	ContainerdCommit    Commit
	RuncCommit          Commit
	InitCommit          Commit
	SecurityOptions     []string
	ProductLicense      string               `json:",omitempty"`
	DefaultAddressPools []NetworkAddressPool `json:",omitempty"`
	Warnings            []string
>>>>>>> c50cee4e
}

// KeyValue holds a key/value pair
type KeyValue struct {
	Key, Value string
}

// NetworkAddressPool is a temp struct used by Info struct
type NetworkAddressPool struct {
	Base string
	Size int
}

// SecurityOpt contains the name and options of a security option
type SecurityOpt struct {
	Name    string
	Options []KeyValue
}

// DecodeSecurityOptions decodes a security options string slice to a type safe
// SecurityOpt
func DecodeSecurityOptions(opts []string) ([]SecurityOpt, error) {
	so := []SecurityOpt{}
	for _, opt := range opts {
		// support output from a < 1.13 docker daemon
		if !strings.Contains(opt, "=") {
			so = append(so, SecurityOpt{Name: opt})
			continue
		}
		secopt := SecurityOpt{}
		split := strings.Split(opt, ",")
		for _, s := range split {
			kv := strings.SplitN(s, "=", 2)
			if len(kv) != 2 {
				return nil, fmt.Errorf("invalid security option %q", s)
			}
			if kv[0] == "" || kv[1] == "" {
				return nil, errors.New("invalid empty security option")
			}
			if kv[0] == "name" {
				secopt.Name = kv[1]
				continue
			}
			secopt.Options = append(secopt.Options, KeyValue{Key: kv[0], Value: kv[1]})
		}
		so = append(so, secopt)
	}
	return so, nil
}

// PluginsInfo is a temp struct holding Plugins name
// registered with docker daemon. It is used by Info struct
type PluginsInfo struct {
	// List of Volume plugins registered
	Volume []string
	// List of Network plugins registered
	Network []string
	// List of Authorization plugins registered
	Authorization []string
	// List of Log plugins registered
	Log []string
}

// ExecStartCheck is a temp struct used by execStart
// Config fields is part of ExecConfig in runconfig package
type ExecStartCheck struct {
	// ExecStart will first check if it's detached
	Detach bool
	// Check if there's a tty
	Tty bool
}

// HealthcheckResult stores information about a single run of a healthcheck probe
type HealthcheckResult struct {
	Start    time.Time // Start is the time this check started
	End      time.Time // End is the time this check ended
	ExitCode int       // ExitCode meanings: 0=healthy, 1=unhealthy, 2=reserved (considered unhealthy), else=error running probe
	Output   string    // Output from last check
}

// Health states
const (
	NoHealthcheck = "none"      // Indicates there is no healthcheck
	Starting      = "starting"  // Starting indicates that the container is not yet ready
	Healthy       = "healthy"   // Healthy indicates that the container is running correctly
	Unhealthy     = "unhealthy" // Unhealthy indicates that the container has a problem
)

// Health stores information about the container's healthcheck results
type Health struct {
	Status        string               // Status is one of Starting, Healthy or Unhealthy
	FailingStreak int                  // FailingStreak is the number of consecutive failures
	Log           []*HealthcheckResult // Log contains the last few results (oldest first)
}

// ContainerState stores container's running state
// it's part of ContainerJSONBase and will return by "inspect" command
type ContainerState struct {
	Status     string // String representation of the container state. Can be one of "created", "running", "paused", "restarting", "removing", "exited", or "dead"
	Running    bool
	Paused     bool
	Restarting bool
	OOMKilled  bool
	Dead       bool
	Pid        int
	ExitCode   int
	Error      string
	StartedAt  string
	FinishedAt string
	Health     *Health `json:",omitempty"`
}

// ContainerNode stores information about the node that a container
// is running on.  It's only used by the Docker Swarm standalone API
type ContainerNode struct {
	ID        string
	IPAddress string `json:"IP"`
	Addr      string
	Name      string
	Cpus      int
	Memory    int64
	Labels    map[string]string
}

// ContainerJSONBase contains response of Engine API:
// GET "/containers/{name:.*}/json"
type ContainerJSONBase struct {
	ID              string `json:"Id"`
	Created         string
	Path            string
	Args            []string
	State           *ContainerState
	Image           string
	ResolvConfPath  string
	HostnamePath    string
	HostsPath       string
	LogPath         string
	Node            *ContainerNode `json:",omitempty"` // Node is only propagated by Docker Swarm standalone API
	Name            string
	RestartCount    int
	Driver          string
	Platform        string
	MountLabel      string
	ProcessLabel    string
	AppArmorProfile string
	ExecIDs         []string
	HostConfig      *container.HostConfig
	GraphDriver     GraphDriverData
	SizeRw          *int64 `json:",omitempty"`
	SizeRootFs      *int64 `json:",omitempty"`
}

// ContainerJSON is newly used struct along with MountPoint
type ContainerJSON struct {
	*ContainerJSONBase
	Mounts          []MountPoint
	Config          *container.Config
	NetworkSettings *NetworkSettings
}

// NetworkSettings exposes the network settings in the api
type NetworkSettings struct {
	NetworkSettingsBase
	DefaultNetworkSettings
	Networks map[string]*network.EndpointSettings
}

// SummaryNetworkSettings provides a summary of container's networks
// in /containers/json
type SummaryNetworkSettings struct {
	Networks map[string]*network.EndpointSettings
}

// NetworkSettingsBase holds basic information about networks
type NetworkSettingsBase struct {
	Bridge                 string      // Bridge is the Bridge name the network uses(e.g. `docker0`)
	SandboxID              string      // SandboxID uniquely represents a container's network stack
	HairpinMode            bool        // HairpinMode specifies if hairpin NAT should be enabled on the virtual interface
	LinkLocalIPv6Address   string      // LinkLocalIPv6Address is an IPv6 unicast address using the link-local prefix
	LinkLocalIPv6PrefixLen int         // LinkLocalIPv6PrefixLen is the prefix length of an IPv6 unicast address
	Ports                  nat.PortMap // Ports is a collection of PortBinding indexed by Port
	SandboxKey             string      // SandboxKey identifies the sandbox
	SecondaryIPAddresses   []network.Address
	SecondaryIPv6Addresses []network.Address
}

// DefaultNetworkSettings holds network information
// during the 2 release deprecation period.
// It will be removed in Docker 1.11.
type DefaultNetworkSettings struct {
	EndpointID          string // EndpointID uniquely represents a service endpoint in a Sandbox
	Gateway             string // Gateway holds the gateway address for the network
	GlobalIPv6Address   string // GlobalIPv6Address holds network's global IPv6 address
	GlobalIPv6PrefixLen int    // GlobalIPv6PrefixLen represents mask length of network's global IPv6 address
	IPAddress           string // IPAddress holds the IPv4 address for the network
	IPPrefixLen         int    // IPPrefixLen represents mask length of network's IPv4 address
	IPv6Gateway         string // IPv6Gateway holds gateway address specific for IPv6
	MacAddress          string // MacAddress holds the MAC address for the network
}

// MountPoint represents a mount point configuration inside the container.
// This is used for reporting the mountpoints in use by a container.
type MountPoint struct {
	Type        mount.Type `json:",omitempty"`
	Name        string     `json:",omitempty"`
	Source      string
	Destination string
	Driver      string `json:",omitempty"`
	Mode        string
	RW          bool
	Propagation mount.Propagation
}

// NetworkResource is the body of the "get network" http response message
type NetworkResource struct {
	Name       string                         // Name is the requested name of the network
	ID         string                         `json:"Id"` // ID uniquely identifies a network on a single machine
	Created    time.Time                      // Created is the time the network created
	Scope      string                         // Scope describes the level at which the network exists (e.g. `swarm` for cluster-wide or `local` for machine level)
	Driver     string                         // Driver is the Driver name used to create the network (e.g. `bridge`, `overlay`)
	EnableIPv6 bool                           // EnableIPv6 represents whether to enable IPv6
	IPAM       network.IPAM                   // IPAM is the network's IP Address Management
	Internal   bool                           // Internal represents if the network is used internal only
	Attachable bool                           // Attachable represents if the global scope is manually attachable by regular containers from workers in swarm mode.
	Ingress    bool                           // Ingress indicates the network is providing the routing-mesh for the swarm cluster.
	ConfigFrom network.ConfigReference        // ConfigFrom specifies the source which will provide the configuration for this network.
	ConfigOnly bool                           // ConfigOnly networks are place-holder networks for network configurations to be used by other networks. ConfigOnly networks cannot be used directly to run containers or services.
	Containers map[string]EndpointResource    // Containers contains endpoints belonging to the network
	Options    map[string]string              // Options holds the network specific options to use for when creating the network
	Labels     map[string]string              // Labels holds metadata specific to the network being created
	Peers      []network.PeerInfo             `json:",omitempty"` // List of peer nodes for an overlay network
	Services   map[string]network.ServiceInfo `json:",omitempty"`
}

// EndpointResource contains network resources allocated and used for a container in a network
type EndpointResource struct {
	Name        string
	EndpointID  string
	MacAddress  string
	IPv4Address string
	IPv6Address string
}

// NetworkCreate is the expected body of the "create network" http request message
type NetworkCreate struct {
	// Check for networks with duplicate names.
	// Network is primarily keyed based on a random ID and not on the name.
	// Network name is strictly a user-friendly alias to the network
	// which is uniquely identified using ID.
	// And there is no guaranteed way to check for duplicates.
	// Option CheckDuplicate is there to provide a best effort checking of any networks
	// which has the same name but it is not guaranteed to catch all name collisions.
	CheckDuplicate bool
	Driver         string
	Scope          string
	EnableIPv6     bool
	IPAM           *network.IPAM
	Internal       bool
	Attachable     bool
	Ingress        bool
	ConfigOnly     bool
	ConfigFrom     *network.ConfigReference
	Options        map[string]string
	Labels         map[string]string
}

// NetworkCreateRequest is the request message sent to the server for network create call.
type NetworkCreateRequest struct {
	NetworkCreate
	Name string
}

// NetworkCreateResponse is the response message sent by the server for network create call
type NetworkCreateResponse struct {
	ID      string `json:"Id"`
	Warning string
}

// NetworkConnect represents the data to be used to connect a container to the network
type NetworkConnect struct {
	Container      string
	EndpointConfig *network.EndpointSettings `json:",omitempty"`
}

// NetworkDisconnect represents the data to be used to disconnect a container from the network
type NetworkDisconnect struct {
	Container string
	Force     bool
}

// NetworkInspectOptions holds parameters to inspect network
type NetworkInspectOptions struct {
	Scope   string
	Verbose bool
}

// Checkpoint represents the details of a checkpoint
type Checkpoint struct {
	Name string // Name is the name of the checkpoint
}

// Runtime describes an OCI runtime
type Runtime struct {
	Path string   `json:"path"`
	Args []string `json:"runtimeArgs,omitempty"`

	// This is exposed here only for internal use
	// It is not currently supported to specify custom shim configs
	Shim *ShimConfig `json:"-"`
}

// ShimConfig is used by runtime to configure containerd shims
type ShimConfig struct {
	Binary string
	Opts   interface{}
}

// DiskUsage contains response of Engine API:
// GET "/system/df"
type DiskUsage struct {
	LayersSize  int64
	Images      []*ImageSummary
	Containers  []*Container
	Volumes     []*Volume
	BuildCache  []*BuildCache
	BuilderSize int64 // deprecated
}

// ContainersPruneReport contains the response for Engine API:
// POST "/containers/prune"
type ContainersPruneReport struct {
	ContainersDeleted []string
	SpaceReclaimed    uint64
}

// VolumesPruneReport contains the response for Engine API:
// POST "/volumes/prune"
type VolumesPruneReport struct {
	VolumesDeleted []string
	SpaceReclaimed uint64
}

// ImagesPruneReport contains the response for Engine API:
// POST "/images/prune"
type ImagesPruneReport struct {
	ImagesDeleted  []ImageDeleteResponseItem
	SpaceReclaimed uint64
}

// BuildCachePruneReport contains the response for Engine API:
// POST "/build/prune"
type BuildCachePruneReport struct {
	CachesDeleted  []string
	SpaceReclaimed uint64
}

// NetworksPruneReport contains the response for Engine API:
// POST "/networks/prune"
type NetworksPruneReport struct {
	NetworksDeleted []string
}

// SecretCreateResponse contains the information returned to a client
// on the creation of a new secret.
type SecretCreateResponse struct {
	// ID is the id of the created secret.
	ID string
}

// SecretListOptions holds parameters to list secrets
type SecretListOptions struct {
	Filters filters.Args
}

// ConfigCreateResponse contains the information returned to a client
// on the creation of a new config.
type ConfigCreateResponse struct {
	// ID is the id of the created config.
	ID string
}

// ConfigListOptions holds parameters to list configs
type ConfigListOptions struct {
	Filters filters.Args
}

// PushResult contains the tag, manifest digest, and manifest size from the
// push. It's used to signal this information to the trust code in the client
// so it can sign the manifest if necessary.
type PushResult struct {
	Tag    string
	Digest string
	Size   int
}

// BuildResult contains the image id of a successful build
type BuildResult struct {
	ID string
}

// BuildCache contains information about a build cache record
type BuildCache struct {
	ID          string
	Parent      string
	Type        string
	Description string
	InUse       bool
	Shared      bool
	Size        int64
	CreatedAt   time.Time
	LastUsedAt  *time.Time
	UsageCount  int
}

// BuildCachePruneOptions hold parameters to prune the build cache
type BuildCachePruneOptions struct {
	All         bool
	KeepStorage int64
	Filters     filters.Args
}<|MERGE_RESOLUTION|>--- conflicted
+++ resolved
@@ -158,11 +158,7 @@
 	Plugins            PluginsInfo
 	MemoryLimit        bool
 	SwapLimit          bool
-<<<<<<< HEAD
-	KernelMemory       bool
-=======
 	KernelMemory       bool // Deprecated: kernel 5.4 deprecated kmem.limit_in_bytes
->>>>>>> c50cee4e
 	KernelMemoryTCP    bool
 	CPUCfsPeriod       bool `json:"CpuCfsPeriod"`
 	CPUCfsQuota        bool `json:"CpuCfsQuota"`
@@ -207,17 +203,6 @@
 	// LiveRestoreEnabled determines whether containers should be kept
 	// running when the daemon is shutdown or upon daemon start if
 	// running containers are detected
-<<<<<<< HEAD
-	LiveRestoreEnabled bool
-	Isolation          container.Isolation
-	InitBinary         string
-	ContainerdCommit   Commit
-	RuncCommit         Commit
-	InitCommit         Commit
-	SecurityOptions    []string
-	ProductLicense     string `json:",omitempty"`
-	Warnings           []string
-=======
 	LiveRestoreEnabled  bool
 	Isolation           container.Isolation
 	InitBinary          string
@@ -228,7 +213,6 @@
 	ProductLicense      string               `json:",omitempty"`
 	DefaultAddressPools []NetworkAddressPool `json:",omitempty"`
 	Warnings            []string
->>>>>>> c50cee4e
 }
 
 // KeyValue holds a key/value pair
