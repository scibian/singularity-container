# A Swagger 2.0 (a.k.a. OpenAPI) definition of the Engine API.
#
# This is used for generating API documentation and the types used by the
# client/server. See api/README.md for more information.
#
# Some style notes:
# - This file is used by ReDoc, which allows GitHub Flavored Markdown in
#   descriptions.
# - There is no maximum line length, for ease of editing and pretty diffs.
# - operationIds are in the format "NounVerb", with a singular noun.

swagger: "2.0"
schemes:
  - "http"
  - "https"
produces:
  - "application/json"
  - "text/plain"
consumes:
  - "application/json"
  - "text/plain"
<<<<<<< HEAD
basePath: "/v1.40"
info:
  title: "Docker Engine API"
  version: "1.40"
=======
basePath: "/v1.41"
info:
  title: "Docker Engine API"
  version: "1.41"
>>>>>>> c50cee4e
  x-logo:
    url: "https://docs.docker.com/images/logo-docker-main.png"
  description: |
    The Engine API is an HTTP API served by Docker Engine. It is the API the
    Docker client uses to communicate with the Engine, so everything the Docker
    client can do can be done with the API.

    Most of the client's commands map directly to API endpoints (e.g. `docker ps`
    is `GET /containers/json`). The notable exception is running containers,
    which consists of several API calls.

    # Errors

    The API uses standard HTTP status codes to indicate the success or failure
    of the API call. The body of the response will be JSON in the following
    format:

    ```
    {
      "message": "page not found"
    }
    ```

    # Versioning

    The API is usually changed in each release, so API calls are versioned to
    ensure that clients don't break. To lock to a specific version of the API,
    you prefix the URL with its version, for example, call `/v1.30/info` to use
    the v1.30 version of the `/info` endpoint. If the API version specified in
    the URL is not supported by the daemon, a HTTP `400 Bad Request` error message
    is returned.

<<<<<<< HEAD
    If you omit the version-prefix, the current version of the API (v1.40) is used.
    For example, calling `/info` is the same as calling `/v1.40/info`. Using the
=======
    If you omit the version-prefix, the current version of the API (v1.41) is used.
    For example, calling `/info` is the same as calling `/v1.41/info`. Using the
>>>>>>> c50cee4e
    API without a version-prefix is deprecated and will be removed in a future release.

    Engine releases in the near future should support this version of the API,
    so your client will continue to work even if it is talking to a newer Engine.

    The API uses an open schema model, which means server may add extra properties
    to responses. Likewise, the server will ignore any extra query parameters and
    request body properties. When you write clients, you need to ignore additional
    properties in responses to ensure they do not break when talking to newer
    daemons.


    # Authentication

<<<<<<< HEAD
    Authentication for registries is handled client side. The client has to send authentication details to various endpoints that need to communicate with registries, such as `POST /images/(name)/push`. These are sent as `X-Registry-Auth` header as a [base64url encoded](https://tools.ietf.org/html/rfc4648#section-5) (JSON) string with the following structure:
=======
    Authentication for registries is handled client side. The client has to send
    authentication details to various endpoints that need to communicate with
    registries, such as `POST /images/(name)/push`. These are sent as
    `X-Registry-Auth` header as a [base64url encoded](https://tools.ietf.org/html/rfc4648#section-5)
    (JSON) string with the following structure:
>>>>>>> c50cee4e

    ```
    {
      "username": "string",
      "password": "string",
      "email": "string",
      "serveraddress": "string"
    }
    ```

    The `serveraddress` is a domain/IP without a protocol. Throughout this
    structure, double quotes are required.

    If you have already got an identity token from the [`/auth` endpoint](#operation/SystemAuth),
    you can just pass this instead of credentials:

    ```
    {
      "identitytoken": "9cbaf023786cd7..."
    }
    ```

# The tags on paths define the menu sections in the ReDoc documentation, so
# the usage of tags must make sense for that:
# - They should be singular, not plural.
# - There should not be too many tags, or the menu becomes unwieldy. For
#   example, it is preferable to add a path to the "System" tag instead of
#   creating a tag with a single path in it.
# - The order of tags in this list defines the order in the menu.
tags:
  # Primary objects
  - name: "Container"
    x-displayName: "Containers"
    description: |
      Create and manage containers.
  - name: "Image"
    x-displayName: "Images"
  - name: "Network"
    x-displayName: "Networks"
    description: |
      Networks are user-defined networks that containers can be attached to.
      See the [networking documentation](https://docs.docker.com/network/)
      for more information.
  - name: "Volume"
    x-displayName: "Volumes"
    description: |
      Create and manage persistent storage that can be attached to containers.
  - name: "Exec"
    x-displayName: "Exec"
    description: |
      Run new commands inside running containers. Refer to the
      [command-line reference](https://docs.docker.com/engine/reference/commandline/exec/)
      for more information.

      To exec a command in a container, you first need to create an exec instance,
      then start it. These two API endpoints are wrapped up in a single command-line
      command, `docker exec`.

  # Swarm things
  - name: "Swarm"
    x-displayName: "Swarm"
    description: |
      Engines can be clustered together in a swarm. Refer to the
      [swarm mode documentation](https://docs.docker.com/engine/swarm/)
      for more information.
  - name: "Node"
    x-displayName: "Nodes"
    description: |
      Nodes are instances of the Engine participating in a swarm. Swarm mode
      must be enabled for these endpoints to work.
  - name: "Service"
    x-displayName: "Services"
    description: |
      Services are the definitions of tasks to run on a swarm. Swarm mode must
      be enabled for these endpoints to work.
  - name: "Task"
    x-displayName: "Tasks"
    description: |
      A task is a container running on a swarm. It is the atomic scheduling unit
      of swarm. Swarm mode must be enabled for these endpoints to work.
  - name: "Secret"
    x-displayName: "Secrets"
    description: |
      Secrets are sensitive data that can be used by services. Swarm mode must
      be enabled for these endpoints to work.
  - name: "Config"
    x-displayName: "Configs"
    description: |
      Configs are application configurations that can be used by services. Swarm
      mode must be enabled for these endpoints to work.
  # System things
  - name: "Plugin"
    x-displayName: "Plugins"
  - name: "System"
    x-displayName: "System"

definitions:
  Port:
    type: "object"
    description: "An open port on a container"
    required: [PrivatePort, Type]
    properties:
      IP:
        type: "string"
        format: "ip-address"
        description: "Host IP address that the container's port is mapped to"
      PrivatePort:
        type: "integer"
        format: "uint16"
        x-nullable: false
        description: "Port on the container"
      PublicPort:
        type: "integer"
        format: "uint16"
        description: "Port exposed on the host"
      Type:
        type: "string"
        x-nullable: false
        enum: ["tcp", "udp", "sctp"]
    example:
      PrivatePort: 8080
      PublicPort: 80
      Type: "tcp"

  MountPoint:
    type: "object"
    description: "A mount point inside a container"
    properties:
      Type:
        type: "string"
      Name:
        type: "string"
      Source:
        type: "string"
      Destination:
        type: "string"
      Driver:
        type: "string"
      Mode:
        type: "string"
      RW:
        type: "boolean"
      Propagation:
        type: "string"

  DeviceMapping:
    type: "object"
    description: "A device mapping between the host and container"
    properties:
      PathOnHost:
        type: "string"
      PathInContainer:
        type: "string"
      CgroupPermissions:
        type: "string"
    example:
      PathOnHost: "/dev/deviceName"
      PathInContainer: "/dev/deviceName"
      CgroupPermissions: "mrw"

  DeviceRequest:
    type: "object"
    description: "A request for devices to be sent to device drivers"
    properties:
      Driver:
        type: "string"
        example: "nvidia"
      Count:
        type: "integer"
        example: -1
      DeviceIDs:
        type: "array"
        items:
          type: "string"
        example:
          - "0"
          - "1"
          - "GPU-fef8089b-4820-abfc-e83e-94318197576e"
      Capabilities:
        description: |
          A list of capabilities; an OR list of AND lists of capabilities.
        type: "array"
        items:
          type: "array"
          items:
            type: "string"
        example:
          # gpu AND nvidia AND compute
          - ["gpu", "nvidia", "compute"]
      Options:
        description: |
          Driver-specific options, specified as a key/value pairs. These options
          are passed directly to the driver.
        type: "object"
        additionalProperties:
          type: "string"

  ThrottleDevice:
    type: "object"
    properties:
      Path:
        description: "Device path"
        type: "string"
      Rate:
        description: "Rate"
        type: "integer"
        format: "int64"
        minimum: 0

  Mount:
    type: "object"
    properties:
      Target:
        description: "Container path."
        type: "string"
      Source:
        description: "Mount source (e.g. a volume name, a host path)."
        type: "string"
      Type:
        description: |
          The mount type. Available types:

          - `bind` Mounts a file or directory from the host into the container. Must exist prior to creating the container.
          - `volume` Creates a volume with the given name and options (or uses a pre-existing volume with the same name and options). These are **not** removed when the container is removed.
          - `tmpfs` Create a tmpfs with the given options. The mount source cannot be specified for tmpfs.
          - `npipe` Mounts a named pipe from the host into the container. Must exist prior to creating the container.
        type: "string"
        enum:
          - "bind"
          - "volume"
          - "tmpfs"
          - "npipe"
      ReadOnly:
        description: "Whether the mount should be read-only."
        type: "boolean"
      Consistency:
        description: "The consistency requirement for the mount: `default`, `consistent`, `cached`, or `delegated`."
        type: "string"
      BindOptions:
        description: "Optional configuration for the `bind` type."
        type: "object"
        properties:
          Propagation:
            description: "A propagation mode with the value `[r]private`, `[r]shared`, or `[r]slave`."
            type: "string"
            enum:
              - "private"
              - "rprivate"
              - "shared"
              - "rshared"
              - "slave"
              - "rslave"
          NonRecursive:
            description: "Disable recursive bind mount."
            type: "boolean"
            default: false
      VolumeOptions:
        description: "Optional configuration for the `volume` type."
        type: "object"
        properties:
          NoCopy:
            description: "Populate volume with data from the target."
            type: "boolean"
            default: false
          Labels:
            description: "User-defined key/value metadata."
            type: "object"
            additionalProperties:
              type: "string"
          DriverConfig:
            description: "Map of driver specific options"
            type: "object"
            properties:
              Name:
                description: "Name of the driver to use to create the volume."
                type: "string"
              Options:
                description: "key/value map of driver specific options."
                type: "object"
                additionalProperties:
                  type: "string"
      TmpfsOptions:
        description: "Optional configuration for the `tmpfs` type."
        type: "object"
        properties:
          SizeBytes:
            description: "The size for the tmpfs mount in bytes."
            type: "integer"
            format: "int64"
          Mode:
            description: "The permission mode for the tmpfs mount in an integer."
            type: "integer"

  RestartPolicy:
    description: |
      The behavior to apply when the container exits. The default is not to
      restart.

      An ever increasing delay (double the previous delay, starting at 100ms) is
      added before each restart to prevent flooding the server.
    type: "object"
    properties:
      Name:
        type: "string"
        description: |
          - Empty string means not to restart
          - `always` Always restart
          - `unless-stopped` Restart always except when the user has manually stopped the container
          - `on-failure` Restart only when the container exit code is non-zero
        enum:
          - ""
          - "always"
          - "unless-stopped"
          - "on-failure"
      MaximumRetryCount:
        type: "integer"
        description: |
          If `on-failure` is used, the number of times to retry before giving up.

  Resources:
    description: "A container's resources (cgroups config, ulimits, etc)"
    type: "object"
    properties:
      # Applicable to all platforms
      CpuShares:
        description: |
          An integer value representing this container's relative CPU weight
          versus other containers.
        type: "integer"
      Memory:
        description: "Memory limit in bytes."
        type: "integer"
        format: "int64"
        default: 0
      # Applicable to UNIX platforms
      CgroupParent:
        description: |
          Path to `cgroups` under which the container's `cgroup` is created. If
          the path is not absolute, the path is considered to be relative to the
          `cgroups` path of the init process. Cgroups are created if they do not
          already exist.
        type: "string"
      BlkioWeight:
        description: "Block IO weight (relative weight)."
        type: "integer"
        minimum: 0
        maximum: 1000
      BlkioWeightDevice:
        description: |
          Block IO weight (relative device weight) in the form:

          ```
          [{"Path": "device_path", "Weight": weight}]
          ```
        type: "array"
        items:
          type: "object"
          properties:
            Path:
              type: "string"
            Weight:
              type: "integer"
              minimum: 0
      BlkioDeviceReadBps:
        description: |
          Limit read rate (bytes per second) from a device, in the form:

          ```
          [{"Path": "device_path", "Rate": rate}]
          ```
        type: "array"
        items:
          $ref: "#/definitions/ThrottleDevice"
      BlkioDeviceWriteBps:
        description: |
          Limit write rate (bytes per second) to a device, in the form:

          ```
          [{"Path": "device_path", "Rate": rate}]
          ```
        type: "array"
        items:
          $ref: "#/definitions/ThrottleDevice"
      BlkioDeviceReadIOps:
        description: |
          Limit read rate (IO per second) from a device, in the form:

          ```
          [{"Path": "device_path", "Rate": rate}]
          ```
        type: "array"
        items:
          $ref: "#/definitions/ThrottleDevice"
      BlkioDeviceWriteIOps:
        description: |
          Limit write rate (IO per second) to a device, in the form:

          ```
          [{"Path": "device_path", "Rate": rate}]
          ```
        type: "array"
        items:
          $ref: "#/definitions/ThrottleDevice"
      CpuPeriod:
        description: "The length of a CPU period in microseconds."
        type: "integer"
        format: "int64"
      CpuQuota:
        description: |
          Microseconds of CPU time that the container can get in a CPU period.
        type: "integer"
        format: "int64"
      CpuRealtimePeriod:
        description: |
          The length of a CPU real-time period in microseconds. Set to 0 to
          allocate no time allocated to real-time tasks.
        type: "integer"
        format: "int64"
      CpuRealtimeRuntime:
        description: |
          The length of a CPU real-time runtime in microseconds. Set to 0 to
          allocate no time allocated to real-time tasks.
        type: "integer"
        format: "int64"
      CpusetCpus:
        description: |
          CPUs in which to allow execution (e.g., `0-3`, `0,1`).
        type: "string"
        example: "0-3"
      CpusetMems:
        description: |
          Memory nodes (MEMs) in which to allow execution (0-3, 0,1). Only
          effective on NUMA systems.
        type: "string"
      Devices:
        description: "A list of devices to add to the container."
        type: "array"
        items:
          $ref: "#/definitions/DeviceMapping"
      DeviceCgroupRules:
        description: "a list of cgroup rules to apply to the container"
        type: "array"
        items:
          type: "string"
          example: "c 13:* rwm"
      DeviceRequests:
<<<<<<< HEAD
        description: "a list of requests for devices to be sent to device drivers"
=======
        description: |
          A list of requests for devices to be sent to device drivers.
>>>>>>> c50cee4e
        type: "array"
        items:
          $ref: "#/definitions/DeviceRequest"
      KernelMemory:
<<<<<<< HEAD
        description: "Kernel memory limit in bytes."
=======
        description: |
          Kernel memory limit in bytes.

          <p><br /></p>

          > **Deprecated**: This field is deprecated as the kernel 5.4 deprecated
          > `kmem.limit_in_bytes`.
        type: "integer"
        format: "int64"
        example: 209715200
      KernelMemoryTCP:
        description: "Hard limit for kernel TCP buffer memory (in bytes)."
>>>>>>> c50cee4e
        type: "integer"
        format: "int64"
        example: 209715200
      KernelMemoryTCP:
        description: "Hard limit for kernel TCP buffer memory (in bytes)."
        type: "integer"
        format: "int64"
      MemoryReservation:
        description: "Memory soft limit in bytes."
        type: "integer"
        format: "int64"
      MemorySwap:
        description: |
          Total memory limit (memory + swap). Set as `-1` to enable unlimited
          swap.
        type: "integer"
        format: "int64"
      MemorySwappiness:
        description: |
          Tune a container's memory swappiness behavior. Accepts an integer
          between 0 and 100.
        type: "integer"
        format: "int64"
        minimum: 0
        maximum: 100
      NanoCpus:
        description: "CPU quota in units of 10<sup>-9</sup> CPUs."
        type: "integer"
        format: "int64"
      OomKillDisable:
        description: "Disable OOM Killer for the container."
        type: "boolean"
      Init:
        description: |
          Run an init inside the container that forwards signals and reaps
          processes. This field is omitted if empty, and the default (as
          configured on the daemon) is used.
        type: "boolean"
        x-nullable: true
      PidsLimit:
        description: |
<<<<<<< HEAD
          Tune a container's PIDs limit. Set `0` or `-1` for unlimited, or `null` to not change.
=======
          Tune a container's PIDs limit. Set `0` or `-1` for unlimited, or `null`
          to not change.
>>>>>>> c50cee4e
        type: "integer"
        format: "int64"
        x-nullable: true
      Ulimits:
        description: |
          A list of resource limits to set in the container. For example:

          ```
          {"Name": "nofile", "Soft": 1024, "Hard": 2048}
          ```
        type: "array"
        items:
          type: "object"
          properties:
            Name:
              description: "Name of ulimit"
              type: "string"
            Soft:
              description: "Soft limit"
              type: "integer"
            Hard:
              description: "Hard limit"
              type: "integer"
      # Applicable to Windows
      CpuCount:
        description: |
          The number of usable CPUs (Windows only).

          On Windows Server containers, the processor resource controls are
          mutually exclusive. The order of precedence is `CPUCount` first, then
          `CPUShares`, and `CPUPercent` last.
        type: "integer"
        format: "int64"
      CpuPercent:
        description: |
          The usable percentage of the available CPUs (Windows only).

          On Windows Server containers, the processor resource controls are
          mutually exclusive. The order of precedence is `CPUCount` first, then
          `CPUShares`, and `CPUPercent` last.
        type: "integer"
        format: "int64"
      IOMaximumIOps:
        description: "Maximum IOps for the container system drive (Windows only)"
        type: "integer"
        format: "int64"
      IOMaximumBandwidth:
        description: |
          Maximum IO in bytes per second for the container system drive
          (Windows only).
        type: "integer"
        format: "int64"

  Limit:
    description: |
      An object describing a limit on resources which can be requested by a task.
    type: "object"
    properties:
      NanoCPUs:
        type: "integer"
        format: "int64"
        example: 4000000000
      MemoryBytes:
        type: "integer"
        format: "int64"
        example: 8272408576
      Pids:
        description: |
          Limits the maximum number of PIDs in the container. Set `0` for unlimited.
        type: "integer"
        format: "int64"
        default: 0
        example: 100

  ResourceObject:
    description: |
      An object describing the resources which can be advertised by a node and
      requested by a task.
    type: "object"
    properties:
      NanoCPUs:
        type: "integer"
        format: "int64"
        example: 4000000000
      MemoryBytes:
        type: "integer"
        format: "int64"
        example: 8272408576
      GenericResources:
        $ref: "#/definitions/GenericResources"

  GenericResources:
    description: |
      User-defined resources can be either Integer resources (e.g, `SSD=3`) or
      String resources (e.g, `GPU=UUID1`).
    type: "array"
    items:
      type: "object"
      properties:
        NamedResourceSpec:
          type: "object"
          properties:
            Kind:
              type: "string"
            Value:
              type: "string"
        DiscreteResourceSpec:
          type: "object"
          properties:
            Kind:
              type: "string"
            Value:
              type: "integer"
              format: "int64"
    example:
      - DiscreteResourceSpec:
          Kind: "SSD"
          Value: 3
      - NamedResourceSpec:
          Kind: "GPU"
          Value: "UUID1"
      - NamedResourceSpec:
          Kind: "GPU"
          Value: "UUID2"

  HealthConfig:
    description: "A test to perform to check that the container is healthy."
    type: "object"
    properties:
      Test:
        description: |
          The test to perform. Possible values are:

          - `[]` inherit healthcheck from image or parent image
          - `["NONE"]` disable healthcheck
          - `["CMD", args...]` exec arguments directly
          - `["CMD-SHELL", command]` run command with system's default shell
        type: "array"
        items:
          type: "string"
      Interval:
        description: |
          The time to wait between checks in nanoseconds. It should be 0 or at
          least 1000000 (1 ms). 0 means inherit.
        type: "integer"
      Timeout:
        description: |
          The time to wait before considering the check to have hung. It should
          be 0 or at least 1000000 (1 ms). 0 means inherit.
        type: "integer"
      Retries:
        description: |
          The number of consecutive failures needed to consider a container as
          unhealthy. 0 means inherit.
        type: "integer"
      StartPeriod:
        description: |
          Start period for the container to initialize before starting
          health-retries countdown in nanoseconds. It should be 0 or at least
          1000000 (1 ms). 0 means inherit.
        type: "integer"

  Health:
    description: |
      Health stores information about the container's healthcheck results.
    type: "object"
    properties:
      Status:
        description: |
          Status is one of `none`, `starting`, `healthy` or `unhealthy`

          - "none"      Indicates there is no healthcheck
          - "starting"  Starting indicates that the container is not yet ready
          - "healthy"   Healthy indicates that the container is running correctly
          - "unhealthy" Unhealthy indicates that the container has a problem
        type: "string"
        enum:
          - "none"
          - "starting"
          - "healthy"
          - "unhealthy"
        example: "healthy"
      FailingStreak:
        description: "FailingStreak is the number of consecutive failures"
        type: "integer"
        example: 0
      Log:
        type: "array"
        description: |
          Log contains the last few results (oldest first)
        items:
          x-nullable: true
          $ref: "#/definitions/HealthcheckResult"

  HealthcheckResult:
    description: |
      HealthcheckResult stores information about a single run of a healthcheck probe
    type: "object"
    properties:
      Start:
        description: |
          Date and time at which this check started in
          [RFC 3339](https://www.ietf.org/rfc/rfc3339.txt) format with nano-seconds.
        type: "string"
        format: "date-time"
        example: "2020-01-04T10:44:24.496525531Z"
      End:
        description: |
          Date and time at which this check ended in
          [RFC 3339](https://www.ietf.org/rfc/rfc3339.txt) format with nano-seconds.
        type: "string"
        format: "dateTime"
        example: "2020-01-04T10:45:21.364524523Z"
      ExitCode:
        description: |
          ExitCode meanings:

          - `0` healthy
          - `1` unhealthy
          - `2` reserved (considered unhealthy)
          - other values: error running probe
        type: "integer"
        example: 0
      Output:
        description: "Output from last check"
        type: "string"

  Health:
    description: |
      Health stores information about the container's healthcheck results.
    type: "object"
    properties:
      Status:
        description: |
          Status is one of `none`, `starting`, `healthy` or `unhealthy`

          - "none"      Indicates there is no healthcheck
          - "starting"  Starting indicates that the container is not yet ready
          - "healthy"   Healthy indicates that the container is running correctly
          - "unhealthy" Unhealthy indicates that the container has a problem
        type: "string"
        enum:
          - "none"
          - "starting"
          - "healthy"
          - "unhealthy"
        example: "healthy"
      FailingStreak:
        description: "FailingStreak is the number of consecutive failures"
        type: "integer"
        example: 0
      Log:
        type: "array"
        description: |
          Log contains the last few results (oldest first)
        items:
          x-nullable: true
          $ref: "#/definitions/HealthcheckResult"

  HealthcheckResult:
    description: |
      HealthcheckResult stores information about a single run of a healthcheck probe
    type: "object"
    properties:
      Start:
        description: |
          Date and time at which this check started in
          [RFC 3339](https://www.ietf.org/rfc/rfc3339.txt) format with nano-seconds.
        type: "string"
        format: "date-time"
        example: "2020-01-04T10:44:24.496525531Z"
      End:
        description: |
          Date and time at which this check ended in
          [RFC 3339](https://www.ietf.org/rfc/rfc3339.txt) format with nano-seconds.
        type: "string"
        format: "dateTime"
        example: "2020-01-04T10:45:21.364524523Z"
      ExitCode:
        description: |
          ExitCode meanings:

          - `0` healthy
          - `1` unhealthy
          - `2` reserved (considered unhealthy)
          - other values: error running probe
        type: "integer"
        example: 0
      Output:
        description: "Output from last check"
        type: "string"

  HostConfig:
    description: "Container configuration that depends on the host we are running on"
    allOf:
      - $ref: "#/definitions/Resources"
      - type: "object"
        properties:
          # Applicable to all platforms
          Binds:
            type: "array"
            description: |
              A list of volume bindings for this container. Each volume binding
              is a string in one of these forms:

              - `host-src:container-dest[:options]` to bind-mount a host path
                into the container. Both `host-src`, and `container-dest` must
                be an _absolute_ path.
              - `volume-name:container-dest[:options]` to bind-mount a volume
                managed by a volume driver into the container. `container-dest`
                must be an _absolute_ path.

              `options` is an optional, comma-delimited list of:

              - `nocopy` disables automatic copying of data from the container
                path to the volume. The `nocopy` flag only applies to named volumes.
              - `[ro|rw]` mounts a volume read-only or read-write, respectively.
                If omitted or set to `rw`, volumes are mounted read-write.
              - `[z|Z]` applies SELinux labels to allow or deny multiple containers
                to read and write to the same volume.
                  - `z`: a _shared_ content label is applied to the content. This
                    label indicates that multiple containers can share the volume
                    content, for both reading and writing.
                  - `Z`: a _private unshared_ label is applied to the content.
                    This label indicates that only the current container can use
                    a private volume. Labeling systems such as SELinux require
                    proper labels to be placed on volume content that is mounted
                    into a container. Without a label, the security system can
                    prevent a container's processes from using the content. By
                    default, the labels set by the host operating system are not
                    modified.
              - `[[r]shared|[r]slave|[r]private]` specifies mount
                [propagation behavior](https://www.kernel.org/doc/Documentation/filesystems/sharedsubtree.txt).
                This only applies to bind-mounted volumes, not internal volumes
                or named volumes. Mount propagation requires the source mount
                point (the location where the source directory is mounted in the
                host operating system) to have the correct propagation properties.
                For shared volumes, the source mount point must be set to `shared`.
                For slave volumes, the mount must be set to either `shared` or
                `slave`.
            items:
              type: "string"
          ContainerIDFile:
            type: "string"
            description: "Path to a file where the container ID is written"
          LogConfig:
            type: "object"
            description: "The logging configuration for this container"
            properties:
              Type:
                type: "string"
                enum:
                  - "json-file"
                  - "syslog"
                  - "journald"
                  - "gelf"
                  - "fluentd"
                  - "awslogs"
                  - "splunk"
                  - "etwlogs"
                  - "none"
              Config:
                type: "object"
                additionalProperties:
                  type: "string"
          NetworkMode:
            type: "string"
            description: |
              Network mode to use for this container. Supported standard values
              are: `bridge`, `host`, `none`, and `container:<name|id>`. Any
              other value is taken as a custom network's name to which this
              container should connect to.
          PortBindings:
            $ref: "#/definitions/PortMap"
          RestartPolicy:
            $ref: "#/definitions/RestartPolicy"
          AutoRemove:
            type: "boolean"
            description: |
              Automatically remove the container when the container's process
              exits. This has no effect if `RestartPolicy` is set.
          VolumeDriver:
            type: "string"
            description: "Driver that this container uses to mount volumes."
          VolumesFrom:
            type: "array"
            description: |
              A list of volumes to inherit from another container, specified in
              the form `<container name>[:<ro|rw>]`.
            items:
              type: "string"
          Mounts:
            description: |
              Specification for mounts to be added to the container.
            type: "array"
            items:
              $ref: "#/definitions/Mount"

          # Applicable to UNIX platforms
          Capabilities:
            type: "array"
            description: |
              A list of kernel capabilities to be available for container (this overrides the default set).

              Conflicts with options 'CapAdd' and 'CapDrop'"
            items:
              type: "string"
          CapAdd:
            type: "array"
<<<<<<< HEAD
            description: "A list of kernel capabilities to add to the container. Conflicts with option 'Capabilities'"
=======
            description: |
              A list of kernel capabilities to add to the container. Conflicts
              with option 'Capabilities'.
>>>>>>> c50cee4e
            items:
              type: "string"
          CapDrop:
            type: "array"
<<<<<<< HEAD
            description: "A list of kernel capabilities to drop from the container. Conflicts with option 'Capabilities'"
=======
            description: |
              A list of kernel capabilities to drop from the container. Conflicts
              with option 'Capabilities'.
>>>>>>> c50cee4e
            items:
              type: "string"
          CgroupnsMode:
            type: "string"
            enum:
              - "private"
              - "host"
            description: |
              cgroup namespace mode for the container. Possible values are:

              - `"private"`: the container runs in its own private cgroup namespace
              - `"host"`: use the host system's cgroup namespace

              If not specified, the daemon default is used, which can either be `"private"`
              or `"host"`, depending on daemon version, kernel support and configuration.
          Dns:
            type: "array"
            description: "A list of DNS servers for the container to use."
            items:
              type: "string"
          DnsOptions:
            type: "array"
            description: "A list of DNS options."
            items:
              type: "string"
          DnsSearch:
            type: "array"
            description: "A list of DNS search domains."
            items:
              type: "string"
          ExtraHosts:
            type: "array"
            description: |
              A list of hostnames/IP mappings to add to the container's `/etc/hosts`
              file. Specified in the form `["hostname:IP"]`.
            items:
              type: "string"
          GroupAdd:
            type: "array"
            description: |
              A list of additional groups that the container process will run as.
            items:
              type: "string"
          IpcMode:
            type: "string"
            description: |
              IPC sharing mode for the container. Possible values are:

              - `"none"`: own private IPC namespace, with /dev/shm not mounted
              - `"private"`: own private IPC namespace
              - `"shareable"`: own private IPC namespace, with a possibility to share it with other containers
              - `"container:<name|id>"`: join another (shareable) container's IPC namespace
              - `"host"`: use the host system's IPC namespace

              If not specified, daemon default is used, which can either be `"private"`
              or `"shareable"`, depending on daemon version and configuration.
          Cgroup:
            type: "string"
            description: "Cgroup to use for the container."
          Links:
            type: "array"
            description: |
              A list of links for the container in the form `container_name:alias`.
            items:
              type: "string"
          OomScoreAdj:
            type: "integer"
            description: |
              An integer value containing the score given to the container in
              order to tune OOM killer preferences.
            example: 500
          PidMode:
            type: "string"
            description: |
              Set the PID (Process) Namespace mode for the container. It can be
              either:

              - `"container:<name|id>"`: joins another container's PID namespace
              - `"host"`: use the host's PID namespace inside the container
          Privileged:
            type: "boolean"
            description: "Gives the container full access to the host."
          PublishAllPorts:
            type: "boolean"
            description: |
              Allocates an ephemeral host port for all of a container's
              exposed ports.

              Ports are de-allocated when the container stops and allocated when
              the container starts. The allocated port might be changed when
              restarting the container.

              The port is selected from the ephemeral port range that depends on
              the kernel. For example, on Linux the range is defined by
              `/proc/sys/net/ipv4/ip_local_port_range`.
          ReadonlyRootfs:
            type: "boolean"
            description: "Mount the container's root filesystem as read only."
          SecurityOpt:
            type: "array"
            description: "A list of string values to customize labels for MLS
            systems, such as SELinux."
            items:
              type: "string"
          StorageOpt:
            type: "object"
            description: |
              Storage driver options for this container, in the form `{"size": "120G"}`.
            additionalProperties:
              type: "string"
          Tmpfs:
            type: "object"
            description: |
              A map of container directories which should be replaced by tmpfs
              mounts, and their corresponding mount options. For example:

              ```
              { "/run": "rw,noexec,nosuid,size=65536k" }
              ```
            additionalProperties:
              type: "string"
          UTSMode:
            type: "string"
            description: "UTS namespace to use for the container."
          UsernsMode:
            type: "string"
            description: |
              Sets the usernamespace mode for the container when usernamespace
              remapping option is enabled.
          ShmSize:
            type: "integer"
            description: |
              Size of `/dev/shm` in bytes. If omitted, the system uses 64MB.
            minimum: 0
          Sysctls:
            type: "object"
            description: |
              A list of kernel parameters (sysctls) to set in the container.
              For example:

              ```
              {"net.ipv4.ip_forward": "1"}
              ```
            additionalProperties:
              type: "string"
          Runtime:
            type: "string"
            description: "Runtime to use with this container."
          # Applicable to Windows
          ConsoleSize:
            type: "array"
            description: |
              Initial console size, as an `[height, width]` array. (Windows only)
            minItems: 2
            maxItems: 2
            items:
              type: "integer"
              minimum: 0
          Isolation:
            type: "string"
            description: |
              Isolation technology of the container. (Windows only)
            enum:
              - "default"
              - "process"
              - "hyperv"
          MaskedPaths:
            type: "array"
<<<<<<< HEAD
            description: "The list of paths to be masked inside the container (this overrides the default set of paths)"
=======
            description: |
              The list of paths to be masked inside the container (this overrides
              the default set of paths).
>>>>>>> c50cee4e
            items:
              type: "string"
          ReadonlyPaths:
            type: "array"
<<<<<<< HEAD
            description: "The list of paths to be set as read-only inside the container (this overrides the default set of paths)"
=======
            description: |
              The list of paths to be set as read-only inside the container
              (this overrides the default set of paths).
>>>>>>> c50cee4e
            items:
              type: "string"

  ContainerConfig:
    description: "Configuration for a container that is portable between hosts"
    type: "object"
    properties:
      Hostname:
        description: "The hostname to use for the container, as a valid RFC 1123 hostname."
        type: "string"
      Domainname:
        description: "The domain name to use for the container."
        type: "string"
      User:
        description: "The user that commands are run as inside the container."
        type: "string"
      AttachStdin:
        description: "Whether to attach to `stdin`."
        type: "boolean"
        default: false
      AttachStdout:
        description: "Whether to attach to `stdout`."
        type: "boolean"
        default: true
      AttachStderr:
        description: "Whether to attach to `stderr`."
        type: "boolean"
        default: true
      ExposedPorts:
        description: |
          An object mapping ports to an empty object in the form:

          `{"<port>/<tcp|udp|sctp>": {}}`
        type: "object"
        additionalProperties:
          type: "object"
          enum:
            - {}
          default: {}
      Tty:
        description: |
          Attach standard streams to a TTY, including `stdin` if it is not closed.
        type: "boolean"
        default: false
      OpenStdin:
        description: "Open `stdin`"
        type: "boolean"
        default: false
      StdinOnce:
        description: "Close `stdin` after one attached client disconnects"
        type: "boolean"
        default: false
      Env:
        description: |
          A list of environment variables to set inside the container in the
          form `["VAR=value", ...]`. A variable without `=` is removed from the
          environment, rather than to have an empty value.
        type: "array"
        items:
          type: "string"
      Cmd:
        description: |
          Command to run specified as a string or an array of strings.
        type: "array"
        items:
          type: "string"
      Healthcheck:
        $ref: "#/definitions/HealthConfig"
      ArgsEscaped:
        description: "Command is already escaped (Windows only)"
        type: "boolean"
      Image:
        description: |
          The name of the image to use when creating the container/
        type: "string"
      Volumes:
        description: |
          An object mapping mount point paths inside the container to empty
          objects.
        type: "object"
        additionalProperties:
          type: "object"
          enum:
            - {}
          default: {}
      WorkingDir:
        description: "The working directory for commands to run in."
        type: "string"
      Entrypoint:
        description: |
          The entry point for the container as a string or an array of strings.

          If the array consists of exactly one empty string (`[""]`) then the
          entry point is reset to system default (i.e., the entry point used by
          docker when there is no `ENTRYPOINT` instruction in the `Dockerfile`).
        type: "array"
        items:
          type: "string"
      NetworkDisabled:
        description: "Disable networking for the container."
        type: "boolean"
      MacAddress:
        description: "MAC address of the container."
        type: "string"
      OnBuild:
        description: |
          `ONBUILD` metadata that were defined in the image's `Dockerfile`.
        type: "array"
        items:
          type: "string"
      Labels:
        description: "User-defined key/value metadata."
        type: "object"
        additionalProperties:
          type: "string"
      StopSignal:
        description: |
          Signal to stop a container as a string or unsigned integer.
        type: "string"
        default: "SIGTERM"
      StopTimeout:
        description: "Timeout to stop a container in seconds."
        type: "integer"
        default: 10
      Shell:
        description: |
          Shell for when `RUN`, `CMD`, and `ENTRYPOINT` uses a shell.
        type: "array"
        items:
          type: "string"

  NetworkingConfig:
    description: |
      NetworkingConfig represents the container's networking configuration for
      each of its interfaces.
      It is used for the networking configs specified in the `docker create`
      and `docker network connect` commands.
    type: "object"
    properties:
      EndpointsConfig:
        description: |
          A mapping of network name to endpoint configuration for that network.
        type: "object"
        additionalProperties:
          $ref: "#/definitions/EndpointSettings"
    example:
      # putting an example here, instead of using the example values from
      # /definitions/EndpointSettings, because containers/create currently
      # does not support attaching to multiple networks, so the example request
      # would be confusing if it showed that multiple networks can be contained
      # in the EndpointsConfig.
      # TODO remove once we support multiple networks on container create (see https://github.com/moby/moby/blob/07e6b843594e061f82baa5fa23c2ff7d536c2a05/daemon/create.go#L323)
      EndpointsConfig:
        isolated_nw:
          IPAMConfig:
            IPv4Address: "172.20.30.33"
            IPv6Address: "2001:db8:abcd::3033"
            LinkLocalIPs:
              - "169.254.34.68"
              - "fe80::3468"
          Links:
            - "container_1"
            - "container_2"
          Aliases:
            - "server_x"
            - "server_y"

  NetworkSettings:
    description: "NetworkSettings exposes the network settings in the API"
    type: "object"
    properties:
      Bridge:
        description: Name of the network'a bridge (for example, `docker0`).
        type: "string"
        example: "docker0"
      SandboxID:
        description: SandboxID uniquely represents a container's network stack.
        type: "string"
        example: "9d12daf2c33f5959c8bf90aa513e4f65b561738661003029ec84830cd503a0c3"
      HairpinMode:
        description: |
          Indicates if hairpin NAT should be enabled on the virtual interface.
        type: "boolean"
        example: false
      LinkLocalIPv6Address:
        description: IPv6 unicast address using the link-local prefix.
        type: "string"
        example: "fe80::42:acff:fe11:1"
      LinkLocalIPv6PrefixLen:
        description: Prefix length of the IPv6 unicast address.
        type: "integer"
        example: "64"
      Ports:
        $ref: "#/definitions/PortMap"
      SandboxKey:
        description: SandboxKey identifies the sandbox
        type: "string"
        example: "/var/run/docker/netns/8ab54b426c38"

      # TODO is SecondaryIPAddresses actually used?
      SecondaryIPAddresses:
        description: ""
        type: "array"
        items:
          $ref: "#/definitions/Address"
        x-nullable: true

      # TODO is SecondaryIPv6Addresses actually used?
      SecondaryIPv6Addresses:
        description: ""
        type: "array"
        items:
          $ref: "#/definitions/Address"
        x-nullable: true

      # TODO properties below are part of DefaultNetworkSettings, which is
      # marked as deprecated since Docker 1.9 and to be removed in Docker v17.12
      EndpointID:
        description: |
          EndpointID uniquely represents a service endpoint in a Sandbox.

          <p><br /></p>

          > **Deprecated**: This field is only propagated when attached to the
          > default "bridge" network. Use the information from the "bridge"
          > network inside the `Networks` map instead, which contains the same
          > information. This field was deprecated in Docker 1.9 and is scheduled
          > to be removed in Docker 17.12.0
        type: "string"
        example: "b88f5b905aabf2893f3cbc4ee42d1ea7980bbc0a92e2c8922b1e1795298afb0b"
      Gateway:
        description: |
          Gateway address for the default "bridge" network.

          <p><br /></p>

          > **Deprecated**: This field is only propagated when attached to the
          > default "bridge" network. Use the information from the "bridge"
          > network inside the `Networks` map instead, which contains the same
          > information. This field was deprecated in Docker 1.9 and is scheduled
          > to be removed in Docker 17.12.0
        type: "string"
        example: "172.17.0.1"
      GlobalIPv6Address:
        description: |
          Global IPv6 address for the default "bridge" network.

          <p><br /></p>

          > **Deprecated**: This field is only propagated when attached to the
          > default "bridge" network. Use the information from the "bridge"
          > network inside the `Networks` map instead, which contains the same
          > information. This field was deprecated in Docker 1.9 and is scheduled
          > to be removed in Docker 17.12.0
        type: "string"
        example: "2001:db8::5689"
      GlobalIPv6PrefixLen:
        description: |
          Mask length of the global IPv6 address.

          <p><br /></p>

          > **Deprecated**: This field is only propagated when attached to the
          > default "bridge" network. Use the information from the "bridge"
          > network inside the `Networks` map instead, which contains the same
          > information. This field was deprecated in Docker 1.9 and is scheduled
          > to be removed in Docker 17.12.0
        type: "integer"
        example: 64
      IPAddress:
        description: |
          IPv4 address for the default "bridge" network.

          <p><br /></p>

          > **Deprecated**: This field is only propagated when attached to the
          > default "bridge" network. Use the information from the "bridge"
          > network inside the `Networks` map instead, which contains the same
          > information. This field was deprecated in Docker 1.9 and is scheduled
          > to be removed in Docker 17.12.0
        type: "string"
        example: "172.17.0.4"
      IPPrefixLen:
        description: |
          Mask length of the IPv4 address.

          <p><br /></p>

          > **Deprecated**: This field is only propagated when attached to the
          > default "bridge" network. Use the information from the "bridge"
          > network inside the `Networks` map instead, which contains the same
          > information. This field was deprecated in Docker 1.9 and is scheduled
          > to be removed in Docker 17.12.0
        type: "integer"
        example: 16
      IPv6Gateway:
        description: |
          IPv6 gateway address for this network.

          <p><br /></p>

          > **Deprecated**: This field is only propagated when attached to the
          > default "bridge" network. Use the information from the "bridge"
          > network inside the `Networks` map instead, which contains the same
          > information. This field was deprecated in Docker 1.9 and is scheduled
          > to be removed in Docker 17.12.0
        type: "string"
        example: "2001:db8:2::100"
      MacAddress:
        description: |
          MAC address for the container on the default "bridge" network.

          <p><br /></p>

          > **Deprecated**: This field is only propagated when attached to the
          > default "bridge" network. Use the information from the "bridge"
          > network inside the `Networks` map instead, which contains the same
          > information. This field was deprecated in Docker 1.9 and is scheduled
          > to be removed in Docker 17.12.0
        type: "string"
        example: "02:42:ac:11:00:04"
      Networks:
        description: |
          Information about all networks that the container is connected to.
        type: "object"
        additionalProperties:
          $ref: "#/definitions/EndpointSettings"

  Address:
    description: Address represents an IPv4 or IPv6 IP address.
    type: "object"
    properties:
      Addr:
        description: IP address.
        type: "string"
      PrefixLen:
        description: Mask length of the IP address.
        type: "integer"

  PortMap:
    description: |
      PortMap describes the mapping of container ports to host ports, using the
      container's port-number and protocol as key in the format `<port>/<protocol>`,
      for example, `80/udp`.

      If a container's port is mapped for multiple protocols, separate entries
      are added to the mapping table.
    type: "object"
    additionalProperties:
      type: "array"
      x-nullable: true
      items:
        $ref: "#/definitions/PortBinding"
    example:
      "443/tcp":
        - HostIp: "127.0.0.1"
          HostPort: "4443"
      "80/tcp":
        - HostIp: "0.0.0.0"
          HostPort: "80"
        - HostIp: "0.0.0.0"
          HostPort: "8080"
      "80/udp":
        - HostIp: "0.0.0.0"
          HostPort: "80"
      "53/udp":
        - HostIp: "0.0.0.0"
          HostPort: "53"
      "2377/tcp": null

  PortBinding:
    description: |
      PortBinding represents a binding between a host IP address and a host
      port.
    type: "object"
    properties:
      HostIp:
        description: "Host IP address that the container's port is mapped to."
        type: "string"
        example: "127.0.0.1"
      HostPort:
        description: "Host port number that the container's port is mapped to."
        type: "string"
        example: "4443"

  GraphDriverData:
    description: "Information about a container's graph driver."
    type: "object"
    required: [Name, Data]
    properties:
      Name:
        type: "string"
        x-nullable: false
      Data:
        type: "object"
        x-nullable: false
        additionalProperties:
          type: "string"

  Image:
    type: "object"
    required:
      - Id
      - Parent
      - Comment
      - Created
      - Container
      - DockerVersion
      - Author
      - Architecture
      - Os
      - Size
      - VirtualSize
      - GraphDriver
      - RootFS
    properties:
      Id:
        type: "string"
        x-nullable: false
      RepoTags:
        type: "array"
        items:
          type: "string"
      RepoDigests:
        type: "array"
        items:
          type: "string"
      Parent:
        type: "string"
        x-nullable: false
      Comment:
        type: "string"
        x-nullable: false
      Created:
        type: "string"
        x-nullable: false
      Container:
        type: "string"
        x-nullable: false
      ContainerConfig:
        $ref: "#/definitions/ContainerConfig"
      DockerVersion:
        type: "string"
        x-nullable: false
      Author:
        type: "string"
        x-nullable: false
      Config:
        $ref: "#/definitions/ContainerConfig"
      Architecture:
        type: "string"
        x-nullable: false
      Os:
        type: "string"
        x-nullable: false
      OsVersion:
        type: "string"
      Size:
        type: "integer"
        format: "int64"
        x-nullable: false
      VirtualSize:
        type: "integer"
        format: "int64"
        x-nullable: false
      GraphDriver:
        $ref: "#/definitions/GraphDriverData"
      RootFS:
        type: "object"
        required: [Type]
        properties:
          Type:
            type: "string"
            x-nullable: false
          Layers:
            type: "array"
            items:
              type: "string"
          BaseLayer:
            type: "string"
      Metadata:
        type: "object"
        properties:
          LastTagTime:
            type: "string"
            format: "dateTime"

  ImageSummary:
    type: "object"
    required:
      - Id
      - ParentId
      - RepoTags
      - RepoDigests
      - Created
      - Size
      - SharedSize
      - VirtualSize
      - Labels
      - Containers
    properties:
      Id:
        type: "string"
        x-nullable: false
      ParentId:
        type: "string"
        x-nullable: false
      RepoTags:
        type: "array"
        x-nullable: false
        items:
          type: "string"
      RepoDigests:
        type: "array"
        x-nullable: false
        items:
          type: "string"
      Created:
        type: "integer"
        x-nullable: false
      Size:
        type: "integer"
        x-nullable: false
      SharedSize:
        type: "integer"
        x-nullable: false
      VirtualSize:
        type: "integer"
        x-nullable: false
      Labels:
        type: "object"
        x-nullable: false
        additionalProperties:
          type: "string"
      Containers:
        x-nullable: false
        type: "integer"

  AuthConfig:
    type: "object"
    properties:
      username:
        type: "string"
      password:
        type: "string"
      email:
        type: "string"
      serveraddress:
        type: "string"
    example:
      username: "hannibal"
      password: "xxxx"
      serveraddress: "https://index.docker.io/v1/"

  ProcessConfig:
    type: "object"
    properties:
      privileged:
        type: "boolean"
      user:
        type: "string"
      tty:
        type: "boolean"
      entrypoint:
        type: "string"
      arguments:
        type: "array"
        items:
          type: "string"

  Volume:
    type: "object"
    required: [Name, Driver, Mountpoint, Labels, Scope, Options]
    properties:
      Name:
        type: "string"
        description: "Name of the volume."
        x-nullable: false
      Driver:
        type: "string"
        description: "Name of the volume driver used by the volume."
        x-nullable: false
      Mountpoint:
        type: "string"
        description: "Mount path of the volume on the host."
        x-nullable: false
      CreatedAt:
        type: "string"
        format: "dateTime"
        description: "Date/Time the volume was created."
      Status:
        type: "object"
        description: |
          Low-level details about the volume, provided by the volume driver.
          Details are returned as a map with key/value pairs:
          `{"key":"value","key2":"value2"}`.

          The `Status` field is optional, and is omitted if the volume driver
          does not support this feature.
        additionalProperties:
          type: "object"
      Labels:
        type: "object"
        description: "User-defined key/value metadata."
        x-nullable: false
        additionalProperties:
          type: "string"
      Scope:
        type: "string"
        description: |
          The level at which the volume exists. Either `global` for cluster-wide,
          or `local` for machine level.
        default: "local"
        x-nullable: false
        enum: ["local", "global"]
      Options:
        type: "object"
        description: |
          The driver specific options used when creating the volume.
        additionalProperties:
          type: "string"
      UsageData:
        type: "object"
        x-nullable: true
        required: [Size, RefCount]
        description: |
          Usage details about the volume. This information is used by the
          `GET /system/df` endpoint, and omitted in other endpoints.
        properties:
          Size:
            type: "integer"
            default: -1
            description: |
              Amount of disk space used by the volume (in bytes). This information
              is only available for volumes created with the `"local"` volume
              driver. For volumes created with other volume drivers, this field
              is set to `-1` ("not available")
            x-nullable: false
          RefCount:
            type: "integer"
            default: -1
            description: |
              The number of containers referencing this volume. This field
              is set to `-1` if the reference-count is not available.
            x-nullable: false

    example:
      Name: "tardis"
      Driver: "custom"
      Mountpoint: "/var/lib/docker/volumes/tardis"
      Status:
        hello: "world"
      Labels:
        com.example.some-label: "some-value"
        com.example.some-other-label: "some-other-value"
      Scope: "local"
      CreatedAt: "2016-06-07T20:31:11.853781916Z"

  Network:
    type: "object"
    properties:
      Name:
        type: "string"
      Id:
        type: "string"
      Created:
        type: "string"
        format: "dateTime"
      Scope:
        type: "string"
      Driver:
        type: "string"
      EnableIPv6:
        type: "boolean"
      IPAM:
        $ref: "#/definitions/IPAM"
      Internal:
        type: "boolean"
      Attachable:
        type: "boolean"
      Ingress:
        type: "boolean"
      Containers:
        type: "object"
        additionalProperties:
          $ref: "#/definitions/NetworkContainer"
      Options:
        type: "object"
        additionalProperties:
          type: "string"
      Labels:
        type: "object"
        additionalProperties:
          type: "string"
    example:
      Name: "net01"
      Id: "7d86d31b1478e7cca9ebed7e73aa0fdeec46c5ca29497431d3007d2d9e15ed99"
      Created: "2016-10-19T04:33:30.360899459Z"
      Scope: "local"
      Driver: "bridge"
      EnableIPv6: false
      IPAM:
        Driver: "default"
        Config:
          - Subnet: "172.19.0.0/16"
            Gateway: "172.19.0.1"
        Options:
          foo: "bar"
      Internal: false
      Attachable: false
      Ingress: false
      Containers:
        19a4d5d687db25203351ed79d478946f861258f018fe384f229f2efa4b23513c:
          Name: "test"
          EndpointID: "628cadb8bcb92de107b2a1e516cbffe463e321f548feb37697cce00ad694f21a"
          MacAddress: "02:42:ac:13:00:02"
          IPv4Address: "172.19.0.2/16"
          IPv6Address: ""
      Options:
        com.docker.network.bridge.default_bridge: "true"
        com.docker.network.bridge.enable_icc: "true"
        com.docker.network.bridge.enable_ip_masquerade: "true"
        com.docker.network.bridge.host_binding_ipv4: "0.0.0.0"
        com.docker.network.bridge.name: "docker0"
        com.docker.network.driver.mtu: "1500"
      Labels:
        com.example.some-label: "some-value"
        com.example.some-other-label: "some-other-value"
  IPAM:
    type: "object"
    properties:
      Driver:
        description: "Name of the IPAM driver to use."
        type: "string"
        default: "default"
      Config:
        description: |
          List of IPAM configuration options, specified as a map:

          ```
          {"Subnet": <CIDR>, "IPRange": <CIDR>, "Gateway": <IP address>, "AuxAddress": <device_name:IP address>}
          ```
        type: "array"
        items:
          type: "object"
          additionalProperties:
            type: "string"
      Options:
        description: "Driver-specific options, specified as a map."
        type: "object"
        additionalProperties:
          type: "string"

  NetworkContainer:
    type: "object"
    properties:
      Name:
        type: "string"
      EndpointID:
        type: "string"
      MacAddress:
        type: "string"
      IPv4Address:
        type: "string"
      IPv6Address:
        type: "string"

  BuildInfo:
    type: "object"
    properties:
      id:
        type: "string"
      stream:
        type: "string"
      error:
        type: "string"
      errorDetail:
        $ref: "#/definitions/ErrorDetail"
      status:
        type: "string"
      progress:
        type: "string"
      progressDetail:
        $ref: "#/definitions/ProgressDetail"
      aux:
        $ref: "#/definitions/ImageID"

  BuildCache:
    type: "object"
    properties:
      ID:
        type: "string"
      Parent:
        type: "string"
      Type:
        type: "string"
      Description:
        type: "string"
      InUse:
        type: "boolean"
      Shared:
        type: "boolean"
      Size:
<<<<<<< HEAD
        type: "integer"
      CreatedAt:
        type: "integer"
      LastUsedAt:
        type: "integer"
        x-nullable: true
=======
        description: |
          Amount of disk space used by the build cache (in bytes).
        type: "integer"
      CreatedAt:
        description: |
          Date and time at which the build cache was created in
          [RFC 3339](https://www.ietf.org/rfc/rfc3339.txt) format with nano-seconds.
        type: "string"
        format: "dateTime"
        example: "2016-08-18T10:44:24.496525531Z"
      LastUsedAt:
        description: |
          Date and time at which the build cache was last used in
          [RFC 3339](https://www.ietf.org/rfc/rfc3339.txt) format with nano-seconds.
        type: "string"
        format: "dateTime"
        x-nullable: true
        example: "2017-08-09T07:09:37.632105588Z"
>>>>>>> c50cee4e
      UsageCount:
        type: "integer"

  ImageID:
    type: "object"
    description: "Image ID or Digest"
    properties:
      ID:
        type: "string"
    example:
      ID: "sha256:85f05633ddc1c50679be2b16a0479ab6f7637f8884e0cfe0f4d20e1ebb3d6e7c"

  CreateImageInfo:
    type: "object"
    properties:
      id:
        type: "string"
      error:
        type: "string"
      status:
        type: "string"
      progress:
        type: "string"
      progressDetail:
        $ref: "#/definitions/ProgressDetail"

  PushImageInfo:
    type: "object"
    properties:
      error:
        type: "string"
      status:
        type: "string"
      progress:
        type: "string"
      progressDetail:
        $ref: "#/definitions/ProgressDetail"

  ErrorDetail:
    type: "object"
    properties:
      code:
        type: "integer"
      message:
        type: "string"

  ProgressDetail:
    type: "object"
    properties:
      current:
        type: "integer"
      total:
        type: "integer"

  ErrorResponse:
    description: "Represents an error."
    type: "object"
    required: ["message"]
    properties:
      message:
        description: "The error message."
        type: "string"
        x-nullable: false
    example:
      message: "Something went wrong."

  IdResponse:
    description: "Response to an API call that returns just an Id"
    type: "object"
    required: ["Id"]
    properties:
      Id:
        description: "The id of the newly created object."
        type: "string"
        x-nullable: false

  EndpointSettings:
    description: "Configuration for a network endpoint."
    type: "object"
    properties:
      # Configurations
      IPAMConfig:
        $ref: "#/definitions/EndpointIPAMConfig"
      Links:
        type: "array"
        items:
          type: "string"
        example:
          - "container_1"
          - "container_2"
      Aliases:
        type: "array"
        items:
          type: "string"
        example:
          - "server_x"
          - "server_y"

      # Operational data
      NetworkID:
        description: |
          Unique ID of the network.
        type: "string"
        example: "08754567f1f40222263eab4102e1c733ae697e8e354aa9cd6e18d7402835292a"
      EndpointID:
        description: |
          Unique ID for the service endpoint in a Sandbox.
        type: "string"
        example: "b88f5b905aabf2893f3cbc4ee42d1ea7980bbc0a92e2c8922b1e1795298afb0b"
      Gateway:
        description: |
          Gateway address for this network.
        type: "string"
        example: "172.17.0.1"
      IPAddress:
        description: |
          IPv4 address.
        type: "string"
        example: "172.17.0.4"
      IPPrefixLen:
        description: |
          Mask length of the IPv4 address.
        type: "integer"
        example: 16
      IPv6Gateway:
        description: |
          IPv6 gateway address.
        type: "string"
        example: "2001:db8:2::100"
      GlobalIPv6Address:
        description: |
          Global IPv6 address.
        type: "string"
        example: "2001:db8::5689"
      GlobalIPv6PrefixLen:
        description: |
          Mask length of the global IPv6 address.
        type: "integer"
        format: "int64"
        example: 64
      MacAddress:
        description: |
          MAC address for the endpoint on this network.
        type: "string"
        example: "02:42:ac:11:00:04"
      DriverOpts:
        description: |
          DriverOpts is a mapping of driver options and values. These options
          are passed directly to the driver and are driver specific.
        type: "object"
        x-nullable: true
        additionalProperties:
          type: "string"
        example:
          com.example.some-label: "some-value"
          com.example.some-other-label: "some-other-value"

  EndpointIPAMConfig:
    description: |
      EndpointIPAMConfig represents an endpoint's IPAM configuration.
    type: "object"
    x-nullable: true
    properties:
      IPv4Address:
        type: "string"
        example: "172.20.30.33"
      IPv6Address:
        type: "string"
        example: "2001:db8:abcd::3033"
      LinkLocalIPs:
        type: "array"
        items:
          type: "string"
        example:
          - "169.254.34.68"
          - "fe80::3468"

  PluginMount:
    type: "object"
    x-nullable: false
    required: [Name, Description, Settable, Source, Destination, Type, Options]
    properties:
      Name:
        type: "string"
        x-nullable: false
        example: "some-mount"
      Description:
        type: "string"
        x-nullable: false
        example: "This is a mount that's used by the plugin."
      Settable:
        type: "array"
        items:
          type: "string"
      Source:
        type: "string"
        example: "/var/lib/docker/plugins/"
      Destination:
        type: "string"
        x-nullable: false
        example: "/mnt/state"
      Type:
        type: "string"
        x-nullable: false
        example: "bind"
      Options:
        type: "array"
        items:
          type: "string"
        example:
          - "rbind"
          - "rw"

  PluginDevice:
    type: "object"
    required: [Name, Description, Settable, Path]
    x-nullable: false
    properties:
      Name:
        type: "string"
        x-nullable: false
      Description:
        type: "string"
        x-nullable: false
      Settable:
        type: "array"
        items:
          type: "string"
      Path:
        type: "string"
        example: "/dev/fuse"

  PluginEnv:
    type: "object"
    x-nullable: false
    required: [Name, Description, Settable, Value]
    properties:
      Name:
        x-nullable: false
        type: "string"
      Description:
        x-nullable: false
        type: "string"
      Settable:
        type: "array"
        items:
          type: "string"
      Value:
        type: "string"

  PluginInterfaceType:
    type: "object"
    x-nullable: false
    required: [Prefix, Capability, Version]
    properties:
      Prefix:
        type: "string"
        x-nullable: false
      Capability:
        type: "string"
        x-nullable: false
      Version:
        type: "string"
        x-nullable: false

  Plugin:
    description: "A plugin for the Engine API"
    type: "object"
    required: [Settings, Enabled, Config, Name]
    properties:
      Id:
        type: "string"
        example: "5724e2c8652da337ab2eedd19fc6fc0ec908e4bd907c7421bf6a8dfc70c4c078"
      Name:
        type: "string"
        x-nullable: false
        example: "tiborvass/sample-volume-plugin"
      Enabled:
        description:
          True if the plugin is running. False if the plugin is not running,
          only installed.
        type: "boolean"
        x-nullable: false
        example: true
      Settings:
        description: "Settings that can be modified by users."
        type: "object"
        x-nullable: false
        required: [Args, Devices, Env, Mounts]
        properties:
          Mounts:
            type: "array"
            items:
              $ref: "#/definitions/PluginMount"
          Env:
            type: "array"
            items:
              type: "string"
            example:
              - "DEBUG=0"
          Args:
            type: "array"
            items:
              type: "string"
          Devices:
            type: "array"
            items:
              $ref: "#/definitions/PluginDevice"
      PluginReference:
        description: "plugin remote reference used to push/pull the plugin"
        type: "string"
        x-nullable: false
        example: "localhost:5000/tiborvass/sample-volume-plugin:latest"
      Config:
        description: "The config of a plugin."
        type: "object"
        x-nullable: false
        required:
          - Description
          - Documentation
          - Interface
          - Entrypoint
          - WorkDir
          - Network
          - Linux
          - PidHost
          - PropagatedMount
          - IpcHost
          - Mounts
          - Env
          - Args
        properties:
          DockerVersion:
            description: "Docker Version used to create the plugin"
            type: "string"
            x-nullable: false
            example: "17.06.0-ce"
          Description:
            type: "string"
            x-nullable: false
            example: "A sample volume plugin for Docker"
          Documentation:
            type: "string"
            x-nullable: false
            example: "https://docs.docker.com/engine/extend/plugins/"
          Interface:
            description: "The interface between Docker and the plugin"
            x-nullable: false
            type: "object"
            required: [Types, Socket]
            properties:
              Types:
                type: "array"
                items:
                  $ref: "#/definitions/PluginInterfaceType"
                example:
                  - "docker.volumedriver/1.0"
              Socket:
                type: "string"
                x-nullable: false
                example: "plugins.sock"
              ProtocolScheme:
                type: "string"
                example: "some.protocol/v1.0"
                description: "Protocol to use for clients connecting to the plugin."
                enum:
                  - ""
                  - "moby.plugins.http/v1"
          Entrypoint:
            type: "array"
            items:
              type: "string"
            example:
              - "/usr/bin/sample-volume-plugin"
              - "/data"
          WorkDir:
            type: "string"
            x-nullable: false
            example: "/bin/"
          User:
            type: "object"
            x-nullable: false
            properties:
              UID:
                type: "integer"
                format: "uint32"
                example: 1000
              GID:
                type: "integer"
                format: "uint32"
                example: 1000
          Network:
            type: "object"
            x-nullable: false
            required: [Type]
            properties:
              Type:
                x-nullable: false
                type: "string"
                example: "host"
          Linux:
            type: "object"
            x-nullable: false
            required: [Capabilities, AllowAllDevices, Devices]
            properties:
              Capabilities:
                type: "array"
                items:
                  type: "string"
                example:
                  - "CAP_SYS_ADMIN"
                  - "CAP_SYSLOG"
              AllowAllDevices:
                type: "boolean"
                x-nullable: false
                example: false
              Devices:
                type: "array"
                items:
                  $ref: "#/definitions/PluginDevice"
          PropagatedMount:
            type: "string"
            x-nullable: false
            example: "/mnt/volumes"
          IpcHost:
            type: "boolean"
            x-nullable: false
            example: false
          PidHost:
            type: "boolean"
            x-nullable: false
            example: false
          Mounts:
            type: "array"
            items:
              $ref: "#/definitions/PluginMount"
          Env:
            type: "array"
            items:
              $ref: "#/definitions/PluginEnv"
            example:
              - Name: "DEBUG"
                Description: "If set, prints debug messages"
                Settable: null
                Value: "0"
          Args:
            type: "object"
            x-nullable: false
            required: [Name, Description, Settable, Value]
            properties:
              Name:
                x-nullable: false
                type: "string"
                example: "args"
              Description:
                x-nullable: false
                type: "string"
                example: "command line arguments"
              Settable:
                type: "array"
                items:
                  type: "string"
              Value:
                type: "array"
                items:
                  type: "string"
          rootfs:
            type: "object"
            properties:
              type:
                type: "string"
                example: "layers"
              diff_ids:
                type: "array"
                items:
                  type: "string"
                example:
                  - "sha256:675532206fbf3030b8458f88d6e26d4eb1577688a25efec97154c94e8b6b4887"
                  - "sha256:e216a057b1cb1efc11f8a268f37ef62083e70b1b38323ba252e25ac88904a7e8"

  ObjectVersion:
    description: |
      The version number of the object such as node, service, etc. This is needed
      to avoid conflicting writes. The client must send the version number along
      with the modified specification when updating these objects.

      This approach ensures safe concurrency and determinism in that the change
      on the object may not be applied if the version number has changed from the
      last read. In other words, if two update requests specify the same base
      version, only one of the requests can succeed. As a result, two separate
      update requests that happen at the same time will not unintentionally
      overwrite each other.
    type: "object"
    properties:
      Index:
        type: "integer"
        format: "uint64"
        example: 373531

  NodeSpec:
    type: "object"
    properties:
      Name:
        description: "Name for the node."
        type: "string"
        example: "my-node"
      Labels:
        description: "User-defined key/value metadata."
        type: "object"
        additionalProperties:
          type: "string"
      Role:
        description: "Role of the node."
        type: "string"
        enum:
          - "worker"
          - "manager"
        example: "manager"
      Availability:
        description: "Availability of the node."
        type: "string"
        enum:
          - "active"
          - "pause"
          - "drain"
        example: "active"
    example:
      Availability: "active"
      Name: "node-name"
      Role: "manager"
      Labels:
        foo: "bar"

  Node:
    type: "object"
    properties:
      ID:
        type: "string"
        example: "24ifsmvkjbyhk"
      Version:
        $ref: "#/definitions/ObjectVersion"
      CreatedAt:
        description: |
          Date and time at which the node was added to the swarm in
          [RFC 3339](https://www.ietf.org/rfc/rfc3339.txt) format with nano-seconds.
        type: "string"
        format: "dateTime"
        example: "2016-08-18T10:44:24.496525531Z"
      UpdatedAt:
        description: |
          Date and time at which the node was last updated in
          [RFC 3339](https://www.ietf.org/rfc/rfc3339.txt) format with nano-seconds.
        type: "string"
        format: "dateTime"
        example: "2017-08-09T07:09:37.632105588Z"
      Spec:
        $ref: "#/definitions/NodeSpec"
      Description:
        $ref: "#/definitions/NodeDescription"
      Status:
        $ref: "#/definitions/NodeStatus"
      ManagerStatus:
        $ref: "#/definitions/ManagerStatus"

  NodeDescription:
    description: |
      NodeDescription encapsulates the properties of the Node as reported by the
      agent.
    type: "object"
    properties:
      Hostname:
        type: "string"
        example: "bf3067039e47"
      Platform:
        $ref: "#/definitions/Platform"
      Resources:
        $ref: "#/definitions/ResourceObject"
      Engine:
        $ref: "#/definitions/EngineDescription"
      TLSInfo:
        $ref: "#/definitions/TLSInfo"

  Platform:
    description: |
      Platform represents the platform (Arch/OS).
    type: "object"
    properties:
      Architecture:
        description: |
          Architecture represents the hardware architecture (for example,
          `x86_64`).
        type: "string"
        example: "x86_64"
      OS:
        description: |
          OS represents the Operating System (for example, `linux` or `windows`).
        type: "string"
        example: "linux"

  EngineDescription:
    description: "EngineDescription provides information about an engine."
    type: "object"
    properties:
      EngineVersion:
        type: "string"
        example: "17.06.0"
      Labels:
        type: "object"
        additionalProperties:
          type: "string"
        example:
          foo: "bar"
      Plugins:
        type: "array"
        items:
          type: "object"
          properties:
            Type:
              type: "string"
            Name:
              type: "string"
        example:
          - Type: "Log"
            Name: "awslogs"
          - Type: "Log"
            Name: "fluentd"
          - Type: "Log"
            Name: "gcplogs"
          - Type: "Log"
            Name: "gelf"
          - Type: "Log"
            Name: "journald"
          - Type: "Log"
            Name: "json-file"
          - Type: "Log"
            Name: "logentries"
          - Type: "Log"
            Name: "splunk"
          - Type: "Log"
            Name: "syslog"
          - Type: "Network"
            Name: "bridge"
          - Type: "Network"
            Name: "host"
          - Type: "Network"
            Name: "ipvlan"
          - Type: "Network"
            Name: "macvlan"
          - Type: "Network"
            Name: "null"
          - Type: "Network"
            Name: "overlay"
          - Type: "Volume"
            Name: "local"
          - Type: "Volume"
            Name: "localhost:5000/vieux/sshfs:latest"
          - Type: "Volume"
            Name: "vieux/sshfs:latest"

  TLSInfo:
    description: |
      Information about the issuer of leaf TLS certificates and the trusted root
      CA certificate.
    type: "object"
    properties:
      TrustRoot:
        description: |
          The root CA certificate(s) that are used to validate leaf TLS
          certificates.
        type: "string"
      CertIssuerSubject:
        description:
          The base64-url-safe-encoded raw subject bytes of the issuer.
        type: "string"
      CertIssuerPublicKey:
        description: |
          The base64-url-safe-encoded raw public key bytes of the issuer.
        type: "string"
    example:
      TrustRoot: |
        -----BEGIN CERTIFICATE-----
        MIIBajCCARCgAwIBAgIUbYqrLSOSQHoxD8CwG6Bi2PJi9c8wCgYIKoZIzj0EAwIw
        EzERMA8GA1UEAxMIc3dhcm0tY2EwHhcNMTcwNDI0MjE0MzAwWhcNMzcwNDE5MjE0
        MzAwWjATMREwDwYDVQQDEwhzd2FybS1jYTBZMBMGByqGSM49AgEGCCqGSM49AwEH
        A0IABJk/VyMPYdaqDXJb/VXh5n/1Yuv7iNrxV3Qb3l06XD46seovcDWs3IZNV1lf
        3Skyr0ofcchipoiHkXBODojJydSjQjBAMA4GA1UdDwEB/wQEAwIBBjAPBgNVHRMB
        Af8EBTADAQH/MB0GA1UdDgQWBBRUXxuRcnFjDfR/RIAUQab8ZV/n4jAKBggqhkjO
        PQQDAgNIADBFAiAy+JTe6Uc3KyLCMiqGl2GyWGQqQDEcO3/YG36x7om65AIhAJvz
        pxv6zFeVEkAEEkqIYi0omA9+CjanB/6Bz4n1uw8H
        -----END CERTIFICATE-----
      CertIssuerSubject: "MBMxETAPBgNVBAMTCHN3YXJtLWNh"
      CertIssuerPublicKey: "MFkwEwYHKoZIzj0CAQYIKoZIzj0DAQcDQgAEmT9XIw9h1qoNclv9VeHmf/Vi6/uI2vFXdBveXTpcPjqx6i9wNazchk1XWV/dKTKvSh9xyGKmiIeRcE4OiMnJ1A=="

  NodeStatus:
    description: |
      NodeStatus represents the status of a node.

      It provides the current status of the node, as seen by the manager.
    type: "object"
    properties:
      State:
        $ref: "#/definitions/NodeState"
      Message:
        type: "string"
        example: ""
      Addr:
        description: "IP address of the node."
        type: "string"
        example: "172.17.0.2"

  NodeState:
    description: "NodeState represents the state of a node."
    type: "string"
    enum:
      - "unknown"
      - "down"
      - "ready"
      - "disconnected"
    example: "ready"

  ManagerStatus:
    description: |
      ManagerStatus represents the status of a manager.

      It provides the current status of a node's manager component, if the node
      is a manager.
    x-nullable: true
    type: "object"
    properties:
      Leader:
        type: "boolean"
        default: false
        example: true
      Reachability:
        $ref: "#/definitions/Reachability"
      Addr:
        description: |
          The IP address and port at which the manager is reachable.
        type: "string"
        example: "10.0.0.46:2377"

  Reachability:
    description: "Reachability represents the reachability of a node."
    type: "string"
    enum:
      - "unknown"
      - "unreachable"
      - "reachable"
    example: "reachable"

  SwarmSpec:
    description: "User modifiable swarm configuration."
    type: "object"
    properties:
      Name:
        description: "Name of the swarm."
        type: "string"
        example: "default"
      Labels:
        description: "User-defined key/value metadata."
        type: "object"
        additionalProperties:
          type: "string"
        example:
          com.example.corp.type: "production"
          com.example.corp.department: "engineering"
      Orchestration:
        description: "Orchestration configuration."
        type: "object"
        x-nullable: true
        properties:
          TaskHistoryRetentionLimit:
            description: |
              The number of historic tasks to keep per instance or node. If
              negative, never remove completed or failed tasks.
            type: "integer"
            format: "int64"
            example: 10
      Raft:
        description: "Raft configuration."
        type: "object"
        properties:
          SnapshotInterval:
            description: "The number of log entries between snapshots."
            type: "integer"
            format: "uint64"
            example: 10000
          KeepOldSnapshots:
            description: |
              The number of snapshots to keep beyond the current snapshot.
            type: "integer"
            format: "uint64"
          LogEntriesForSlowFollowers:
            description: |
              The number of log entries to keep around to sync up slow followers
              after a snapshot is created.
            type: "integer"
            format: "uint64"
            example: 500
          ElectionTick:
            description: |
              The number of ticks that a follower will wait for a message from
              the leader before becoming a candidate and starting an election.
              `ElectionTick` must be greater than `HeartbeatTick`.

              A tick currently defaults to one second, so these translate
              directly to seconds currently, but this is NOT guaranteed.
            type: "integer"
            example: 3
          HeartbeatTick:
            description: |
              The number of ticks between heartbeats. Every HeartbeatTick ticks,
              the leader will send a heartbeat to the followers.

              A tick currently defaults to one second, so these translate
              directly to seconds currently, but this is NOT guaranteed.
            type: "integer"
            example: 1
      Dispatcher:
        description: "Dispatcher configuration."
        type: "object"
        x-nullable: true
        properties:
          HeartbeatPeriod:
            description: |
              The delay for an agent to send a heartbeat to the dispatcher.
            type: "integer"
            format: "int64"
            example: 5000000000
      CAConfig:
        description: "CA configuration."
        type: "object"
        x-nullable: true
        properties:
          NodeCertExpiry:
            description: "The duration node certificates are issued for."
            type: "integer"
            format: "int64"
            example: 7776000000000000
          ExternalCAs:
            description: |
              Configuration for forwarding signing requests to an external
              certificate authority.
            type: "array"
            items:
              type: "object"
              properties:
                Protocol:
                  description: |
                    Protocol for communication with the external CA (currently
                    only `cfssl` is supported).
                  type: "string"
                  enum:
                    - "cfssl"
                  default: "cfssl"
                URL:
                  description: |
                    URL where certificate signing requests should be sent.
                  type: "string"
                Options:
                  description: |
                    An object with key/value pairs that are interpreted as
                    protocol-specific options for the external CA driver.
                  type: "object"
                  additionalProperties:
                    type: "string"
                CACert:
                  description: |
                    The root CA certificate (in PEM format) this external CA uses
                    to issue TLS certificates (assumed to be to the current swarm
                    root CA certificate if not provided).
                  type: "string"
          SigningCACert:
            description: |
              The desired signing CA certificate for all swarm node TLS leaf
              certificates, in PEM format.
            type: "string"
          SigningCAKey:
            description: |
              The desired signing CA key for all swarm node TLS leaf certificates,
              in PEM format.
            type: "string"
          ForceRotate:
            description: |
              An integer whose purpose is to force swarm to generate a new
              signing CA certificate and key, if none have been specified in
              `SigningCACert` and `SigningCAKey`
            format: "uint64"
            type: "integer"
      EncryptionConfig:
        description: "Parameters related to encryption-at-rest."
        type: "object"
        properties:
          AutoLockManagers:
            description: |
              If set, generate a key and use it to lock data stored on the
              managers.
            type: "boolean"
            example: false
      TaskDefaults:
        description: "Defaults for creating tasks in this cluster."
        type: "object"
        properties:
          LogDriver:
            description: |
              The log driver to use for tasks created in the orchestrator if
              unspecified by a service.

              Updating this value only affects new tasks. Existing tasks continue
              to use their previously configured log driver until recreated.
            type: "object"
            properties:
              Name:
                description: |
                  The log driver to use as a default for new tasks.
                type: "string"
                example: "json-file"
              Options:
                description: |
                  Driver-specific options for the selectd log driver, specified
                  as key/value pairs.
                type: "object"
                additionalProperties:
                  type: "string"
                example:
                  "max-file": "10"
                  "max-size": "100m"

  # The Swarm information for `GET /info`. It is the same as `GET /swarm`, but
  # without `JoinTokens`.
  ClusterInfo:
    description: |
      ClusterInfo represents information about the swarm as is returned by the
      "/info" endpoint. Join-tokens are not included.
    x-nullable: true
    type: "object"
    properties:
      ID:
        description: "The ID of the swarm."
        type: "string"
        example: "abajmipo7b4xz5ip2nrla6b11"
      Version:
        $ref: "#/definitions/ObjectVersion"
      CreatedAt:
        description: |
          Date and time at which the swarm was initialised in
          [RFC 3339](https://www.ietf.org/rfc/rfc3339.txt) format with nano-seconds.
        type: "string"
        format: "dateTime"
        example: "2016-08-18T10:44:24.496525531Z"
      UpdatedAt:
        description: |
          Date and time at which the swarm was last updated in
          [RFC 3339](https://www.ietf.org/rfc/rfc3339.txt) format with nano-seconds.
        type: "string"
        format: "dateTime"
        example: "2017-08-09T07:09:37.632105588Z"
      Spec:
        $ref: "#/definitions/SwarmSpec"
      TLSInfo:
        $ref: "#/definitions/TLSInfo"
      RootRotationInProgress:
        description: |
          Whether there is currently a root CA rotation in progress for the swarm
        type: "boolean"
        example: false
      DataPathPort:
        description: |
          DataPathPort specifies the data path port number for data traffic.
          Acceptable port range is 1024 to 49151.
          If no port is set or is set to 0, the default port (4789) is used.
        type: "integer"
        format: "uint32"
        default: 4789
        example: 4789
      DefaultAddrPool:
        description: |
<<<<<<< HEAD
          Default Address Pool specifies default subnet pools for global scope networks.
=======
          Default Address Pool specifies default subnet pools for global scope
          networks.
>>>>>>> c50cee4e
        type: "array"
        items:
          type: "string"
          format: "CIDR"
          example: ["10.10.0.0/16", "20.20.0.0/16"]
      SubnetSize:
        description: |
<<<<<<< HEAD
          SubnetSize specifies the subnet size of the networks created from the default subnet pool
=======
          SubnetSize specifies the subnet size of the networks created from the
          default subnet pool.
>>>>>>> c50cee4e
        type: "integer"
        format: "uint32"
        maximum: 29
        default: 24
        example: 24

  JoinTokens:
    description: |
      JoinTokens contains the tokens workers and managers need to join the swarm.
    type: "object"
    properties:
      Worker:
        description: |
          The token workers can use to join the swarm.
        type: "string"
        example: "SWMTKN-1-3pu6hszjas19xyp7ghgosyx9k8atbfcr8p2is99znpy26u2lkl-1awxwuwd3z9j1z3puu7rcgdbx"
      Manager:
        description: |
          The token managers can use to join the swarm.
        type: "string"
        example: "SWMTKN-1-3pu6hszjas19xyp7ghgosyx9k8atbfcr8p2is99znpy26u2lkl-7p73s1dx5in4tatdymyhg9hu2"

  Swarm:
    type: "object"
    allOf:
      - $ref: "#/definitions/ClusterInfo"
      - type: "object"
        properties:
          JoinTokens:
            $ref: "#/definitions/JoinTokens"

  TaskSpec:
    description: "User modifiable task configuration."
    type: "object"
    properties:
      PluginSpec:
        type: "object"
        description: |
          Plugin spec for the service.  *(Experimental release only.)*

          <p><br /></p>

          > **Note**: ContainerSpec, NetworkAttachmentSpec, and PluginSpec are
          > mutually exclusive. PluginSpec is only used when the Runtime field
          > is set to `plugin`. NetworkAttachmentSpec is used when the Runtime
          > field is set to `attachment`.
        properties:
          Name:
            description: "The name or 'alias' to use for the plugin."
            type: "string"
          Remote:
            description: "The plugin image reference to use."
            type: "string"
          Disabled:
            description: "Disable the plugin once scheduled."
            type: "boolean"
          PluginPrivilege:
            type: "array"
            items:
              description: |
                Describes a permission accepted by the user upon installing the
                plugin.
              type: "object"
              properties:
                Name:
                  type: "string"
                Description:
                  type: "string"
                Value:
                  type: "array"
                  items:
                    type: "string"
      ContainerSpec:
        type: "object"
        description: |
          Container spec for the service.

          <p><br /></p>

          > **Note**: ContainerSpec, NetworkAttachmentSpec, and PluginSpec are
          > mutually exclusive. PluginSpec is only used when the Runtime field
          > is set to `plugin`. NetworkAttachmentSpec is used when the Runtime
          > field is set to `attachment`.
        properties:
          Image:
            description: "The image name to use for the container"
            type: "string"
          Labels:
            description: "User-defined key/value data."
            type: "object"
            additionalProperties:
              type: "string"
          Command:
            description: "The command to be run in the image."
            type: "array"
            items:
              type: "string"
          Args:
            description: "Arguments to the command."
            type: "array"
            items:
              type: "string"
          Hostname:
            description: |
              The hostname to use for the container, as a valid
              [RFC 1123](https://tools.ietf.org/html/rfc1123) hostname.
            type: "string"
          Env:
            description: |
              A list of environment variables in the form `VAR=value`.
            type: "array"
            items:
              type: "string"
          Dir:
            description: "The working directory for commands to run in."
            type: "string"
          User:
            description: "The user inside the container."
            type: "string"
          Groups:
            type: "array"
            description: |
              A list of additional groups that the container process will run as.
            items:
              type: "string"
          Privileges:
            type: "object"
            description: "Security options for the container"
            properties:
              CredentialSpec:
                type: "object"
                description: "CredentialSpec for managed service account (Windows only)"
                properties:
                  Config:
                    type: "string"
                    example: "0bt9dmxjvjiqermk6xrop3ekq"
                    description: |
                      Load credential spec from a Swarm Config with the given ID.
<<<<<<< HEAD
                      The specified config must also be present in the Configs field with the Runtime property set.
=======
                      The specified config must also be present in the Configs
                      field with the Runtime property set.
>>>>>>> c50cee4e

                      <p><br /></p>


<<<<<<< HEAD
                      > **Note**: `CredentialSpec.File`, `CredentialSpec.Registry`, and `CredentialSpec.Config` are mutually exclusive.
=======
                      > **Note**: `CredentialSpec.File`, `CredentialSpec.Registry`,
                      > and `CredentialSpec.Config` are mutually exclusive.
>>>>>>> c50cee4e
                  File:
                    type: "string"
                    example: "spec.json"
                    description: |
                      Load credential spec from this file. The file is read by
                      the daemon, and must be present in the `CredentialSpecs`
                      subdirectory in the docker data directory, which defaults
                      to `C:\ProgramData\Docker\` on Windows.

                      For example, specifying `spec.json` loads
                      `C:\ProgramData\Docker\CredentialSpecs\spec.json`.

                      <p><br /></p>

<<<<<<< HEAD
                      > **Note**: `CredentialSpec.File`, `CredentialSpec.Registry`, and `CredentialSpec.Config` are mutually exclusive.
=======
                      > **Note**: `CredentialSpec.File`, `CredentialSpec.Registry`,
                      > and `CredentialSpec.Config` are mutually exclusive.
>>>>>>> c50cee4e
                  Registry:
                    type: "string"
                    description: |
                      Load credential spec from this value in the Windows
                      registry. The specified registry value must be located in:

                      `HKLM\SOFTWARE\Microsoft\Windows NT\CurrentVersion\Virtualization\Containers\CredentialSpecs`

                      <p><br /></p>


<<<<<<< HEAD
                      > **Note**: `CredentialSpec.File`, `CredentialSpec.Registry`, and `CredentialSpec.Config` are mutually exclusive.
=======
                      > **Note**: `CredentialSpec.File`, `CredentialSpec.Registry`,
                      > and `CredentialSpec.Config` are mutually exclusive.
>>>>>>> c50cee4e
              SELinuxContext:
                type: "object"
                description: "SELinux labels of the container"
                properties:
                  Disable:
                    type: "boolean"
                    description: "Disable SELinux"
                  User:
                    type: "string"
                    description: "SELinux user label"
                  Role:
                    type: "string"
                    description: "SELinux role label"
                  Type:
                    type: "string"
                    description: "SELinux type label"
                  Level:
                    type: "string"
                    description: "SELinux level label"
          TTY:
            description: "Whether a pseudo-TTY should be allocated."
            type: "boolean"
          OpenStdin:
            description: "Open `stdin`"
            type: "boolean"
          ReadOnly:
            description: "Mount the container's root filesystem as read only."
            type: "boolean"
          Mounts:
            description: |
              Specification for mounts to be added to containers created as part
              of the service.
            type: "array"
            items:
              $ref: "#/definitions/Mount"
          StopSignal:
            description: "Signal to stop the container."
            type: "string"
          StopGracePeriod:
            description: |
              Amount of time to wait for the container to terminate before
              forcefully killing it.
            type: "integer"
            format: "int64"
          HealthCheck:
            $ref: "#/definitions/HealthConfig"
          Hosts:
            type: "array"
            description: |
              A list of hostname/IP mappings to add to the container's `hosts`
              file. The format of extra hosts is specified in the
              [hosts(5)](http://man7.org/linux/man-pages/man5/hosts.5.html)
              man page:

                  IP_address canonical_hostname [aliases...]
            items:
              type: "string"
          DNSConfig:
            description: |
              Specification for DNS related configurations in resolver configuration
              file (`resolv.conf`).
            type: "object"
            properties:
              Nameservers:
                description: "The IP addresses of the name servers."
                type: "array"
                items:
                  type: "string"
              Search:
                description: "A search list for host-name lookup."
                type: "array"
                items:
                  type: "string"
              Options:
                description: |
                  A list of internal resolver variables to be modified (e.g.,
                  `debug`, `ndots:3`, etc.).
                type: "array"
                items:
                  type: "string"
          Secrets:
            description: |
              Secrets contains references to zero or more secrets that will be
              exposed to the service.
            type: "array"
            items:
              type: "object"
              properties:
                File:
                  description: |
                    File represents a specific target that is backed by a file.
                  type: "object"
                  properties:
                    Name:
                      description: |
                        Name represents the final filename in the filesystem.
                      type: "string"
                    UID:
                      description: "UID represents the file UID."
                      type: "string"
                    GID:
                      description: "GID represents the file GID."
                      type: "string"
                    Mode:
                      description: "Mode represents the FileMode of the file."
                      type: "integer"
                      format: "uint32"
                SecretID:
                  description: |
                    SecretID represents the ID of the specific secret that we're
                    referencing.
                  type: "string"
                SecretName:
                  description: |
                    SecretName is the name of the secret that this references,
                    but this is just provided for lookup/display purposes. The
                    secret in the reference will be identified by its ID.
                  type: "string"
          Configs:
            description: |
              Configs contains references to zero or more configs that will be
              exposed to the service.
            type: "array"
            items:
              type: "object"
              properties:
                File:
                  description: |
                    File represents a specific target that is backed by a file.

                    <p><br /><p>

                    > **Note**: `Configs.File` and `Configs.Runtime` are mutually exclusive
                  type: "object"
                  properties:
                    Name:
                      description: |
                        Name represents the final filename in the filesystem.
                      type: "string"
                    UID:
                      description: "UID represents the file UID."
                      type: "string"
                    GID:
                      description: "GID represents the file GID."
                      type: "string"
                    Mode:
                      description: "Mode represents the FileMode of the file."
                      type: "integer"
                      format: "uint32"
                Runtime:
<<<<<<< HEAD
                  description: |
                    Runtime represents a target that is not mounted into the container but is used by the task

                    <p><br /><p>

                    > **Note**: `Configs.File` and `Configs.Runtime` are mutually exclusive
                  type: "object"
                ConfigID:
                  description: "ConfigID represents the ID of the specific config that we're referencing."
                  type: "string"
                ConfigName:
=======
>>>>>>> c50cee4e
                  description: |
                    Runtime represents a target that is not mounted into the
                    container but is used by the task

                    <p><br /><p>

                    > **Note**: `Configs.File` and `Configs.Runtime` are mutually
                    > exclusive
                  type: "object"
                ConfigID:
                  description: |
                    ConfigID represents the ID of the specific config that we're
                    referencing.
                  type: "string"
                ConfigName:
                  description: |
                    ConfigName is the name of the config that this references,
                    but this is just provided for lookup/display purposes. The
                    config in the reference will be identified by its ID.
                  type: "string"
          Isolation:
            type: "string"
            description: |
              Isolation technology of the containers running the service.
              (Windows only)
            enum:
              - "default"
              - "process"
              - "hyperv"
          Init:
<<<<<<< HEAD
            description: "Run an init inside the container that forwards signals and reaps processes. This field is omitted if empty, and the default (as configured on the daemon) is used."
=======
            description: |
              Run an init inside the container that forwards signals and reaps
              processes. This field is omitted if empty, and the default (as
              configured on the daemon) is used.
>>>>>>> c50cee4e
            type: "boolean"
            x-nullable: true
          Sysctls:
            description: |
              Set kernel namedspaced parameters (sysctls) in the container.
              The Sysctls option on services accepts the same sysctls as the
              are supported on containers. Note that while the same sysctls are
              supported, no guarantees or checks are made about their
              suitability for a clustered environment, and it's up to the user
              to determine whether a given sysctl will work properly in a
              Service.
            type: "object"
            additionalProperties:
              type: "string"
<<<<<<< HEAD
=======
          # This option is not used by Windows containers
          CapabilityAdd:
            type: "array"
            description: |
              A list of kernel capabilities to add to the default set
              for the container.
            items:
              type: "string"
            example:
              - "CAP_NET_RAW"
              - "CAP_SYS_ADMIN"
              - "CAP_SYS_CHROOT"
              - "CAP_SYSLOG"
          CapabilityDrop:
            type: "array"
            description: |
              A list of kernel capabilities to drop from the default set
              for the container.
            items:
              type: "string"
            example:
              - "CAP_NET_RAW"
          Ulimits:
            description: |
              A list of resource limits to set in the container. For example: `{"Name": "nofile", "Soft": 1024, "Hard": 2048}`"
            type: "array"
            items:
              type: "object"
              properties:
                Name:
                  description: "Name of ulimit"
                  type: "string"
                Soft:
                  description: "Soft limit"
                  type: "integer"
                Hard:
                  description: "Hard limit"
                  type: "integer"
>>>>>>> c50cee4e
      NetworkAttachmentSpec:
        description: |
          Read-only spec type for non-swarm containers attached to swarm overlay
          networks.

          <p><br /></p>

          > **Note**: ContainerSpec, NetworkAttachmentSpec, and PluginSpec are
          > mutually exclusive. PluginSpec is only used when the Runtime field
          > is set to `plugin`. NetworkAttachmentSpec is used when the Runtime
          > field is set to `attachment`.
        type: "object"
        properties:
          ContainerID:
            description: "ID of the container represented by this task"
            type: "string"
      Resources:
        description: |
          Resource requirements which apply to each individual container created
          as part of the service.
        type: "object"
        properties:
          Limits:
            description: "Define resources limits."
            $ref: "#/definitions/Limit"
          Reservation:
            description: "Define resources reservation."
            $ref: "#/definitions/ResourceObject"
      RestartPolicy:
        description: |
          Specification for the restart policy which applies to containers
          created as part of this service.
        type: "object"
        properties:
          Condition:
            description: "Condition for restart."
            type: "string"
            enum:
              - "none"
              - "on-failure"
              - "any"
          Delay:
            description: "Delay between restart attempts."
            type: "integer"
            format: "int64"
          MaxAttempts:
            description: |
              Maximum attempts to restart a given container before giving up
              (default value is 0, which is ignored).
            type: "integer"
            format: "int64"
            default: 0
          Window:
            description: |
              Windows is the time window used to evaluate the restart policy
              (default value is 0, which is unbounded).
            type: "integer"
            format: "int64"
            default: 0
      Placement:
        type: "object"
        properties:
          Constraints:
            description: |
              An array of constraint expressions to limit the set of nodes where
              a task can be scheduled. Constraint expressions can either use a
              _match_ (`==`) or _exclude_ (`!=`) rule. Multiple constraints find
              nodes that satisfy every expression (AND match). Constraints can
              match node or Docker Engine labels as follows:

              node attribute       | matches                        | example
              ---------------------|--------------------------------|-----------------------------------------------
              `node.id`            | Node ID                        | `node.id==2ivku8v2gvtg4`
              `node.hostname`      | Node hostname                  | `node.hostname!=node-2`
              `node.role`          | Node role (`manager`/`worker`) | `node.role==manager`
              `node.platform.os`   | Node operating system          | `node.platform.os==windows`
              `node.platform.arch` | Node architecture              | `node.platform.arch==x86_64`
              `node.labels`        | User-defined node labels       | `node.labels.security==high`
              `engine.labels`      | Docker Engine's labels         | `engine.labels.operatingsystem==ubuntu-14.04`

              `engine.labels` apply to Docker Engine labels like operating system,
              drivers, etc. Swarm administrators add `node.labels` for operational
              purposes by using the [`node update endpoint`](#operation/NodeUpdate).

            type: "array"
            items:
              type: "string"
            example:
              - "node.hostname!=node3.corp.example.com"
              - "node.role!=manager"
              - "node.labels.type==production"
              - "node.platform.os==linux"
              - "node.platform.arch==x86_64"
          Preferences:
            description: |
              Preferences provide a way to make the scheduler aware of factors
              such as topology. They are provided in order from highest to
              lowest precedence.
            type: "array"
            items:
              type: "object"
              properties:
                Spread:
                  type: "object"
                  properties:
                    SpreadDescriptor:
                      description: |
                        label descriptor, such as `engine.labels.az`.
                      type: "string"
            example:
              - Spread:
                  SpreadDescriptor: "node.labels.datacenter"
              - Spread:
                  SpreadDescriptor: "node.labels.rack"
          MaxReplicas:
<<<<<<< HEAD
            description: "Maximum number of replicas for per node (default value is 0, which is unlimited)"
=======
            description: |
              Maximum number of replicas for per node (default value is 0, which
              is unlimited)
>>>>>>> c50cee4e
            type: "integer"
            format: "int64"
            default: 0
          Platforms:
            description: |
              Platforms stores all the platforms that the service's image can
              run on. This field is used in the platform filter for scheduling.
              If empty, then the platform filter is off, meaning there are no
              scheduling restrictions.
            type: "array"
            items:
              $ref: "#/definitions/Platform"
      ForceUpdate:
        description: |
          A counter that triggers an update even if no relevant parameters have
          been changed.
        type: "integer"
      Runtime:
        description: |
          Runtime is the type of runtime specified for the task executor.
        type: "string"
      Networks:
        description: "Specifies which networks the service should attach to."
        type: "array"
        items:
          $ref: "#/definitions/NetworkAttachmentConfig"
      LogDriver:
        description: |
          Specifies the log driver to use for tasks created from this spec. If
          not present, the default one for the swarm will be used, finally
          falling back to the engine default if not specified.
        type: "object"
        properties:
          Name:
            type: "string"
          Options:
            type: "object"
            additionalProperties:
              type: "string"

  TaskState:
    type: "string"
    enum:
      - "new"
      - "allocated"
      - "pending"
      - "assigned"
      - "accepted"
      - "preparing"
      - "ready"
      - "starting"
      - "running"
      - "complete"
      - "shutdown"
      - "failed"
      - "rejected"
      - "remove"
      - "orphaned"

  Task:
    type: "object"
    properties:
      ID:
        description: "The ID of the task."
        type: "string"
      Version:
        $ref: "#/definitions/ObjectVersion"
      CreatedAt:
        type: "string"
        format: "dateTime"
      UpdatedAt:
        type: "string"
        format: "dateTime"
      Name:
        description: "Name of the task."
        type: "string"
      Labels:
        description: "User-defined key/value metadata."
        type: "object"
        additionalProperties:
          type: "string"
      Spec:
        $ref: "#/definitions/TaskSpec"
      ServiceID:
        description: "The ID of the service this task is part of."
        type: "string"
      Slot:
        type: "integer"
      NodeID:
        description: "The ID of the node that this task is on."
        type: "string"
      AssignedGenericResources:
        $ref: "#/definitions/GenericResources"
      Status:
        type: "object"
        properties:
          Timestamp:
            type: "string"
            format: "dateTime"
          State:
            $ref: "#/definitions/TaskState"
          Message:
            type: "string"
          Err:
            type: "string"
          ContainerStatus:
            type: "object"
            properties:
              ContainerID:
                type: "string"
              PID:
                type: "integer"
              ExitCode:
                type: "integer"
      DesiredState:
        $ref: "#/definitions/TaskState"
      JobIteration:
        description: |
          If the Service this Task belongs to is a job-mode service, contains
          the JobIteration of the Service this Task was created for. Absent if
          the Task was created for a Replicated or Global Service.
        $ref: "#/definitions/ObjectVersion"
    example:
      ID: "0kzzo1i0y4jz6027t0k7aezc7"
      Version:
        Index: 71
      CreatedAt: "2016-06-07T21:07:31.171892745Z"
      UpdatedAt: "2016-06-07T21:07:31.376370513Z"
      Spec:
        ContainerSpec:
          Image: "redis"
        Resources:
          Limits: {}
          Reservations: {}
        RestartPolicy:
          Condition: "any"
          MaxAttempts: 0
        Placement: {}
      ServiceID: "9mnpnzenvg8p8tdbtq4wvbkcz"
      Slot: 1
      NodeID: "60gvrl6tm78dmak4yl7srz94v"
      Status:
        Timestamp: "2016-06-07T21:07:31.290032978Z"
        State: "running"
        Message: "started"
        ContainerStatus:
          ContainerID: "e5d62702a1b48d01c3e02ca1e0212a250801fa8d67caca0b6f35919ebc12f035"
          PID: 677
      DesiredState: "running"
      NetworksAttachments:
        - Network:
            ID: "4qvuz4ko70xaltuqbt8956gd1"
            Version:
              Index: 18
            CreatedAt: "2016-06-07T20:31:11.912919752Z"
            UpdatedAt: "2016-06-07T21:07:29.955277358Z"
            Spec:
              Name: "ingress"
              Labels:
                com.docker.swarm.internal: "true"
              DriverConfiguration: {}
              IPAMOptions:
                Driver: {}
                Configs:
                  - Subnet: "10.255.0.0/16"
                    Gateway: "10.255.0.1"
            DriverState:
              Name: "overlay"
              Options:
                com.docker.network.driver.overlay.vxlanid_list: "256"
            IPAMOptions:
              Driver:
                Name: "default"
              Configs:
                - Subnet: "10.255.0.0/16"
                  Gateway: "10.255.0.1"
          Addresses:
            - "10.255.0.10/16"
      AssignedGenericResources:
        - DiscreteResourceSpec:
            Kind: "SSD"
            Value: 3
        - NamedResourceSpec:
            Kind: "GPU"
            Value: "UUID1"
        - NamedResourceSpec:
            Kind: "GPU"
            Value: "UUID2"

  ServiceSpec:
    description: "User modifiable configuration for a service."
    properties:
      Name:
        description: "Name of the service."
        type: "string"
      Labels:
        description: "User-defined key/value metadata."
        type: "object"
        additionalProperties:
          type: "string"
      TaskTemplate:
        $ref: "#/definitions/TaskSpec"
      Mode:
        description: "Scheduling mode for the service."
        type: "object"
        properties:
          Replicated:
            type: "object"
            properties:
              Replicas:
                type: "integer"
                format: "int64"
          Global:
            type: "object"
          ReplicatedJob:
            description: |
              The mode used for services with a finite number of tasks that run
              to a completed state.
            type: "object"
            properties:
              MaxConcurrent:
                description: |
                  The maximum number of replicas to run simultaneously.
                type: "integer"
                format: "int64"
                default: 1
              TotalCompletions:
                description: |
                  The total number of replicas desired to reach the Completed
                  state. If unset, will default to the value of `MaxConcurrent`
                type: "integer"
                format: "int64"
          GlobalJob:
            description: |
              The mode used for services which run a task to the completed state
              on each valid node.
            type: "object"
      UpdateConfig:
        description: "Specification for the update strategy of the service."
        type: "object"
        properties:
          Parallelism:
            description: |
              Maximum number of tasks to be updated in one iteration (0 means
              unlimited parallelism).
            type: "integer"
            format: "int64"
          Delay:
            description: "Amount of time between updates, in nanoseconds."
            type: "integer"
            format: "int64"
          FailureAction:
            description: |
              Action to take if an updated task fails to run, or stops running
              during the update.
            type: "string"
            enum:
              - "continue"
              - "pause"
              - "rollback"
          Monitor:
            description: |
              Amount of time to monitor each updated task for failures, in
              nanoseconds.
            type: "integer"
            format: "int64"
          MaxFailureRatio:
            description: |
              The fraction of tasks that may fail during an update before the
              failure action is invoked, specified as a floating point number
              between 0 and 1.
            type: "number"
            default: 0
          Order:
            description: |
              The order of operations when rolling out an updated task. Either
              the old task is shut down before the new task is started, or the
              new task is started before the old task is shut down.
            type: "string"
            enum:
              - "stop-first"
              - "start-first"
      RollbackConfig:
        description: "Specification for the rollback strategy of the service."
        type: "object"
        properties:
          Parallelism:
            description: |
              Maximum number of tasks to be rolled back in one iteration (0 means
              unlimited parallelism).
            type: "integer"
            format: "int64"
          Delay:
            description: |
              Amount of time between rollback iterations, in nanoseconds.
            type: "integer"
            format: "int64"
          FailureAction:
            description: |
              Action to take if an rolled back task fails to run, or stops
              running during the rollback.
            type: "string"
            enum:
              - "continue"
              - "pause"
          Monitor:
            description: |
              Amount of time to monitor each rolled back task for failures, in
              nanoseconds.
            type: "integer"
            format: "int64"
          MaxFailureRatio:
            description: |
              The fraction of tasks that may fail during a rollback before the
              failure action is invoked, specified as a floating point number
              between 0 and 1.
            type: "number"
            default: 0
          Order:
            description: |
              The order of operations when rolling back a task. Either the old
              task is shut down before the new task is started, or the new task
              is started before the old task is shut down.
            type: "string"
            enum:
              - "stop-first"
              - "start-first"
      Networks:
        description: "Specifies which networks the service should attach to."
        type: "array"
        items:
          $ref: "#/definitions/NetworkAttachmentConfig"

      EndpointSpec:
        $ref: "#/definitions/EndpointSpec"

  EndpointPortConfig:
    type: "object"
    properties:
      Name:
        type: "string"
      Protocol:
        type: "string"
        enum:
          - "tcp"
          - "udp"
          - "sctp"
      TargetPort:
        description: "The port inside the container."
        type: "integer"
      PublishedPort:
        description: "The port on the swarm hosts."
        type: "integer"
      PublishMode:
        description: |
          The mode in which port is published.

          <p><br /></p>

          - "ingress" makes the target port accessible on every node,
            regardless of whether there is a task for the service running on
            that node or not.
          - "host" bypasses the routing mesh and publish the port directly on
            the swarm node where that service is running.

        type: "string"
        enum:
          - "ingress"
          - "host"
        default: "ingress"
        example: "ingress"

  EndpointSpec:
    description: "Properties that can be configured to access and load balance a service."
    type: "object"
    properties:
      Mode:
        description: |
          The mode of resolution to use for internal load balancing between tasks.
        type: "string"
        enum:
          - "vip"
          - "dnsrr"
        default: "vip"
      Ports:
        description: |
          List of exposed ports that this service is accessible on from the
          outside. Ports can only be provided if `vip` resolution mode is used.
        type: "array"
        items:
          $ref: "#/definitions/EndpointPortConfig"

  Service:
    type: "object"
    properties:
      ID:
        type: "string"
      Version:
        $ref: "#/definitions/ObjectVersion"
      CreatedAt:
        type: "string"
        format: "dateTime"
      UpdatedAt:
        type: "string"
        format: "dateTime"
      Spec:
        $ref: "#/definitions/ServiceSpec"
      Endpoint:
        type: "object"
        properties:
          Spec:
            $ref: "#/definitions/EndpointSpec"
          Ports:
            type: "array"
            items:
              $ref: "#/definitions/EndpointPortConfig"
          VirtualIPs:
            type: "array"
            items:
              type: "object"
              properties:
                NetworkID:
                  type: "string"
                Addr:
                  type: "string"
      UpdateStatus:
        description: "The status of a service update."
        type: "object"
        properties:
          State:
            type: "string"
            enum:
              - "updating"
              - "paused"
              - "completed"
          StartedAt:
            type: "string"
            format: "dateTime"
          CompletedAt:
            type: "string"
            format: "dateTime"
          Message:
            type: "string"
      ServiceStatus:
        description: |
          The status of the service's tasks. Provided only when requested as
          part of a ServiceList operation.
        type: "object"
        properties:
          RunningTasks:
            description: |
              The number of tasks for the service currently in the Running state.
            type: "integer"
            format: "uint64"
            example: 7
          DesiredTasks:
            description: |
              The number of tasks for the service desired to be running.
              For replicated services, this is the replica count from the
              service spec. For global services, this is computed by taking
              count of all tasks for the service with a Desired State other
              than Shutdown.
            type: "integer"
            format: "uint64"
            example: 10
          CompletedTasks:
            description: |
              The number of tasks for a job that are in the Completed state.
              This field must be cross-referenced with the service type, as the
              value of 0 may mean the service is not in a job mode, or it may
              mean the job-mode service has no tasks yet Completed.
            type: "integer"
            format: "uint64"
      JobStatus:
        description: |
          The status of the service when it is in one of ReplicatedJob or
          GlobalJob modes. Absent on Replicated and Global mode services. The
          JobIteration is an ObjectVersion, but unlike the Service's version,
          does not need to be sent with an update request.
        type: "object"
        properties:
          JobIteration:
            description: |
              JobIteration is a value increased each time a Job is executed,
              successfully or otherwise. "Executed", in this case, means the
              job as a whole has been started, not that an individual Task has
              been launched. A job is "Executed" when its ServiceSpec is
              updated. JobIteration can be used to disambiguate Tasks belonging
              to different executions of a job.  Though JobIteration will
              increase with each subsequent execution, it may not necessarily
              increase by 1, and so JobIteration should not be used to
            $ref: "#/definitions/ObjectVersion"
          LastExecution:
            description: |
              The last time, as observed by the server, that this job was
              started.
            type: "string"
            format: "dateTime"
    example:
      ID: "9mnpnzenvg8p8tdbtq4wvbkcz"
      Version:
        Index: 19
      CreatedAt: "2016-06-07T21:05:51.880065305Z"
      UpdatedAt: "2016-06-07T21:07:29.962229872Z"
      Spec:
        Name: "hopeful_cori"
        TaskTemplate:
          ContainerSpec:
            Image: "redis"
          Resources:
            Limits: {}
            Reservations: {}
          RestartPolicy:
            Condition: "any"
            MaxAttempts: 0
          Placement: {}
          ForceUpdate: 0
        Mode:
          Replicated:
            Replicas: 1
        UpdateConfig:
          Parallelism: 1
          Delay: 1000000000
          FailureAction: "pause"
          Monitor: 15000000000
          MaxFailureRatio: 0.15
        RollbackConfig:
          Parallelism: 1
          Delay: 1000000000
          FailureAction: "pause"
          Monitor: 15000000000
          MaxFailureRatio: 0.15
        EndpointSpec:
          Mode: "vip"
          Ports:
            -
              Protocol: "tcp"
              TargetPort: 6379
              PublishedPort: 30001
      Endpoint:
        Spec:
          Mode: "vip"
          Ports:
            -
              Protocol: "tcp"
              TargetPort: 6379
              PublishedPort: 30001
        Ports:
          -
            Protocol: "tcp"
            TargetPort: 6379
            PublishedPort: 30001
        VirtualIPs:
          -
            NetworkID: "4qvuz4ko70xaltuqbt8956gd1"
            Addr: "10.255.0.2/16"
          -
            NetworkID: "4qvuz4ko70xaltuqbt8956gd1"
            Addr: "10.255.0.3/16"

  ImageDeleteResponseItem:
    type: "object"
    properties:
      Untagged:
        description: "The image ID of an image that was untagged"
        type: "string"
      Deleted:
        description: "The image ID of an image that was deleted"
        type: "string"

  ServiceUpdateResponse:
    type: "object"
    properties:
      Warnings:
        description: "Optional warning messages"
        type: "array"
        items:
          type: "string"
    example:
      Warning: "unable to pin image doesnotexist:latest to digest: image library/doesnotexist:latest not found"

  ContainerSummary:
    type: "array"
    items:
      type: "object"
      properties:
        Id:
          description: "The ID of this container"
          type: "string"
          x-go-name: "ID"
        Names:
          description: "The names that this container has been given"
          type: "array"
          items:
            type: "string"
        Image:
          description: "The name of the image used when creating this container"
          type: "string"
        ImageID:
          description: "The ID of the image that this container was created from"
          type: "string"
        Command:
          description: "Command to run when starting the container"
          type: "string"
        Created:
          description: "When the container was created"
          type: "integer"
          format: "int64"
        Ports:
          description: "The ports exposed by this container"
          type: "array"
          items:
            $ref: "#/definitions/Port"
        SizeRw:
          description: "The size of files that have been created or changed by this container"
          type: "integer"
          format: "int64"
        SizeRootFs:
          description: "The total size of all the files in this container"
          type: "integer"
          format: "int64"
        Labels:
          description: "User-defined key/value metadata."
          type: "object"
          additionalProperties:
            type: "string"
        State:
          description: "The state of this container (e.g. `Exited`)"
          type: "string"
        Status:
          description: "Additional human-readable status of this container (e.g. `Exit 0`)"
          type: "string"
        HostConfig:
          type: "object"
          properties:
            NetworkMode:
              type: "string"
        NetworkSettings:
          description: "A summary of the container's network settings"
          type: "object"
          properties:
            Networks:
              type: "object"
              additionalProperties:
                $ref: "#/definitions/EndpointSettings"
        Mounts:
          type: "array"
          items:
            $ref: "#/definitions/Mount"

  Driver:
    description: "Driver represents a driver (network, logging, secrets)."
    type: "object"
    required: [Name]
    properties:
      Name:
        description: "Name of the driver."
        type: "string"
        x-nullable: false
        example: "some-driver"
      Options:
        description: "Key/value map of driver-specific options."
        type: "object"
        x-nullable: false
        additionalProperties:
          type: "string"
        example:
          OptionA: "value for driver-specific option A"
          OptionB: "value for driver-specific option B"

  SecretSpec:
    type: "object"
    properties:
      Name:
        description: "User-defined name of the secret."
        type: "string"
      Labels:
        description: "User-defined key/value metadata."
        type: "object"
        additionalProperties:
          type: "string"
        example:
          com.example.some-label: "some-value"
          com.example.some-other-label: "some-other-value"
      Data:
        description: |
          Base64-url-safe-encoded ([RFC 4648](https://tools.ietf.org/html/rfc4648#section-5))
          data to store as secret.

          This field is only used to _create_ a secret, and is not returned by
          other endpoints.
        type: "string"
        example: ""
      Driver:
        description: |
          Name of the secrets driver used to fetch the secret's value from an
          external secret store.
        $ref: "#/definitions/Driver"
      Templating:
        description: |
          Templating driver, if applicable

          Templating controls whether and how to evaluate the config payload as
          a template. If no driver is set, no templating is used.
        $ref: "#/definitions/Driver"

  Secret:
    type: "object"
    properties:
      ID:
        type: "string"
        example: "blt1owaxmitz71s9v5zh81zun"
      Version:
        $ref: "#/definitions/ObjectVersion"
      CreatedAt:
        type: "string"
        format: "dateTime"
        example: "2017-07-20T13:55:28.678958722Z"
      UpdatedAt:
        type: "string"
        format: "dateTime"
        example: "2017-07-20T13:55:28.678958722Z"
      Spec:
        $ref: "#/definitions/SecretSpec"

  ConfigSpec:
    type: "object"
    properties:
      Name:
        description: "User-defined name of the config."
        type: "string"
      Labels:
        description: "User-defined key/value metadata."
        type: "object"
        additionalProperties:
          type: "string"
      Data:
        description: |
          Base64-url-safe-encoded ([RFC 4648](https://tools.ietf.org/html/rfc4648#section-5))
          config data.
        type: "string"
      Templating:
        description: |
          Templating driver, if applicable

          Templating controls whether and how to evaluate the config payload as
          a template. If no driver is set, no templating is used.
        $ref: "#/definitions/Driver"

  Config:
    type: "object"
    properties:
      ID:
        type: "string"
      Version:
        $ref: "#/definitions/ObjectVersion"
      CreatedAt:
        type: "string"
        format: "dateTime"
      UpdatedAt:
        type: "string"
        format: "dateTime"
      Spec:
        $ref: "#/definitions/ConfigSpec"

  ContainerState:
    description: |
      ContainerState stores container's running state. It's part of ContainerJSONBase
      and will be returned by the "inspect" command.
    type: "object"
    properties:
      Status:
        description: |
          String representation of the container state. Can be one of "created",
          "running", "paused", "restarting", "removing", "exited", or "dead".
        type: "string"
        enum: ["created", "running", "paused", "restarting", "removing", "exited", "dead"]
        example: "running"
      Running:
        description: |
          Whether this container is running.

          Note that a running container can be _paused_. The `Running` and `Paused`
          booleans are not mutually exclusive:

          When pausing a container (on Linux), the freezer cgroup is used to suspend
          all processes in the container. Freezing the process requires the process to
          be running. As a result, paused containers are both `Running` _and_ `Paused`.

          Use the `Status` field instead to determine if a container's state is "running".
        type: "boolean"
        example: true
      Paused:
        description: "Whether this container is paused."
        type: "boolean"
        example: false
      Restarting:
        description: "Whether this container is restarting."
        type: "boolean"
        example: false
      OOMKilled:
<<<<<<< HEAD
        description: "Whether this container has been killed because it ran out of memory."
=======
        description: |
          Whether this container has been killed because it ran out of memory.
>>>>>>> c50cee4e
        type: "boolean"
        example: false
      Dead:
        type: "boolean"
        example: false
      Pid:
        description: "The process ID of this container"
        type: "integer"
        example: 1234
      ExitCode:
        description: "The last exit code of this container"
        type: "integer"
        example: 0
      Error:
        type: "string"
      StartedAt:
        description: "The time when this container was last started."
        type: "string"
        example: "2020-01-06T09:06:59.461876391Z"
      FinishedAt:
        description: "The time when this container last exited."
        type: "string"
        example: "2020-01-06T09:07:59.461876391Z"
      Health:
        x-nullable: true
        $ref: "#/definitions/Health"

<<<<<<< HEAD
=======
  SystemVersion:
    type: "object"
    description: |
      Response of Engine API: GET "/version"
    properties:
      Platform:
        type: "object"
        required: [Name]
        properties:
          Name:
            type: "string"
      Components:
        type: "array"
        description: |
          Information about system components
        items:
          type: "object"
          x-go-name: ComponentVersion
          required: [Name, Version]
          properties:
            Name:
              description: |
                Name of the component
              type: "string"
              example: "Engine"
            Version:
              description: |
                Version of the component
              type: "string"
              x-nullable: false
              example: "19.03.12"
            Details:
              description: |
                Key/value pairs of strings with additional information about the
                component. These values are intended for informational purposes
                only, and their content is not defined, and not part of the API
                specification.

                These messages can be printed by the client as information to the user.
              type: "object"
              x-nullable: true
      Version:
        description: "The version of the daemon"
        type: "string"
        example: "19.03.12"
      ApiVersion:
        description: |
          The default (and highest) API version that is supported by the daemon
        type: "string"
        example: "1.40"
      MinAPIVersion:
        description: |
          The minimum API version that is supported by the daemon
        type: "string"
        example: "1.12"
      GitCommit:
        description: |
          The Git commit of the source code that was used to build the daemon
        type: "string"
        example: "48a66213fe"
      GoVersion:
        description: |
          The version Go used to compile the daemon, and the version of the Go
          runtime in use.
        type: "string"
        example: "go1.13.14"
      Os:
        description: |
          The operating system that the daemon is running on ("linux" or "windows")
        type: "string"
        example: "linux"
      Arch:
        description: |
          The architecture that the daemon is running on
        type: "string"
        example: "amd64"
      KernelVersion:
        description: |
          The kernel version (`uname -r`) that the daemon is running on.

          This field is omitted when empty.
        type: "string"
        example: "4.19.76-linuxkit"
      Experimental:
        description: |
          Indicates if the daemon is started with experimental features enabled.

          This field is omitted when empty / false.
        type: "boolean"
        example: true
      BuildTime:
        description: |
          The date and time that the daemon was compiled.
        type: "string"
        example: "2020-06-22T15:49:27.000000000+00:00"


>>>>>>> c50cee4e
  SystemInfo:
    type: "object"
    properties:
      ID:
        description: |
          Unique identifier of the daemon.

          <p><br /></p>

          > **Note**: The format of the ID itself is not part of the API, and
          > should not be considered stable.
        type: "string"
        example: "7TRN:IPZB:QYBB:VPBQ:UMPP:KARE:6ZNR:XE6T:7EWV:PKF4:ZOJD:TPYS"
      Containers:
        description: "Total number of containers on the host."
        type: "integer"
        example: 14
      ContainersRunning:
        description: |
          Number of containers with status `"running"`.
        type: "integer"
        example: 3
      ContainersPaused:
        description: |
          Number of containers with status `"paused"`.
        type: "integer"
        example: 1
      ContainersStopped:
        description: |
          Number of containers with status `"stopped"`.
        type: "integer"
        example: 10
      Images:
        description: |
          Total number of images on the host.

          Both _tagged_ and _untagged_ (dangling) images are counted.
        type: "integer"
        example: 508
      Driver:
        description: "Name of the storage driver in use."
        type: "string"
        example: "overlay2"
      DriverStatus:
        description: |
          Information specific to the storage driver, provided as
          "label" / "value" pairs.

          This information is provided by the storage driver, and formatted
          in a way consistent with the output of `docker info` on the command
          line.

          <p><br /></p>

          > **Note**: The information returned in this field, including the
          > formatting of values and labels, should not be considered stable,
          > and may change without notice.
        type: "array"
        items:
          type: "array"
          items:
            type: "string"
        example:
          - ["Backing Filesystem", "extfs"]
          - ["Supports d_type", "true"]
          - ["Native Overlay Diff", "true"]
      DockerRootDir:
        description: |
          Root directory of persistent Docker state.

          Defaults to `/var/lib/docker` on Linux, and `C:\ProgramData\docker`
          on Windows.
        type: "string"
        example: "/var/lib/docker"
      Plugins:
        $ref: "#/definitions/PluginsInfo"
      MemoryLimit:
        description: "Indicates if the host has memory limit support enabled."
        type: "boolean"
        example: true
      SwapLimit:
        description: "Indicates if the host has memory swap limit support enabled."
        type: "boolean"
        example: true
      KernelMemory:
        description: |
          Indicates if the host has kernel memory limit support enabled.

          <p><br /></p>

          > **Deprecated**: This field is deprecated as the kernel 5.4 deprecated
          > `kmem.limit_in_bytes`.
        type: "boolean"
        example: true
      CpuCfsPeriod:
        description: |
          Indicates if CPU CFS(Completely Fair Scheduler) period is supported by
          the host.
        type: "boolean"
        example: true
      CpuCfsQuota:
        description: |
          Indicates if CPU CFS(Completely Fair Scheduler) quota is supported by
          the host.
        type: "boolean"
        example: true
      CPUShares:
        description: |
          Indicates if CPU Shares limiting is supported by the host.
        type: "boolean"
        example: true
      CPUSet:
        description: |
          Indicates if CPUsets (cpuset.cpus, cpuset.mems) are supported by the host.

          See [cpuset(7)](https://www.kernel.org/doc/Documentation/cgroup-v1/cpusets.txt)
        type: "boolean"
        example: true
      PidsLimit:
        description: "Indicates if the host kernel has PID limit support enabled."
        type: "boolean"
        example: true
      OomKillDisable:
        description: "Indicates if OOM killer disable is supported on the host."
        type: "boolean"
      IPv4Forwarding:
        description: "Indicates IPv4 forwarding is enabled."
        type: "boolean"
        example: true
      BridgeNfIptables:
        description: "Indicates if `bridge-nf-call-iptables` is available on the host."
        type: "boolean"
        example: true
      BridgeNfIp6tables:
        description: "Indicates if `bridge-nf-call-ip6tables` is available on the host."
        type: "boolean"
        example: true
      Debug:
        description: |
          Indicates if the daemon is running in debug-mode / with debug-level
          logging enabled.
        type: "boolean"
        example: true
      NFd:
        description: |
          The total number of file Descriptors in use by the daemon process.

          This information is only returned if debug-mode is enabled.
        type: "integer"
        example: 64
      NGoroutines:
        description: |
          The  number of goroutines that currently exist.

          This information is only returned if debug-mode is enabled.
        type: "integer"
        example: 174
      SystemTime:
        description: |
          Current system-time in [RFC 3339](https://www.ietf.org/rfc/rfc3339.txt)
          format with nano-seconds.
        type: "string"
        example: "2017-08-08T20:28:29.06202363Z"
      LoggingDriver:
        description: |
          The logging driver to use as a default for new containers.
        type: "string"
      CgroupDriver:
        description: |
          The driver to use for managing cgroups.
        type: "string"
        enum: ["cgroupfs", "systemd", "none"]
        default: "cgroupfs"
        example: "cgroupfs"
      CgroupVersion:
        description: |
          The version of the cgroup.
        type: "string"
        enum: ["1", "2"]
        default: "1"
        example: "1"
      NEventsListener:
        description: "Number of event listeners subscribed."
        type: "integer"
        example: 30
      KernelVersion:
        description: |
          Kernel version of the host.

          On Linux, this information obtained from `uname`. On Windows this
          information is queried from the <kbd>HKEY_LOCAL_MACHINE\\SOFTWARE\\Microsoft\\Windows NT\\CurrentVersion\\</kbd>
          registry value, for example _"10.0 14393 (14393.1198.amd64fre.rs1_release_sec.170427-1353)"_.
        type: "string"
        example: "4.9.38-moby"
      OperatingSystem:
        description: |
          Name of the host's operating system, for example: "Ubuntu 16.04.2 LTS"
          or "Windows Server 2016 Datacenter"
        type: "string"
        example: "Alpine Linux v3.5"
      OSVersion:
        description: |
          Version of the host's operating system

          <p><br /></p>

          > **Note**: The information returned in this field, including its
          > very existence, and the formatting of values, should not be considered
          > stable, and may change without notice.
        type: "string"
        example: "16.04"
      OSType:
        description: |
          Generic type of the operating system of the host, as returned by the
          Go runtime (`GOOS`).

          Currently returned values are "linux" and "windows". A full list of
          possible values can be found in the [Go documentation](https://golang.org/doc/install/source#environment).
        type: "string"
        example: "linux"
      Architecture:
        description: |
          Hardware architecture of the host, as returned by the Go runtime
          (`GOARCH`).

          A full list of possible values can be found in the [Go documentation](https://golang.org/doc/install/source#environment).
        type: "string"
        example: "x86_64"
      NCPU:
        description: |
          The number of logical CPUs usable by the daemon.

          The number of available CPUs is checked by querying the operating
          system when the daemon starts. Changes to operating system CPU
          allocation after the daemon is started are not reflected.
        type: "integer"
        example: 4
      MemTotal:
        description: |
          Total amount of physical memory available on the host, in bytes.
        type: "integer"
        format: "int64"
        example: 2095882240

      IndexServerAddress:
        description: |
          Address / URL of the index server that is used for image search,
          and as a default for user authentication for Docker Hub and Docker Cloud.
        default: "https://index.docker.io/v1/"
        type: "string"
        example: "https://index.docker.io/v1/"
      RegistryConfig:
        $ref: "#/definitions/RegistryServiceConfig"
      GenericResources:
        $ref: "#/definitions/GenericResources"
      HttpProxy:
        description: |
          HTTP-proxy configured for the daemon. This value is obtained from the
          [`HTTP_PROXY`](https://www.gnu.org/software/wget/manual/html_node/Proxies.html) environment variable.
          Credentials ([user info component](https://tools.ietf.org/html/rfc3986#section-3.2.1)) in the proxy URL
          are masked in the API response.

          Containers do not automatically inherit this configuration.
        type: "string"
        example: "http://xxxxx:xxxxx@proxy.corp.example.com:8080"
      HttpsProxy:
        description: |
          HTTPS-proxy configured for the daemon. This value is obtained from the
          [`HTTPS_PROXY`](https://www.gnu.org/software/wget/manual/html_node/Proxies.html) environment variable.
          Credentials ([user info component](https://tools.ietf.org/html/rfc3986#section-3.2.1)) in the proxy URL
          are masked in the API response.

          Containers do not automatically inherit this configuration.
        type: "string"
        example: "https://xxxxx:xxxxx@proxy.corp.example.com:4443"
      NoProxy:
        description: |
          Comma-separated list of domain extensions for which no proxy should be
          used. This value is obtained from the [`NO_PROXY`](https://www.gnu.org/software/wget/manual/html_node/Proxies.html)
          environment variable.

          Containers do not automatically inherit this configuration.
        type: "string"
        example: "*.local, 169.254/16"
      Name:
        description: "Hostname of the host."
        type: "string"
        example: "node5.corp.example.com"
      Labels:
        description: |
          User-defined labels (key/value metadata) as set on the daemon.

          <p><br /></p>

          > **Note**: When part of a Swarm, nodes can both have _daemon_ labels,
          > set through the daemon configuration, and _node_ labels, set from a
          > manager node in the Swarm. Node labels are not included in this
          > field. Node labels can be retrieved using the `/nodes/(id)` endpoint
          > on a manager node in the Swarm.
        type: "array"
        items:
          type: "string"
        example: ["storage=ssd", "production"]
      ExperimentalBuild:
        description: |
          Indicates if experimental features are enabled on the daemon.
        type: "boolean"
        example: true
      ServerVersion:
        description: |
          Version string of the daemon.

          > **Note**: the [standalone Swarm API](https://docs.docker.com/swarm/swarm-api/)
          > returns the Swarm version instead of the daemon  version, for example
          > `swarm/1.2.8`.
        type: "string"
        example: "17.06.0-ce"
      ClusterStore:
        description: |
          URL of the distributed storage backend.


          The storage backend is used for multihost networking (to store
          network and endpoint information) and by the node discovery mechanism.

          <p><br /></p>

          > **Deprecated**: This field is only propagated when using standalone Swarm
          > mode, and overlay networking using an external k/v store. Overlay
          > networks with Swarm mode enabled use the built-in raft store, and
          > this field will be empty.
        type: "string"
        example: "consul://consul.corp.example.com:8600/some/path"
      ClusterAdvertise:
        description: |
          The network endpoint that the Engine advertises for the purpose of
          node discovery. ClusterAdvertise is a `host:port` combination on which
          the daemon is reachable by other hosts.

          <p><br /></p>

          > **Deprecated**: This field is only propagated when using standalone Swarm
          > mode, and overlay networking using an external k/v store. Overlay
          > networks with Swarm mode enabled use the built-in raft store, and
          > this field will be empty.
        type: "string"
        example: "node5.corp.example.com:8000"
      Runtimes:
        description: |
          List of [OCI compliant](https://github.com/opencontainers/runtime-spec)
          runtimes configured on the daemon. Keys hold the "name" used to
          reference the runtime.

          The Docker daemon relies on an OCI compliant runtime (invoked via the
          `containerd` daemon) as its interface to the Linux kernel namespaces,
          cgroups, and SELinux.

          The default runtime is `runc`, and automatically configured. Additional
          runtimes can be configured by the user and will be listed here.
        type: "object"
        additionalProperties:
          $ref: "#/definitions/Runtime"
        default:
          runc:
            path: "runc"
        example:
          runc:
            path: "runc"
          runc-master:
            path: "/go/bin/runc"
          custom:
            path: "/usr/local/bin/my-oci-runtime"
            runtimeArgs: ["--debug", "--systemd-cgroup=false"]
      DefaultRuntime:
        description: |
          Name of the default OCI runtime that is used when starting containers.

          The default can be overridden per-container at create time.
        type: "string"
        default: "runc"
        example: "runc"
      Swarm:
        $ref: "#/definitions/SwarmInfo"
      LiveRestoreEnabled:
        description: |
          Indicates if live restore is enabled.

          If enabled, containers are kept running when the daemon is shutdown
          or upon daemon start if running containers are detected.
        type: "boolean"
        default: false
        example: false
      Isolation:
        description: |
          Represents the isolation technology to use as a default for containers.
          The supported values are platform-specific.

          If no isolation value is specified on daemon start, on Windows client,
          the default is `hyperv`, and on Windows server, the default is `process`.

          This option is currently not used on other platforms.
        default: "default"
        type: "string"
        enum:
          - "default"
          - "hyperv"
          - "process"
      InitBinary:
        description: |
          Name and, optional, path of the `docker-init` binary.

          If the path is omitted, the daemon searches the host's `$PATH` for the
          binary and uses the first result.
        type: "string"
        example: "docker-init"
      ContainerdCommit:
        $ref: "#/definitions/Commit"
      RuncCommit:
        $ref: "#/definitions/Commit"
      InitCommit:
        $ref: "#/definitions/Commit"
      SecurityOptions:
        description: |
          List of security features that are enabled on the daemon, such as
          apparmor, seccomp, SELinux, user-namespaces (userns), and rootless.

          Additional configuration options for each security feature may
          be present, and are included as a comma-separated list of key/value
          pairs.
        type: "array"
        items:
          type: "string"
        example:
          - "name=apparmor"
          - "name=seccomp,profile=default"
          - "name=selinux"
          - "name=userns"
          - "name=rootless"
      ProductLicense:
        description: |
          Reports a summary of the product license on the daemon.

          If a commercial license has been applied to the daemon, information
          such as number of nodes, and expiration are included.
        type: "string"
        example: "Community Engine"
<<<<<<< HEAD
=======
      DefaultAddressPools:
        description: |
          List of custom default address pools for local networks, which can be
          specified in the daemon.json file or dockerd option.

          Example: a Base "10.10.0.0/16" with Size 24 will define the set of 256
          10.10.[0-255].0/24 address pools.
        type: "array"
        items:
          type: "object"
          properties:
            Base:
              description: "The network address in CIDR format"
              type: "string"
              example: "10.10.0.0/16"
            Size:
              description: "The network pool size"
              type: "integer"
              example: "24"
>>>>>>> c50cee4e
      Warnings:
        description: |
          List of warnings / informational messages about missing features, or
          issues related to the daemon configuration.

          These messages can be printed by the client as information to the user.
        type: "array"
        items:
          type: "string"
        example:
          - "WARNING: No memory limit support"
          - "WARNING: bridge-nf-call-iptables is disabled"
          - "WARNING: bridge-nf-call-ip6tables is disabled"


  # PluginsInfo is a temp struct holding Plugins name
  # registered with docker daemon. It is used by Info struct
  PluginsInfo:
    description: |
      Available plugins per type.

      <p><br /></p>

      > **Note**: Only unmanaged (V1) plugins are included in this list.
      > V1 plugins are "lazily" loaded, and are not returned in this list
      > if there is no resource using the plugin.
    type: "object"
    properties:
      Volume:
        description: "Names of available volume-drivers, and network-driver plugins."
        type: "array"
        items:
          type: "string"
        example: ["local"]
      Network:
        description: "Names of available network-drivers, and network-driver plugins."
        type: "array"
        items:
          type: "string"
        example: ["bridge", "host", "ipvlan", "macvlan", "null", "overlay"]
      Authorization:
        description: "Names of available authorization plugins."
        type: "array"
        items:
          type: "string"
        example: ["img-authz-plugin", "hbm"]
      Log:
        description: "Names of available logging-drivers, and logging-driver plugins."
        type: "array"
        items:
          type: "string"
        example: ["awslogs", "fluentd", "gcplogs", "gelf", "journald", "json-file", "logentries", "splunk", "syslog"]


  RegistryServiceConfig:
    description: |
      RegistryServiceConfig stores daemon registry services configuration.
    type: "object"
    x-nullable: true
    properties:
      AllowNondistributableArtifactsCIDRs:
        description: |
          List of IP ranges to which nondistributable artifacts can be pushed,
          using the CIDR syntax [RFC 4632](https://tools.ietf.org/html/4632).

          Some images (for example, Windows base images) contain artifacts
          whose distribution is restricted by license. When these images are
          pushed to a registry, restricted artifacts are not included.

          This configuration override this behavior, and enables the daemon to
          push nondistributable artifacts to all registries whose resolved IP
          address is within the subnet described by the CIDR syntax.

          This option is useful when pushing images containing
          nondistributable artifacts to a registry on an air-gapped network so
          hosts on that network can pull the images without connecting to
          another server.

          > **Warning**: Nondistributable artifacts typically have restrictions
          > on how and where they can be distributed and shared. Only use this
          > feature to push artifacts to private registries and ensure that you
          > are in compliance with any terms that cover redistributing
          > nondistributable artifacts.

        type: "array"
        items:
          type: "string"
        example: ["::1/128", "127.0.0.0/8"]
      AllowNondistributableArtifactsHostnames:
        description: |
          List of registry hostnames to which nondistributable artifacts can be
          pushed, using the format `<hostname>[:<port>]` or `<IP address>[:<port>]`.

          Some images (for example, Windows base images) contain artifacts
          whose distribution is restricted by license. When these images are
          pushed to a registry, restricted artifacts are not included.

          This configuration override this behavior for the specified
          registries.

          This option is useful when pushing images containing
          nondistributable artifacts to a registry on an air-gapped network so
          hosts on that network can pull the images without connecting to
          another server.

          > **Warning**: Nondistributable artifacts typically have restrictions
          > on how and where they can be distributed and shared. Only use this
          > feature to push artifacts to private registries and ensure that you
          > are in compliance with any terms that cover redistributing
          > nondistributable artifacts.
        type: "array"
        items:
          type: "string"
        example: ["registry.internal.corp.example.com:3000", "[2001:db8:a0b:12f0::1]:443"]
      InsecureRegistryCIDRs:
        description: |
          List of IP ranges of insecure registries, using the CIDR syntax
          ([RFC 4632](https://tools.ietf.org/html/4632)). Insecure registries
          accept un-encrypted (HTTP) and/or untrusted (HTTPS with certificates
          from unknown CAs) communication.

          By default, local registries (`127.0.0.0/8`) are configured as
          insecure. All other registries are secure. Communicating with an
          insecure registry is not possible if the daemon assumes that registry
          is secure.

          This configuration override this behavior, insecure communication with
          registries whose resolved IP address is within the subnet described by
          the CIDR syntax.

          Registries can also be marked insecure by hostname. Those registries
          are listed under `IndexConfigs` and have their `Secure` field set to
          `false`.

          > **Warning**: Using this option can be useful when running a local
          > registry, but introduces security vulnerabilities. This option
          > should therefore ONLY be used for testing purposes. For increased
          > security, users should add their CA to their system's list of trusted
          > CAs instead of enabling this option.
        type: "array"
        items:
          type: "string"
        example: ["::1/128", "127.0.0.0/8"]
      IndexConfigs:
        type: "object"
        additionalProperties:
          $ref: "#/definitions/IndexInfo"
        example:
          "127.0.0.1:5000":
            "Name": "127.0.0.1:5000"
            "Mirrors": []
            "Secure": false
            "Official": false
          "[2001:db8:a0b:12f0::1]:80":
            "Name": "[2001:db8:a0b:12f0::1]:80"
            "Mirrors": []
            "Secure": false
            "Official": false
          "docker.io":
            Name: "docker.io"
            Mirrors: ["https://hub-mirror.corp.example.com:5000/"]
            Secure: true
            Official: true
          "registry.internal.corp.example.com:3000":
            Name: "registry.internal.corp.example.com:3000"
            Mirrors: []
            Secure: false
            Official: false
      Mirrors:
        description: |
          List of registry URLs that act as a mirror for the official
          (`docker.io`) registry.

        type: "array"
        items:
          type: "string"
        example:
          - "https://hub-mirror.corp.example.com:5000/"
          - "https://[2001:db8:a0b:12f0::1]/"

  IndexInfo:
    description:
      IndexInfo contains information about a registry.
    type: "object"
    x-nullable: true
    properties:
      Name:
        description: |
          Name of the registry, such as "docker.io".
        type: "string"
        example: "docker.io"
      Mirrors:
        description: |
          List of mirrors, expressed as URIs.
        type: "array"
        items:
          type: "string"
        example:
          - "https://hub-mirror.corp.example.com:5000/"
          - "https://registry-2.docker.io/"
          - "https://registry-3.docker.io/"
      Secure:
        description: |
          Indicates if the registry is part of the list of insecure
          registries.

          If `false`, the registry is insecure. Insecure registries accept
          un-encrypted (HTTP) and/or untrusted (HTTPS with certificates from
          unknown CAs) communication.

          > **Warning**: Insecure registries can be useful when running a local
          > registry. However, because its use creates security vulnerabilities
          > it should ONLY be enabled for testing purposes. For increased
          > security, users should add their CA to their system's list of
          > trusted CAs instead of enabling this option.
        type: "boolean"
        example: true
      Official:
        description: |
          Indicates whether this is an official registry (i.e., Docker Hub / docker.io)
        type: "boolean"
        example: true

  Runtime:
    description: |
      Runtime describes an [OCI compliant](https://github.com/opencontainers/runtime-spec)
      runtime.

      The runtime is invoked by the daemon via the `containerd` daemon. OCI
      runtimes act as an interface to the Linux kernel namespaces, cgroups,
      and SELinux.
    type: "object"
    properties:
      path:
        description: |
          Name and, optional, path, of the OCI executable binary.

          If the path is omitted, the daemon searches the host's `$PATH` for the
          binary and uses the first result.
        type: "string"
        example: "/usr/local/bin/my-oci-runtime"
      runtimeArgs:
        description: |
          List of command-line arguments to pass to the runtime when invoked.
        type: "array"
        x-nullable: true
        items:
          type: "string"
        example: ["--debug", "--systemd-cgroup=false"]

  Commit:
    description: |
      Commit holds the Git-commit (SHA1) that a binary was built from, as
      reported in the version-string of external tools, such as `containerd`,
      or `runC`.
    type: "object"
    properties:
      ID:
        description: "Actual commit ID of external tool."
        type: "string"
        example: "cfb82a876ecc11b5ca0977d1733adbe58599088a"
      Expected:
        description: |
          Commit ID of external tool expected by dockerd as set at build time.
        type: "string"
        example: "2d41c047c83e09a6d61d464906feb2a2f3c52aa4"

  SwarmInfo:
    description: |
      Represents generic information about swarm.
    type: "object"
    properties:
      NodeID:
        description: "Unique identifier of for this node in the swarm."
        type: "string"
        default: ""
        example: "k67qz4598weg5unwwffg6z1m1"
      NodeAddr:
        description: |
          IP address at which this node can be reached by other nodes in the
          swarm.
        type: "string"
        default: ""
        example: "10.0.0.46"
      LocalNodeState:
        $ref: "#/definitions/LocalNodeState"
      ControlAvailable:
        type: "boolean"
        default: false
        example: true
      Error:
        type: "string"
        default: ""
      RemoteManagers:
        description: |
          List of ID's and addresses of other managers in the swarm.
        type: "array"
        default: null
        x-nullable: true
        items:
          $ref: "#/definitions/PeerNode"
        example:
          - NodeID: "71izy0goik036k48jg985xnds"
            Addr: "10.0.0.158:2377"
          - NodeID: "79y6h1o4gv8n120drcprv5nmc"
            Addr: "10.0.0.159:2377"
          - NodeID: "k67qz4598weg5unwwffg6z1m1"
            Addr: "10.0.0.46:2377"
      Nodes:
        description: "Total number of nodes in the swarm."
        type: "integer"
        x-nullable: true
        example: 4
      Managers:
        description: "Total number of managers in the swarm."
        type: "integer"
        x-nullable: true
        example: 3
      Cluster:
        $ref: "#/definitions/ClusterInfo"

  LocalNodeState:
    description: "Current local status of this node."
    type: "string"
    default: ""
    enum:
      - ""
      - "inactive"
      - "pending"
      - "active"
      - "error"
      - "locked"
    example: "active"

  PeerNode:
    description: "Represents a peer-node in the swarm"
    properties:
      NodeID:
        description: "Unique identifier of for this node in the swarm."
        type: "string"
      Addr:
        description: |
          IP address and ports at which this node can be reached.
        type: "string"

  NetworkAttachmentConfig:
<<<<<<< HEAD
    description: "Specifies how a service should be attached to a particular network."
    type: "object"
    properties:
      Target:
        description: "The target network for attachment. Must be a network name or ID."
        type: "string"
      Aliases:
        description: "Discoverable alternate names for the service on this network."
=======
    description: |
      Specifies how a service should be attached to a particular network.
    type: "object"
    properties:
      Target:
        description: |
          The target network for attachment. Must be a network name or ID.
        type: "string"
      Aliases:
        description: |
          Discoverable alternate names for the service on this network.
>>>>>>> c50cee4e
        type: "array"
        items:
          type: "string"
      DriverOpts:
<<<<<<< HEAD
        description: "Driver attachment options for the network target"
=======
        description: |
          Driver attachment options for the network target.
>>>>>>> c50cee4e
        type: "object"
        additionalProperties:
          type: "string"

paths:
  /containers/json:
    get:
      summary: "List containers"
      description: |
        Returns a list of containers. For details on the format, see the
        [inspect endpoint](#operation/ContainerInspect).

        Note that it uses a different, smaller representation of a container
        than inspecting a single container. For example, the list of linked
        containers is not propagated .
      operationId: "ContainerList"
      produces:
        - "application/json"
      parameters:
        - name: "all"
          in: "query"
          description: |
            Return all containers. By default, only running containers are shown.
          type: "boolean"
          default: false
        - name: "limit"
          in: "query"
          description: |
            Return this number of most recently created containers, including
            non-running ones.
          type: "integer"
        - name: "size"
          in: "query"
          description: |
            Return the size of container as fields `SizeRw` and `SizeRootFs`.
          type: "boolean"
          default: false
        - name: "filters"
          in: "query"
          description: |
            Filters to process on the container list, encoded as JSON (a
            `map[string][]string`). For example, `{"status": ["paused"]}` will
            only return paused containers.

            Available filters:

            - `ancestor`=(`<image-name>[:<tag>]`, `<image id>`, or `<image@digest>`)
            - `before`=(`<container id>` or `<container name>`)
            - `expose`=(`<port>[/<proto>]`|`<startport-endport>/[<proto>]`)
            - `exited=<int>` containers with exit code of `<int>`
            - `health`=(`starting`|`healthy`|`unhealthy`|`none`)
            - `id=<ID>` a container's ID
            - `isolation=`(`default`|`process`|`hyperv`) (Windows daemon only)
            - `is-task=`(`true`|`false`)
            - `label=key` or `label="key=value"` of a container label
            - `name=<name>` a container's name
            - `network`=(`<network id>` or `<network name>`)
            - `publish`=(`<port>[/<proto>]`|`<startport-endport>/[<proto>]`)
            - `since`=(`<container id>` or `<container name>`)
            - `status=`(`created`|`restarting`|`running`|`removing`|`paused`|`exited`|`dead`)
            - `volume`=(`<volume name>` or `<mount point destination>`)
          type: "string"
      responses:
        200:
          description: "no error"
          schema:
            $ref: "#/definitions/ContainerSummary"
          examples:
            application/json:
              - Id: "8dfafdbc3a40"
                Names:
                  - "/boring_feynman"
                Image: "ubuntu:latest"
                ImageID: "d74508fb6632491cea586a1fd7d748dfc5274cd6fdfedee309ecdcbc2bf5cb82"
                Command: "echo 1"
                Created: 1367854155
                State: "Exited"
                Status: "Exit 0"
                Ports:
                  - PrivatePort: 2222
                    PublicPort: 3333
                    Type: "tcp"
                Labels:
                  com.example.vendor: "Acme"
                  com.example.license: "GPL"
                  com.example.version: "1.0"
                SizeRw: 12288
                SizeRootFs: 0
                HostConfig:
                  NetworkMode: "default"
                NetworkSettings:
                  Networks:
                    bridge:
                      NetworkID: "7ea29fc1412292a2d7bba362f9253545fecdfa8ce9a6e37dd10ba8bee7129812"
                      EndpointID: "2cdc4edb1ded3631c81f57966563e5c8525b81121bb3706a9a9a3ae102711f3f"
                      Gateway: "172.17.0.1"
                      IPAddress: "172.17.0.2"
                      IPPrefixLen: 16
                      IPv6Gateway: ""
                      GlobalIPv6Address: ""
                      GlobalIPv6PrefixLen: 0
                      MacAddress: "02:42:ac:11:00:02"
                Mounts:
                  - Name: "fac362...80535"
                    Source: "/data"
                    Destination: "/data"
                    Driver: "local"
                    Mode: "ro,Z"
                    RW: false
                    Propagation: ""
              - Id: "9cd87474be90"
                Names:
                  - "/coolName"
                Image: "ubuntu:latest"
                ImageID: "d74508fb6632491cea586a1fd7d748dfc5274cd6fdfedee309ecdcbc2bf5cb82"
                Command: "echo 222222"
                Created: 1367854155
                State: "Exited"
                Status: "Exit 0"
                Ports: []
                Labels: {}
                SizeRw: 12288
                SizeRootFs: 0
                HostConfig:
                  NetworkMode: "default"
                NetworkSettings:
                  Networks:
                    bridge:
                      NetworkID: "7ea29fc1412292a2d7bba362f9253545fecdfa8ce9a6e37dd10ba8bee7129812"
                      EndpointID: "88eaed7b37b38c2a3f0c4bc796494fdf51b270c2d22656412a2ca5d559a64d7a"
                      Gateway: "172.17.0.1"
                      IPAddress: "172.17.0.8"
                      IPPrefixLen: 16
                      IPv6Gateway: ""
                      GlobalIPv6Address: ""
                      GlobalIPv6PrefixLen: 0
                      MacAddress: "02:42:ac:11:00:08"
                Mounts: []
              - Id: "3176a2479c92"
                Names:
                  - "/sleepy_dog"
                Image: "ubuntu:latest"
                ImageID: "d74508fb6632491cea586a1fd7d748dfc5274cd6fdfedee309ecdcbc2bf5cb82"
                Command: "echo 3333333333333333"
                Created: 1367854154
                State: "Exited"
                Status: "Exit 0"
                Ports: []
                Labels: {}
                SizeRw: 12288
                SizeRootFs: 0
                HostConfig:
                  NetworkMode: "default"
                NetworkSettings:
                  Networks:
                    bridge:
                      NetworkID: "7ea29fc1412292a2d7bba362f9253545fecdfa8ce9a6e37dd10ba8bee7129812"
                      EndpointID: "8b27c041c30326d59cd6e6f510d4f8d1d570a228466f956edf7815508f78e30d"
                      Gateway: "172.17.0.1"
                      IPAddress: "172.17.0.6"
                      IPPrefixLen: 16
                      IPv6Gateway: ""
                      GlobalIPv6Address: ""
                      GlobalIPv6PrefixLen: 0
                      MacAddress: "02:42:ac:11:00:06"
                Mounts: []
              - Id: "4cb07b47f9fb"
                Names:
                  - "/running_cat"
                Image: "ubuntu:latest"
                ImageID: "d74508fb6632491cea586a1fd7d748dfc5274cd6fdfedee309ecdcbc2bf5cb82"
                Command: "echo 444444444444444444444444444444444"
                Created: 1367854152
                State: "Exited"
                Status: "Exit 0"
                Ports: []
                Labels: {}
                SizeRw: 12288
                SizeRootFs: 0
                HostConfig:
                  NetworkMode: "default"
                NetworkSettings:
                  Networks:
                    bridge:
                      NetworkID: "7ea29fc1412292a2d7bba362f9253545fecdfa8ce9a6e37dd10ba8bee7129812"
                      EndpointID: "d91c7b2f0644403d7ef3095985ea0e2370325cd2332ff3a3225c4247328e66e9"
                      Gateway: "172.17.0.1"
                      IPAddress: "172.17.0.5"
                      IPPrefixLen: 16
                      IPv6Gateway: ""
                      GlobalIPv6Address: ""
                      GlobalIPv6PrefixLen: 0
                      MacAddress: "02:42:ac:11:00:05"
                Mounts: []
        400:
          description: "bad parameter"
          schema:
            $ref: "#/definitions/ErrorResponse"
        500:
          description: "server error"
          schema:
            $ref: "#/definitions/ErrorResponse"
      tags: ["Container"]
  /containers/create:
    post:
      summary: "Create a container"
      operationId: "ContainerCreate"
      consumes:
        - "application/json"
        - "application/octet-stream"
      produces:
        - "application/json"
      parameters:
        - name: "name"
          in: "query"
<<<<<<< HEAD
          description: "Assign the specified name to the container. Must match `/?[a-zA-Z0-9][a-zA-Z0-9_.-]+`."
=======
          description: |
            Assign the specified name to the container. Must match
            `/?[a-zA-Z0-9][a-zA-Z0-9_.-]+`.
>>>>>>> c50cee4e
          type: "string"
          pattern: "^/?[a-zA-Z0-9][a-zA-Z0-9_.-]+$"
        - name: "body"
          in: "body"
          description: "Container to create"
          schema:
            allOf:
              - $ref: "#/definitions/ContainerConfig"
              - type: "object"
                properties:
                  HostConfig:
                    $ref: "#/definitions/HostConfig"
                  NetworkingConfig:
                    $ref: "#/definitions/NetworkingConfig"
            example:
              Hostname: ""
              Domainname: ""
              User: ""
              AttachStdin: false
              AttachStdout: true
              AttachStderr: true
              Tty: false
              OpenStdin: false
              StdinOnce: false
              Env:
                - "FOO=bar"
                - "BAZ=quux"
              Cmd:
                - "date"
              Entrypoint: ""
              Image: "ubuntu"
              Labels:
                com.example.vendor: "Acme"
                com.example.license: "GPL"
                com.example.version: "1.0"
              Volumes:
                /volumes/data: {}
              WorkingDir: ""
              NetworkDisabled: false
              MacAddress: "12:34:56:78:9a:bc"
              ExposedPorts:
                22/tcp: {}
              StopSignal: "SIGTERM"
              StopTimeout: 10
              HostConfig:
                Binds:
                  - "/tmp:/tmp"
                Links:
                  - "redis3:redis"
                Memory: 0
                MemorySwap: 0
                MemoryReservation: 0
                KernelMemory: 0
                NanoCpus: 500000
                CpuPercent: 80
                CpuShares: 512
                CpuPeriod: 100000
                CpuRealtimePeriod: 1000000
                CpuRealtimeRuntime: 10000
                CpuQuota: 50000
                CpusetCpus: "0,1"
                CpusetMems: "0,1"
                MaximumIOps: 0
                MaximumIOBps: 0
                BlkioWeight: 300
                BlkioWeightDevice:
                  - {}
                BlkioDeviceReadBps:
                  - {}
                BlkioDeviceReadIOps:
                  - {}
                BlkioDeviceWriteBps:
                  - {}
                BlkioDeviceWriteIOps:
                  - {}
                DeviceRequests:
                  - Driver: "nvidia"
                    Count: -1
                    DeviceIDs": ["0", "1", "GPU-fef8089b-4820-abfc-e83e-94318197576e"]
                    Capabilities: [["gpu", "nvidia", "compute"]]
                    Options:
                      property1: "string"
                      property2: "string"
                MemorySwappiness: 60
                OomKillDisable: false
                OomScoreAdj: 500
                PidMode: ""
                PidsLimit: 0
                PortBindings:
                  22/tcp:
                    - HostPort: "11022"
                PublishAllPorts: false
                Privileged: false
                ReadonlyRootfs: false
                Dns:
                  - "8.8.8.8"
                DnsOptions:
                  - ""
                DnsSearch:
                  - ""
                VolumesFrom:
                  - "parent"
                  - "other:ro"
                CapAdd:
                  - "NET_ADMIN"
                CapDrop:
                  - "MKNOD"
                GroupAdd:
                  - "newgroup"
                RestartPolicy:
                  Name: ""
                  MaximumRetryCount: 0
                AutoRemove: true
                NetworkMode: "bridge"
                Devices: []
                Ulimits:
                  - {}
                LogConfig:
                  Type: "json-file"
                  Config: {}
                SecurityOpt: []
                StorageOpt: {}
                CgroupParent: ""
                VolumeDriver: ""
                ShmSize: 67108864
              NetworkingConfig:
                EndpointsConfig:
                  isolated_nw:
                    IPAMConfig:
                      IPv4Address: "172.20.30.33"
                      IPv6Address: "2001:db8:abcd::3033"
                      LinkLocalIPs:
                        - "169.254.34.68"
                        - "fe80::3468"
                    Links:
                      - "container_1"
                      - "container_2"
                    Aliases:
                      - "server_x"
                      - "server_y"

          required: true
      responses:
        201:
          description: "Container created successfully"
          schema:
            type: "object"
            title: "ContainerCreateResponse"
            description: "OK response to ContainerCreate operation"
            required: [Id, Warnings]
            properties:
              Id:
                description: "The ID of the created container"
                type: "string"
                x-nullable: false
              Warnings:
                description: "Warnings encountered when creating the container"
                type: "array"
                x-nullable: false
                items:
                  type: "string"
          examples:
            application/json:
              Id: "e90e34656806"
              Warnings: []
        400:
          description: "bad parameter"
          schema:
            $ref: "#/definitions/ErrorResponse"
        404:
          description: "no such image"
          schema:
            $ref: "#/definitions/ErrorResponse"
          examples:
            application/json:
              message: "No such image: c2ada9df5af8"
        409:
          description: "conflict"
          schema:
            $ref: "#/definitions/ErrorResponse"
        500:
          description: "server error"
          schema:
            $ref: "#/definitions/ErrorResponse"
      tags: ["Container"]
  /containers/{id}/json:
    get:
      summary: "Inspect a container"
      description: "Return low-level information about a container."
      operationId: "ContainerInspect"
      produces:
        - "application/json"
      responses:
        200:
          description: "no error"
          schema:
            type: "object"
            title: "ContainerInspectResponse"
            properties:
              Id:
                description: "The ID of the container"
                type: "string"
              Created:
                description: "The time the container was created"
                type: "string"
              Path:
                description: "The path to the command being run"
                type: "string"
              Args:
                description: "The arguments to the command being run"
                type: "array"
                items:
                  type: "string"
              State:
                x-nullable: true
                $ref: "#/definitions/ContainerState"
              Image:
                description: "The container's image ID"
                type: "string"
              ResolvConfPath:
                type: "string"
              HostnamePath:
                type: "string"
              HostsPath:
                type: "string"
              LogPath:
                type: "string"
              Name:
                type: "string"
              RestartCount:
                type: "integer"
              Driver:
                type: "string"
              Platform:
                type: "string"
              MountLabel:
                type: "string"
              ProcessLabel:
                type: "string"
              AppArmorProfile:
                type: "string"
              ExecIDs:
                description: "IDs of exec instances that are running in the container."
                type: "array"
                items:
                  type: "string"
                x-nullable: true
              HostConfig:
                $ref: "#/definitions/HostConfig"
              GraphDriver:
                $ref: "#/definitions/GraphDriverData"
              SizeRw:
                description: |
                  The size of files that have been created or changed by this
                  container.
                type: "integer"
                format: "int64"
              SizeRootFs:
                description: "The total size of all the files in this container."
                type: "integer"
                format: "int64"
              Mounts:
                type: "array"
                items:
                  $ref: "#/definitions/MountPoint"
              Config:
                $ref: "#/definitions/ContainerConfig"
              NetworkSettings:
                $ref: "#/definitions/NetworkSettings"
          examples:
            application/json:
              AppArmorProfile: ""
              Args:
                - "-c"
                - "exit 9"
              Config:
                AttachStderr: true
                AttachStdin: false
                AttachStdout: true
                Cmd:
                  - "/bin/sh"
                  - "-c"
                  - "exit 9"
                Domainname: ""
                Env:
                  - "PATH=/usr/local/sbin:/usr/local/bin:/usr/sbin:/usr/bin:/sbin:/bin"
                Healthcheck:
                  Test: ["CMD-SHELL", "exit 0"]
                Hostname: "ba033ac44011"
                Image: "ubuntu"
                Labels:
                  com.example.vendor: "Acme"
                  com.example.license: "GPL"
                  com.example.version: "1.0"
                MacAddress: ""
                NetworkDisabled: false
                OpenStdin: false
                StdinOnce: false
                Tty: false
                User: ""
                Volumes:
                  /volumes/data: {}
                WorkingDir: ""
                StopSignal: "SIGTERM"
                StopTimeout: 10
              Created: "2015-01-06T15:47:31.485331387Z"
              Driver: "devicemapper"
              ExecIDs:
                - "b35395de42bc8abd327f9dd65d913b9ba28c74d2f0734eeeae84fa1c616a0fca"
                - "3fc1232e5cd20c8de182ed81178503dc6437f4e7ef12b52cc5e8de020652f1c4"
              HostConfig:
                MaximumIOps: 0
                MaximumIOBps: 0
                BlkioWeight: 0
                BlkioWeightDevice:
                  - {}
                BlkioDeviceReadBps:
                  - {}
                BlkioDeviceWriteBps:
                  - {}
                BlkioDeviceReadIOps:
                  - {}
                BlkioDeviceWriteIOps:
                  - {}
                ContainerIDFile: ""
                CpusetCpus: ""
                CpusetMems: ""
                CpuPercent: 80
                CpuShares: 0
                CpuPeriod: 100000
                CpuRealtimePeriod: 1000000
                CpuRealtimeRuntime: 10000
                Devices: []
                DeviceRequests:
                  - Driver: "nvidia"
                    Count: -1
                    DeviceIDs": ["0", "1", "GPU-fef8089b-4820-abfc-e83e-94318197576e"]
                    Capabilities: [["gpu", "nvidia", "compute"]]
                    Options:
                      property1: "string"
                      property2: "string"
                IpcMode: ""
                Memory: 0
                MemorySwap: 0
                MemoryReservation: 0
                KernelMemory: 0
                OomKillDisable: false
                OomScoreAdj: 500
                NetworkMode: "bridge"
                PidMode: ""
                PortBindings: {}
                Privileged: false
                ReadonlyRootfs: false
                PublishAllPorts: false
                RestartPolicy:
                  MaximumRetryCount: 2
                  Name: "on-failure"
                LogConfig:
                  Type: "json-file"
                Sysctls:
                  net.ipv4.ip_forward: "1"
                Ulimits:
                  - {}
                VolumeDriver: ""
                ShmSize: 67108864
              HostnamePath: "/var/lib/docker/containers/ba033ac4401106a3b513bc9d639eee123ad78ca3616b921167cd74b20e25ed39/hostname"
              HostsPath: "/var/lib/docker/containers/ba033ac4401106a3b513bc9d639eee123ad78ca3616b921167cd74b20e25ed39/hosts"
              LogPath: "/var/lib/docker/containers/1eb5fabf5a03807136561b3c00adcd2992b535d624d5e18b6cdc6a6844d9767b/1eb5fabf5a03807136561b3c00adcd2992b535d624d5e18b6cdc6a6844d9767b-json.log"
              Id: "ba033ac4401106a3b513bc9d639eee123ad78ca3616b921167cd74b20e25ed39"
              Image: "04c5d3b7b0656168630d3ba35d8889bd0e9caafcaeb3004d2bfbc47e7c5d35d2"
              MountLabel: ""
              Name: "/boring_euclid"
              NetworkSettings:
                Bridge: ""
                SandboxID: ""
                HairpinMode: false
                LinkLocalIPv6Address: ""
                LinkLocalIPv6PrefixLen: 0
                SandboxKey: ""
                EndpointID: ""
                Gateway: ""
                GlobalIPv6Address: ""
                GlobalIPv6PrefixLen: 0
                IPAddress: ""
                IPPrefixLen: 0
                IPv6Gateway: ""
                MacAddress: ""
                Networks:
                  bridge:
                    NetworkID: "7ea29fc1412292a2d7bba362f9253545fecdfa8ce9a6e37dd10ba8bee7129812"
                    EndpointID: "7587b82f0dada3656fda26588aee72630c6fab1536d36e394b2bfbcf898c971d"
                    Gateway: "172.17.0.1"
                    IPAddress: "172.17.0.2"
                    IPPrefixLen: 16
                    IPv6Gateway: ""
                    GlobalIPv6Address: ""
                    GlobalIPv6PrefixLen: 0
                    MacAddress: "02:42:ac:12:00:02"
              Path: "/bin/sh"
              ProcessLabel: ""
              ResolvConfPath: "/var/lib/docker/containers/ba033ac4401106a3b513bc9d639eee123ad78ca3616b921167cd74b20e25ed39/resolv.conf"
              RestartCount: 1
              State:
                Error: ""
                ExitCode: 9
                FinishedAt: "2015-01-06T15:47:32.080254511Z"
                Health:
                  Status: "healthy"
                  FailingStreak: 0
                  Log:
                    - Start: "2019-12-22T10:59:05.6385933Z"
                      End: "2019-12-22T10:59:05.8078452Z"
                      ExitCode: 0
                      Output: ""
                OOMKilled: false
                Dead: false
                Paused: false
                Pid: 0
                Restarting: false
                Running: true
                StartedAt: "2015-01-06T15:47:32.072697474Z"
                Status: "running"
              Mounts:
                - Name: "fac362...80535"
                  Source: "/data"
                  Destination: "/data"
                  Driver: "local"
                  Mode: "ro,Z"
                  RW: false
                  Propagation: ""
        404:
          description: "no such container"
          schema:
            $ref: "#/definitions/ErrorResponse"
          examples:
            application/json:
              message: "No such container: c2ada9df5af8"
        500:
          description: "server error"
          schema:
            $ref: "#/definitions/ErrorResponse"
      parameters:
        - name: "id"
          in: "path"
          required: true
          description: "ID or name of the container"
          type: "string"
        - name: "size"
          in: "query"
          type: "boolean"
          default: false
          description: "Return the size of container as fields `SizeRw` and `SizeRootFs`"
      tags: ["Container"]
  /containers/{id}/top:
    get:
      summary: "List processes running inside a container"
      description: |
        On Unix systems, this is done by running the `ps` command. This endpoint
        is not supported on Windows.
      operationId: "ContainerTop"
      responses:
        200:
          description: "no error"
          schema:
            type: "object"
            title: "ContainerTopResponse"
            description: "OK response to ContainerTop operation"
            properties:
              Titles:
                description: "The ps column titles"
                type: "array"
                items:
                  type: "string"
              Processes:
                description: |
                  Each process running in the container, where each is process
                  is an array of values corresponding to the titles.
                type: "array"
                items:
                  type: "array"
                  items:
                    type: "string"
          examples:
            application/json:
              Titles:
                - "UID"
                - "PID"
                - "PPID"
                - "C"
                - "STIME"
                - "TTY"
                - "TIME"
                - "CMD"
              Processes:
                -
                  - "root"
                  - "13642"
                  - "882"
                  - "0"
                  - "17:03"
                  - "pts/0"
                  - "00:00:00"
                  - "/bin/bash"
                -
                  - "root"
                  - "13735"
                  - "13642"
                  - "0"
                  - "17:06"
                  - "pts/0"
                  - "00:00:00"
                  - "sleep 10"
        404:
          description: "no such container"
          schema:
            $ref: "#/definitions/ErrorResponse"
          examples:
            application/json:
              message: "No such container: c2ada9df5af8"
        500:
          description: "server error"
          schema:
            $ref: "#/definitions/ErrorResponse"
      parameters:
        - name: "id"
          in: "path"
          required: true
          description: "ID or name of the container"
          type: "string"
        - name: "ps_args"
          in: "query"
          description: "The arguments to pass to `ps`. For example, `aux`"
          type: "string"
          default: "-ef"
      tags: ["Container"]
  /containers/{id}/logs:
    get:
      summary: "Get container logs"
      description: |
        Get `stdout` and `stderr` logs from a container.

        Note: This endpoint works only for containers with the `json-file` or
        `journald` logging driver.
      operationId: "ContainerLogs"
      responses:
        200:
          description: |
<<<<<<< HEAD
                  logs returned as a stream in response body.
                  For the stream format, [see the documentation for the attach endpoint](#operation/ContainerAttach).
                  Note that unlike the attach endpoint, the logs endpoint does not upgrade the connection and does not
                  set Content-Type.
=======
            logs returned as a stream in response body.
            For the stream format, [see the documentation for the attach endpoint](#operation/ContainerAttach).
            Note that unlike the attach endpoint, the logs endpoint does not
            upgrade the connection and does not set Content-Type.
>>>>>>> c50cee4e
          schema:
            type: "string"
            format: "binary"
        404:
          description: "no such container"
          schema:
            $ref: "#/definitions/ErrorResponse"
          examples:
            application/json:
              message: "No such container: c2ada9df5af8"
        500:
          description: "server error"
          schema:
            $ref: "#/definitions/ErrorResponse"
      parameters:
        - name: "id"
          in: "path"
          required: true
          description: "ID or name of the container"
          type: "string"
        - name: "follow"
          in: "query"
          description: "Keep connection after returning logs."
          type: "boolean"
          default: false
        - name: "stdout"
          in: "query"
          description: "Return logs from `stdout`"
          type: "boolean"
          default: false
        - name: "stderr"
          in: "query"
          description: "Return logs from `stderr`"
          type: "boolean"
          default: false
        - name: "since"
          in: "query"
          description: "Only return logs since this time, as a UNIX timestamp"
          type: "integer"
          default: 0
        - name: "until"
          in: "query"
          description: "Only return logs before this time, as a UNIX timestamp"
          type: "integer"
          default: 0
        - name: "timestamps"
          in: "query"
          description: "Add timestamps to every log line"
          type: "boolean"
          default: false
        - name: "tail"
          in: "query"
          description: |
            Only return this number of log lines from the end of the logs.
            Specify as an integer or `all` to output all log lines.
          type: "string"
          default: "all"
      tags: ["Container"]
  /containers/{id}/changes:
    get:
      summary: "Get changes on a container’s filesystem"
      description: |
        Returns which files in a container's filesystem have been added, deleted,
        or modified. The `Kind` of modification can be one of:

        - `0`: Modified
        - `1`: Added
        - `2`: Deleted
      operationId: "ContainerChanges"
      produces: ["application/json"]
      responses:
        200:
          description: "The list of changes"
          schema:
            type: "array"
            items:
              type: "object"
              x-go-name: "ContainerChangeResponseItem"
              title: "ContainerChangeResponseItem"
              description: "change item in response to ContainerChanges operation"
              required: [Path, Kind]
              properties:
                Path:
                  description: "Path to file that has changed"
                  type: "string"
                  x-nullable: false
                Kind:
                  description: "Kind of change"
                  type: "integer"
                  format: "uint8"
                  enum: [0, 1, 2]
                  x-nullable: false
          examples:
            application/json:
              - Path: "/dev"
                Kind: 0
              - Path: "/dev/kmsg"
                Kind: 1
              - Path: "/test"
                Kind: 1
        404:
          description: "no such container"
          schema:
            $ref: "#/definitions/ErrorResponse"
          examples:
            application/json:
              message: "No such container: c2ada9df5af8"
        500:
          description: "server error"
          schema:
            $ref: "#/definitions/ErrorResponse"
      parameters:
        - name: "id"
          in: "path"
          required: true
          description: "ID or name of the container"
          type: "string"
      tags: ["Container"]
  /containers/{id}/export:
    get:
      summary: "Export a container"
      description: "Export the contents of a container as a tarball."
      operationId: "ContainerExport"
      produces:
        - "application/octet-stream"
      responses:
        200:
          description: "no error"
        404:
          description: "no such container"
          schema:
            $ref: "#/definitions/ErrorResponse"
          examples:
            application/json:
              message: "No such container: c2ada9df5af8"
        500:
          description: "server error"
          schema:
            $ref: "#/definitions/ErrorResponse"
      parameters:
        - name: "id"
          in: "path"
          required: true
          description: "ID or name of the container"
          type: "string"
      tags: ["Container"]
  /containers/{id}/stats:
    get:
      summary: "Get container stats based on resource usage"
      description: |
        This endpoint returns a live stream of a container’s resource usage
        statistics.

        The `precpu_stats` is the CPU statistic of the *previous* read, and is
        used to calculate the CPU usage percentage. It is not an exact copy
        of the `cpu_stats` field.

        If either `precpu_stats.online_cpus` or `cpu_stats.online_cpus` is
        nil then for compatibility with older daemons the length of the
        corresponding `cpu_usage.percpu_usage` array should be used.

        On a cgroup v2 host, the following fields are not set
        * `blkio_stats`: all fields other than `io_service_bytes_recursive`
        * `cpu_stats`: `cpu_usage.percpu_usage`
        * `memory_stats`: `max_usage` and `failcnt`
        Also, `memory_stats.stats` fields are incompatible with cgroup v1.

        To calculate the values shown by the `stats` command of the docker cli tool
        the following formulas can be used:
        * used_memory = `memory_stats.usage - memory_stats.stats.cache`
        * available_memory = `memory_stats.limit`
        * Memory usage % = `(used_memory / available_memory) * 100.0`
        * cpu_delta = `cpu_stats.cpu_usage.total_usage - precpu_stats.cpu_usage.total_usage`
        * system_cpu_delta = `cpu_stats.system_cpu_usage - precpu_stats.system_cpu_usage`
        * number_cpus = `lenght(cpu_stats.cpu_usage.percpu_usage)` or `cpu_stats.online_cpus`
        * CPU usage % = `(cpu_delta / system_cpu_delta) * number_cpus * 100.0`
      operationId: "ContainerStats"
      produces: ["application/json"]
      responses:
        200:
          description: "no error"
          schema:
            type: "object"
          examples:
            application/json:
              read: "2015-01-08T22:57:31.547920715Z"
              pids_stats:
                current: 3
              networks:
                eth0:
                  rx_bytes: 5338
                  rx_dropped: 0
                  rx_errors: 0
                  rx_packets: 36
                  tx_bytes: 648
                  tx_dropped: 0
                  tx_errors: 0
                  tx_packets: 8
                eth5:
                  rx_bytes: 4641
                  rx_dropped: 0
                  rx_errors: 0
                  rx_packets: 26
                  tx_bytes: 690
                  tx_dropped: 0
                  tx_errors: 0
                  tx_packets: 9
              memory_stats:
                stats:
                  total_pgmajfault: 0
                  cache: 0
                  mapped_file: 0
                  total_inactive_file: 0
                  pgpgout: 414
                  rss: 6537216
                  total_mapped_file: 0
                  writeback: 0
                  unevictable: 0
                  pgpgin: 477
                  total_unevictable: 0
                  pgmajfault: 0
                  total_rss: 6537216
                  total_rss_huge: 6291456
                  total_writeback: 0
                  total_inactive_anon: 0
                  rss_huge: 6291456
                  hierarchical_memory_limit: 67108864
                  total_pgfault: 964
                  total_active_file: 0
                  active_anon: 6537216
                  total_active_anon: 6537216
                  total_pgpgout: 414
                  total_cache: 0
                  inactive_anon: 0
                  active_file: 0
                  pgfault: 964
                  inactive_file: 0
                  total_pgpgin: 477
                max_usage: 6651904
                usage: 6537216
                failcnt: 0
                limit: 67108864
              blkio_stats: {}
              cpu_stats:
                cpu_usage:
                  percpu_usage:
                    - 8646879
                    - 24472255
                    - 36438778
                    - 30657443
                  usage_in_usermode: 50000000
                  total_usage: 100215355
                  usage_in_kernelmode: 30000000
                system_cpu_usage: 739306590000000
                online_cpus: 4
                throttling_data:
                  periods: 0
                  throttled_periods: 0
                  throttled_time: 0
              precpu_stats:
                cpu_usage:
                  percpu_usage:
                    - 8646879
                    - 24350896
                    - 36438778
                    - 30657443
                  usage_in_usermode: 50000000
                  total_usage: 100093996
                  usage_in_kernelmode: 30000000
                system_cpu_usage: 9492140000000
                online_cpus: 4
                throttling_data:
                  periods: 0
                  throttled_periods: 0
                  throttled_time: 0
        404:
          description: "no such container"
          schema:
            $ref: "#/definitions/ErrorResponse"
          examples:
            application/json:
              message: "No such container: c2ada9df5af8"
        500:
          description: "server error"
          schema:
            $ref: "#/definitions/ErrorResponse"
      parameters:
        - name: "id"
          in: "path"
          required: true
          description: "ID or name of the container"
          type: "string"
        - name: "stream"
          in: "query"
          description: |
            Stream the output. If false, the stats will be output once and then
            it will disconnect.
          type: "boolean"
          default: true
        - name: "one-shot"
          in: "query"
          description: |
            Only get a single stat instead of waiting for 2 cycles. Must be used
            with `stream=false`.
          type: "boolean"
          default: false
      tags: ["Container"]
  /containers/{id}/resize:
    post:
      summary: "Resize a container TTY"
      description: "Resize the TTY for a container."
      operationId: "ContainerResize"
      consumes:
        - "application/octet-stream"
      produces:
        - "text/plain"
      responses:
        200:
          description: "no error"
        404:
          description: "no such container"
          schema:
            $ref: "#/definitions/ErrorResponse"
          examples:
            application/json:
              message: "No such container: c2ada9df5af8"
        500:
          description: "cannot resize container"
          schema:
            $ref: "#/definitions/ErrorResponse"
      parameters:
        - name: "id"
          in: "path"
          required: true
          description: "ID or name of the container"
          type: "string"
        - name: "h"
          in: "query"
          description: "Height of the TTY session in characters"
          type: "integer"
        - name: "w"
          in: "query"
          description: "Width of the TTY session in characters"
          type: "integer"
      tags: ["Container"]
  /containers/{id}/start:
    post:
      summary: "Start a container"
      operationId: "ContainerStart"
      responses:
        204:
          description: "no error"
        304:
          description: "container already started"
        404:
          description: "no such container"
          schema:
            $ref: "#/definitions/ErrorResponse"
          examples:
            application/json:
              message: "No such container: c2ada9df5af8"
        500:
          description: "server error"
          schema:
            $ref: "#/definitions/ErrorResponse"
      parameters:
        - name: "id"
          in: "path"
          required: true
          description: "ID or name of the container"
          type: "string"
        - name: "detachKeys"
          in: "query"
          description: |
            Override the key sequence for detaching a container. Format is a
            single character `[a-Z]` or `ctrl-<value>` where `<value>` is one
            of: `a-z`, `@`, `^`, `[`, `,` or `_`.
          type: "string"
      tags: ["Container"]
  /containers/{id}/stop:
    post:
      summary: "Stop a container"
      operationId: "ContainerStop"
      responses:
        204:
          description: "no error"
        304:
          description: "container already stopped"
        404:
          description: "no such container"
          schema:
            $ref: "#/definitions/ErrorResponse"
          examples:
            application/json:
              message: "No such container: c2ada9df5af8"
        500:
          description: "server error"
          schema:
            $ref: "#/definitions/ErrorResponse"
      parameters:
        - name: "id"
          in: "path"
          required: true
          description: "ID or name of the container"
          type: "string"
        - name: "t"
          in: "query"
          description: "Number of seconds to wait before killing the container"
          type: "integer"
      tags: ["Container"]
  /containers/{id}/restart:
    post:
      summary: "Restart a container"
      operationId: "ContainerRestart"
      responses:
        204:
          description: "no error"
        404:
          description: "no such container"
          schema:
            $ref: "#/definitions/ErrorResponse"
          examples:
            application/json:
              message: "No such container: c2ada9df5af8"
        500:
          description: "server error"
          schema:
            $ref: "#/definitions/ErrorResponse"
      parameters:
        - name: "id"
          in: "path"
          required: true
          description: "ID or name of the container"
          type: "string"
        - name: "t"
          in: "query"
          description: "Number of seconds to wait before killing the container"
          type: "integer"
      tags: ["Container"]
  /containers/{id}/kill:
    post:
      summary: "Kill a container"
      description: |
        Send a POSIX signal to a container, defaulting to killing to the
        container.
      operationId: "ContainerKill"
      responses:
        204:
          description: "no error"
        404:
          description: "no such container"
          schema:
            $ref: "#/definitions/ErrorResponse"
          examples:
            application/json:
              message: "No such container: c2ada9df5af8"
        409:
          description: "container is not running"
          schema:
            $ref: "#/definitions/ErrorResponse"
          examples:
            application/json:
              message: "Container d37cde0fe4ad63c3a7252023b2f9800282894247d145cb5933ddf6e52cc03a28 is not running"
        500:
          description: "server error"
          schema:
            $ref: "#/definitions/ErrorResponse"
      parameters:
        - name: "id"
          in: "path"
          required: true
          description: "ID or name of the container"
          type: "string"
        - name: "signal"
          in: "query"
          description: "Signal to send to the container as an integer or string (e.g. `SIGINT`)"
          type: "string"
          default: "SIGKILL"
      tags: ["Container"]
  /containers/{id}/update:
    post:
      summary: "Update a container"
      description: |
        Change various configuration options of a container without having to
        recreate it.
      operationId: "ContainerUpdate"
      consumes: ["application/json"]
      produces: ["application/json"]
      responses:
        200:
          description: "The container has been updated."
          schema:
            type: "object"
            title: "ContainerUpdateResponse"
            description: "OK response to ContainerUpdate operation"
            properties:
              Warnings:
                type: "array"
                items:
                  type: "string"
        404:
          description: "no such container"
          schema:
            $ref: "#/definitions/ErrorResponse"
          examples:
            application/json:
              message: "No such container: c2ada9df5af8"
        500:
          description: "server error"
          schema:
            $ref: "#/definitions/ErrorResponse"
      parameters:
        - name: "id"
          in: "path"
          required: true
          description: "ID or name of the container"
          type: "string"
        - name: "update"
          in: "body"
          required: true
          schema:
            allOf:
              - $ref: "#/definitions/Resources"
              - type: "object"
                properties:
                  RestartPolicy:
                    $ref: "#/definitions/RestartPolicy"
            example:
              BlkioWeight: 300
              CpuShares: 512
              CpuPeriod: 100000
              CpuQuota: 50000
              CpuRealtimePeriod: 1000000
              CpuRealtimeRuntime: 10000
              CpusetCpus: "0,1"
              CpusetMems: "0"
              Memory: 314572800
              MemorySwap: 514288000
              MemoryReservation: 209715200
              KernelMemory: 52428800
              RestartPolicy:
                MaximumRetryCount: 4
                Name: "on-failure"
      tags: ["Container"]
  /containers/{id}/rename:
    post:
      summary: "Rename a container"
      operationId: "ContainerRename"
      responses:
        204:
          description: "no error"
        404:
          description: "no such container"
          schema:
            $ref: "#/definitions/ErrorResponse"
          examples:
            application/json:
              message: "No such container: c2ada9df5af8"
        409:
          description: "name already in use"
          schema:
            $ref: "#/definitions/ErrorResponse"
        500:
          description: "server error"
          schema:
            $ref: "#/definitions/ErrorResponse"
      parameters:
        - name: "id"
          in: "path"
          required: true
          description: "ID or name of the container"
          type: "string"
        - name: "name"
          in: "query"
          required: true
          description: "New name for the container"
          type: "string"
      tags: ["Container"]
  /containers/{id}/pause:
    post:
      summary: "Pause a container"
      description: |
        Use the freezer cgroup to suspend all processes in a container.

<<<<<<< HEAD
        Traditionally, when suspending a process the `SIGSTOP` signal is used, which is observable by the process being suspended. With the freezer cgroup the process is unaware, and unable to capture, that it is being suspended, and subsequently resumed.
=======
        Traditionally, when suspending a process the `SIGSTOP` signal is used,
        which is observable by the process being suspended. With the freezer
        cgroup the process is unaware, and unable to capture, that it is being
        suspended, and subsequently resumed.
>>>>>>> c50cee4e
      operationId: "ContainerPause"
      responses:
        204:
          description: "no error"
        404:
          description: "no such container"
          schema:
            $ref: "#/definitions/ErrorResponse"
          examples:
            application/json:
              message: "No such container: c2ada9df5af8"
        500:
          description: "server error"
          schema:
            $ref: "#/definitions/ErrorResponse"
      parameters:
        - name: "id"
          in: "path"
          required: true
          description: "ID or name of the container"
          type: "string"
      tags: ["Container"]
  /containers/{id}/unpause:
    post:
      summary: "Unpause a container"
      description: "Resume a container which has been paused."
      operationId: "ContainerUnpause"
      responses:
        204:
          description: "no error"
        404:
          description: "no such container"
          schema:
            $ref: "#/definitions/ErrorResponse"
          examples:
            application/json:
              message: "No such container: c2ada9df5af8"
        500:
          description: "server error"
          schema:
            $ref: "#/definitions/ErrorResponse"
      parameters:
        - name: "id"
          in: "path"
          required: true
          description: "ID or name of the container"
          type: "string"
      tags: ["Container"]
  /containers/{id}/attach:
    post:
      summary: "Attach to a container"
      description: |
        Attach to a container to read its output or send it input. You can attach
        to the same container multiple times and you can reattach to containers
        that have been detached.

        Either the `stream` or `logs` parameter must be `true` for this endpoint
        to do anything.

        See the [documentation for the `docker attach` command](https://docs.docker.com/engine/reference/commandline/attach/)
        for more details.

        ### Hijacking

        This endpoint hijacks the HTTP connection to transport `stdin`, `stdout`,
        and `stderr` on the same socket.

        This is the response from the daemon for an attach request:

        ```
        HTTP/1.1 200 OK
        Content-Type: application/vnd.docker.raw-stream

        [STREAM]
        ```

        After the headers and two new lines, the TCP connection can now be used
        for raw, bidirectional communication between the client and server.

        To hint potential proxies about connection hijacking, the Docker client
        can also optionally send connection upgrade headers.

        For example, the client sends this request to upgrade the connection:

        ```
        POST /containers/16253994b7c4/attach?stream=1&stdout=1 HTTP/1.1
        Upgrade: tcp
        Connection: Upgrade
        ```

        The Docker daemon will respond with a `101 UPGRADED` response, and will
        similarly follow with the raw stream:

        ```
        HTTP/1.1 101 UPGRADED
        Content-Type: application/vnd.docker.raw-stream
        Connection: Upgrade
        Upgrade: tcp

        [STREAM]
        ```

        ### Stream format

        When the TTY setting is disabled in [`POST /containers/create`](#operation/ContainerCreate),
        the stream over the hijacked connected is multiplexed to separate out
        `stdout` and `stderr`. The stream consists of a series of frames, each
        containing a header and a payload.

        The header contains the information which the stream writes (`stdout` or
        `stderr`). It also contains the size of the associated frame encoded in
        the last four bytes (`uint32`).

        It is encoded on the first eight bytes like this:

        ```go
        header := [8]byte{STREAM_TYPE, 0, 0, 0, SIZE1, SIZE2, SIZE3, SIZE4}
        ```

        `STREAM_TYPE` can be:

        - 0: `stdin` (is written on `stdout`)
        - 1: `stdout`
        - 2: `stderr`

        `SIZE1, SIZE2, SIZE3, SIZE4` are the four bytes of the `uint32` size
        encoded as big endian.

        Following the header is the payload, which is the specified number of
        bytes of `STREAM_TYPE`.

        The simplest way to implement this protocol is the following:

        1. Read 8 bytes.
        2. Choose `stdout` or `stderr` depending on the first byte.
        3. Extract the frame size from the last four bytes.
        4. Read the extracted size and output it on the correct output.
        5. Goto 1.

        ### Stream format when using a TTY

        When the TTY setting is enabled in [`POST /containers/create`](#operation/ContainerCreate),
        the stream is not multiplexed. The data exchanged over the hijacked
        connection is simply the raw data from the process PTY and client's
        `stdin`.

      operationId: "ContainerAttach"
      produces:
        - "application/vnd.docker.raw-stream"
      responses:
        101:
          description: "no error, hints proxy about hijacking"
        200:
          description: "no error, no upgrade header found"
        400:
          description: "bad parameter"
          schema:
            $ref: "#/definitions/ErrorResponse"
        404:
          description: "no such container"
          schema:
            $ref: "#/definitions/ErrorResponse"
          examples:
            application/json:
              message: "No such container: c2ada9df5af8"
        500:
          description: "server error"
          schema:
            $ref: "#/definitions/ErrorResponse"
      parameters:
        - name: "id"
          in: "path"
          required: true
          description: "ID or name of the container"
          type: "string"
        - name: "detachKeys"
          in: "query"
          description: |
            Override the key sequence for detaching a container.Format is a single
            character `[a-Z]` or `ctrl-<value>` where `<value>` is one of: `a-z`,
            `@`, `^`, `[`, `,` or `_`.
          type: "string"
        - name: "logs"
          in: "query"
          description: |
            Replay previous logs from the container.

            This is useful for attaching to a container that has started and you
            want to output everything since the container started.

            If `stream` is also enabled, once all the previous output has been
            returned, it will seamlessly transition into streaming current
            output.
          type: "boolean"
          default: false
        - name: "stream"
          in: "query"
          description: |
            Stream attached streams from the time the request was made onwards.
          type: "boolean"
          default: false
        - name: "stdin"
          in: "query"
          description: "Attach to `stdin`"
          type: "boolean"
          default: false
        - name: "stdout"
          in: "query"
          description: "Attach to `stdout`"
          type: "boolean"
          default: false
        - name: "stderr"
          in: "query"
          description: "Attach to `stderr`"
          type: "boolean"
          default: false
      tags: ["Container"]
  /containers/{id}/attach/ws:
    get:
      summary: "Attach to a container via a websocket"
      operationId: "ContainerAttachWebsocket"
      responses:
        101:
          description: "no error, hints proxy about hijacking"
        200:
          description: "no error, no upgrade header found"
        400:
          description: "bad parameter"
          schema:
            $ref: "#/definitions/ErrorResponse"
        404:
          description: "no such container"
          schema:
            $ref: "#/definitions/ErrorResponse"
          examples:
            application/json:
              message: "No such container: c2ada9df5af8"
        500:
          description: "server error"
          schema:
            $ref: "#/definitions/ErrorResponse"
      parameters:
        - name: "id"
          in: "path"
          required: true
          description: "ID or name of the container"
          type: "string"
        - name: "detachKeys"
          in: "query"
          description: |
            Override the key sequence for detaching a container.Format is a single
            character `[a-Z]` or `ctrl-<value>` where `<value>` is one of: `a-z`,
            `@`, `^`, `[`, `,`, or `_`.
          type: "string"
        - name: "logs"
          in: "query"
          description: "Return logs"
          type: "boolean"
          default: false
        - name: "stream"
          in: "query"
          description: "Return stream"
          type: "boolean"
          default: false
        - name: "stdin"
          in: "query"
          description: "Attach to `stdin`"
          type: "boolean"
          default: false
        - name: "stdout"
          in: "query"
          description: "Attach to `stdout`"
          type: "boolean"
          default: false
        - name: "stderr"
          in: "query"
          description: "Attach to `stderr`"
          type: "boolean"
          default: false
      tags: ["Container"]
  /containers/{id}/wait:
    post:
      summary: "Wait for a container"
      description: "Block until a container stops, then returns the exit code."
      operationId: "ContainerWait"
      produces: ["application/json"]
      responses:
        200:
          description: "The container has exit."
          schema:
            type: "object"
            title: "ContainerWaitResponse"
            description: "OK response to ContainerWait operation"
            required: [StatusCode]
            properties:
              StatusCode:
                description: "Exit code of the container"
                type: "integer"
                x-nullable: false
              Error:
                description: "container waiting error, if any"
                type: "object"
                properties:
                  Message:
                    description: "Details of an error"
                    type: "string"
        404:
          description: "no such container"
          schema:
            $ref: "#/definitions/ErrorResponse"
          examples:
            application/json:
              message: "No such container: c2ada9df5af8"
        500:
          description: "server error"
          schema:
            $ref: "#/definitions/ErrorResponse"
      parameters:
        - name: "id"
          in: "path"
          required: true
          description: "ID or name of the container"
          type: "string"
        - name: "condition"
          in: "query"
          description: |
            Wait until a container state reaches the given condition, either
            'not-running' (default), 'next-exit', or 'removed'.
          type: "string"
          default: "not-running"
      tags: ["Container"]
  /containers/{id}:
    delete:
      summary: "Remove a container"
      operationId: "ContainerDelete"
      responses:
        204:
          description: "no error"
        400:
          description: "bad parameter"
          schema:
            $ref: "#/definitions/ErrorResponse"
        404:
          description: "no such container"
          schema:
            $ref: "#/definitions/ErrorResponse"
          examples:
            application/json:
              message: "No such container: c2ada9df5af8"
        409:
          description: "conflict"
          schema:
            $ref: "#/definitions/ErrorResponse"
          examples:
            application/json:
              message: |
                You cannot remove a running container: c2ada9df5af8. Stop the
                container before attempting removal or force remove
        500:
          description: "server error"
          schema:
            $ref: "#/definitions/ErrorResponse"
      parameters:
        - name: "id"
          in: "path"
          required: true
          description: "ID or name of the container"
          type: "string"
        - name: "v"
          in: "query"
          description: "Remove anonymous volumes associated with the container."
          type: "boolean"
          default: false
        - name: "force"
          in: "query"
          description: "If the container is running, kill it before removing it."
          type: "boolean"
          default: false
        - name: "link"
          in: "query"
          description: "Remove the specified link associated with the container."
          type: "boolean"
          default: false
      tags: ["Container"]
  /containers/{id}/archive:
    head:
      summary: "Get information about files in a container"
      description: |
        A response header `X-Docker-Container-Path-Stat` is returned, containing
        a base64 - encoded JSON object with some filesystem header information
        about the path.
      operationId: "ContainerArchiveInfo"
      responses:
        200:
          description: "no error"
          headers:
            X-Docker-Container-Path-Stat:
              type: "string"
<<<<<<< HEAD
              description: "A base64 - encoded JSON object with some filesystem header information about the path"
=======
              description: |
                A base64 - encoded JSON object with some filesystem header
                information about the path
>>>>>>> c50cee4e
        400:
          description: "Bad parameter"
          schema:
            allOf:
              - $ref: "#/definitions/ErrorResponse"
              - type: "object"
                properties:
                  message:
                    description: |
                      The error message. Either "must specify path parameter"
                      (path cannot be empty) or "not a directory" (path was
                      asserted to be a directory but exists as a file).
                    type: "string"
                    x-nullable: false
        404:
          description: "Container or path does not exist"
          schema:
            $ref: "#/definitions/ErrorResponse"
          examples:
            application/json:
              message: "No such container: c2ada9df5af8"
        500:
          description: "Server error"
          schema:
            $ref: "#/definitions/ErrorResponse"
      parameters:
        - name: "id"
          in: "path"
          required: true
          description: "ID or name of the container"
          type: "string"
        - name: "path"
          in: "query"
          required: true
          description: "Resource in the container’s filesystem to archive."
          type: "string"
      tags: ["Container"]
    get:
      summary: "Get an archive of a filesystem resource in a container"
      description: "Get a tar archive of a resource in the filesystem of container id."
      operationId: "ContainerArchive"
      produces: ["application/x-tar"]
      responses:
        200:
          description: "no error"
        400:
          description: "Bad parameter"
          schema:
            allOf:
              - $ref: "#/definitions/ErrorResponse"
              - type: "object"
                properties:
                  message:
                    description: |
                      The error message. Either "must specify path parameter"
                      (path cannot be empty) or "not a directory" (path was
                      asserted to be a directory but exists as a file).
                    type: "string"
                    x-nullable: false
        404:
          description: "Container or path does not exist"
          schema:
            $ref: "#/definitions/ErrorResponse"
          examples:
            application/json:
              message: "No such container: c2ada9df5af8"
        500:
          description: "server error"
          schema:
            $ref: "#/definitions/ErrorResponse"
      parameters:
        - name: "id"
          in: "path"
          required: true
          description: "ID or name of the container"
          type: "string"
        - name: "path"
          in: "query"
          required: true
          description: "Resource in the container’s filesystem to archive."
          type: "string"
      tags: ["Container"]
    put:
      summary: "Extract an archive of files or folders to a directory in a container"
      description: "Upload a tar archive to be extracted to a path in the filesystem of container id."
      operationId: "PutContainerArchive"
      consumes: ["application/x-tar", "application/octet-stream"]
      responses:
        200:
          description: "The content was extracted successfully"
        400:
          description: "Bad parameter"
          schema:
            $ref: "#/definitions/ErrorResponse"
        403:
          description: "Permission denied, the volume or container rootfs is marked as read-only."
          schema:
            $ref: "#/definitions/ErrorResponse"
        404:
          description: "No such container or path does not exist inside the container"
          schema:
            $ref: "#/definitions/ErrorResponse"
          examples:
            application/json:
              message: "No such container: c2ada9df5af8"
        500:
          description: "Server error"
          schema:
            $ref: "#/definitions/ErrorResponse"
      parameters:
        - name: "id"
          in: "path"
          required: true
          description: "ID or name of the container"
          type: "string"
        - name: "path"
          in: "query"
          required: true
          description: "Path to a directory in the container to extract the archive’s contents into. "
          type: "string"
        - name: "noOverwriteDirNonDir"
          in: "query"
          description: |
            If `1`, `true`, or `True` then it will be an error if unpacking the
            given content would cause an existing directory to be replaced with
            a non-directory and vice versa.
          type: "string"
        - name: "copyUIDGID"
          in: "query"
          description: |
            If `1`, `true`, then it will copy UID/GID maps to the dest file or
            dir
          type: "string"
        - name: "copyUIDGID"
          in: "query"
          description: "If “1”, “true”, then it will copy UID/GID maps to the dest file or dir"
          type: "string"
        - name: "inputStream"
          in: "body"
          required: true
          description: |
            The input stream must be a tar archive compressed with one of the
            following algorithms: `identity` (no compression), `gzip`, `bzip2`,
            or `xz`.
          schema:
            type: "string"
            format: "binary"
      tags: ["Container"]
  /containers/prune:
    post:
      summary: "Delete stopped containers"
      produces:
        - "application/json"
      operationId: "ContainerPrune"
      parameters:
        - name: "filters"
          in: "query"
          description: |
            Filters to process on the prune list, encoded as JSON (a `map[string][]string`).

            Available filters:
            - `until=<timestamp>` Prune containers created before this timestamp. The `<timestamp>` can be Unix timestamps, date formatted timestamps, or Go duration strings (e.g. `10m`, `1h30m`) computed relative to the daemon machine’s time.
            - `label` (`label=<key>`, `label=<key>=<value>`, `label!=<key>`, or `label!=<key>=<value>`) Prune containers with (or without, in case `label!=...` is used) the specified labels.
          type: "string"
      responses:
        200:
          description: "No error"
          schema:
            type: "object"
            title: "ContainerPruneResponse"
            properties:
              ContainersDeleted:
                description: "Container IDs that were deleted"
                type: "array"
                items:
                  type: "string"
              SpaceReclaimed:
                description: "Disk space reclaimed in bytes"
                type: "integer"
                format: "int64"
        500:
          description: "Server error"
          schema:
            $ref: "#/definitions/ErrorResponse"
      tags: ["Container"]
  /images/json:
    get:
      summary: "List Images"
      description: "Returns a list of images on the server. Note that it uses a different, smaller representation of an image than inspecting a single image."
      operationId: "ImageList"
      produces:
        - "application/json"
      responses:
        200:
          description: "Summary image data for the images matching the query"
          schema:
            type: "array"
            items:
              $ref: "#/definitions/ImageSummary"
          examples:
            application/json:
              - Id: "sha256:e216a057b1cb1efc11f8a268f37ef62083e70b1b38323ba252e25ac88904a7e8"
                ParentId: ""
                RepoTags:
                  - "ubuntu:12.04"
                  - "ubuntu:precise"
                RepoDigests:
                  - "ubuntu@sha256:992069aee4016783df6345315302fa59681aae51a8eeb2f889dea59290f21787"
                Created: 1474925151
                Size: 103579269
                VirtualSize: 103579269
                SharedSize: 0
                Labels: {}
                Containers: 2
              - Id: "sha256:3e314f95dcace0f5e4fd37b10862fe8398e3c60ed36600bc0ca5fda78b087175"
                ParentId: ""
                RepoTags:
                  - "ubuntu:12.10"
                  - "ubuntu:quantal"
                RepoDigests:
                  - "ubuntu@sha256:002fba3e3255af10be97ea26e476692a7ebed0bb074a9ab960b2e7a1526b15d7"
                  - "ubuntu@sha256:68ea0200f0b90df725d99d823905b04cf844f6039ef60c60bf3e019915017bd3"
                Created: 1403128455
                Size: 172064416
                VirtualSize: 172064416
                SharedSize: 0
                Labels: {}
                Containers: 5
        500:
          description: "server error"
          schema:
            $ref: "#/definitions/ErrorResponse"
      parameters:
        - name: "all"
          in: "query"
          description: "Show all images. Only images from a final layer (no children) are shown by default."
          type: "boolean"
          default: false
        - name: "filters"
          in: "query"
          description: |
            A JSON encoded value of the filters (a `map[string][]string`) to
            process on the images list.

            Available filters:

            - `before`=(`<image-name>[:<tag>]`,  `<image id>` or `<image@digest>`)
            - `dangling=true`
            - `label=key` or `label="key=value"` of an image label
            - `reference`=(`<image-name>[:<tag>]`)
            - `since`=(`<image-name>[:<tag>]`,  `<image id>` or `<image@digest>`)
          type: "string"
        - name: "digests"
          in: "query"
          description: "Show digest information as a `RepoDigests` field on each image."
          type: "boolean"
          default: false
      tags: ["Image"]
  /build:
    post:
      summary: "Build an image"
      description: |
        Build an image from a tar archive with a `Dockerfile` in it.

        The `Dockerfile` specifies how the image is built from the tar archive. It is typically in the archive's root, but can be at a different path or have a different name by specifying the `dockerfile` parameter. [See the `Dockerfile` reference for more information](https://docs.docker.com/engine/reference/builder/).

        The Docker daemon performs a preliminary validation of the `Dockerfile` before starting the build, and returns an error if the syntax is incorrect. After that, each instruction is run one-by-one until the ID of the new image is output.

        The build is canceled if the client drops the connection by quitting or being killed.
      operationId: "ImageBuild"
      consumes:
        - "application/octet-stream"
      produces:
        - "application/json"
      parameters:
        - name: "inputStream"
          in: "body"
          description: "A tar archive compressed with one of the following algorithms: identity (no compression), gzip, bzip2, xz."
          schema:
            type: "string"
            format: "binary"
        - name: "dockerfile"
          in: "query"
          description: "Path within the build context to the `Dockerfile`. This is ignored if `remote` is specified and points to an external `Dockerfile`."
          type: "string"
          default: "Dockerfile"
        - name: "t"
          in: "query"
          description: "A name and optional tag to apply to the image in the `name:tag` format. If you omit the tag the default `latest` value is assumed. You can provide several `t` parameters."
          type: "string"
        - name: "extrahosts"
          in: "query"
          description: "Extra hosts to add to /etc/hosts"
          type: "string"
        - name: "remote"
          in: "query"
          description: "A Git repository URI or HTTP/HTTPS context URI. If the URI points to a single text file, the file’s contents are placed into a file called `Dockerfile` and the image is built from that file. If the URI points to a tarball, the file is downloaded by the daemon and the contents therein used as the context for the build. If the URI points to a tarball and the `dockerfile` parameter is also specified, there must be a file with the corresponding path inside the tarball."
          type: "string"
        - name: "q"
          in: "query"
          description: "Suppress verbose build output."
          type: "boolean"
          default: false
        - name: "nocache"
          in: "query"
          description: "Do not use the cache when building the image."
          type: "boolean"
          default: false
        - name: "cachefrom"
          in: "query"
          description: "JSON array of images used for build cache resolution."
          type: "string"
        - name: "pull"
          in: "query"
          description: "Attempt to pull the image even if an older image exists locally."
          type: "string"
        - name: "rm"
          in: "query"
          description: "Remove intermediate containers after a successful build."
          type: "boolean"
          default: true
        - name: "forcerm"
          in: "query"
          description: "Always remove intermediate containers, even upon failure."
          type: "boolean"
          default: false
        - name: "memory"
          in: "query"
          description: "Set memory limit for build."
          type: "integer"
        - name: "memswap"
          in: "query"
          description: "Total memory (memory + swap). Set as `-1` to disable swap."
          type: "integer"
        - name: "cpushares"
          in: "query"
          description: "CPU shares (relative weight)."
          type: "integer"
        - name: "cpusetcpus"
          in: "query"
          description: "CPUs in which to allow execution (e.g., `0-3`, `0,1`)."
          type: "string"
        - name: "cpuperiod"
          in: "query"
          description: "The length of a CPU period in microseconds."
          type: "integer"
        - name: "cpuquota"
          in: "query"
          description: "Microseconds of CPU time that the container can get in a CPU period."
          type: "integer"
        - name: "buildargs"
          in: "query"
          description: >
            JSON map of string pairs for build-time variables. Users pass these values at build-time. Docker
            uses the buildargs as the environment context for commands run via the `Dockerfile` RUN
            instruction, or for variable expansion in other `Dockerfile` instructions. This is not meant for
            passing secret values.


            For example, the build arg `FOO=bar` would become `{"FOO":"bar"}` in JSON. This would result in the
            query parameter `buildargs={"FOO":"bar"}`. Note that `{"FOO":"bar"}` should be URI component encoded.


            [Read more about the buildargs instruction.](https://docs.docker.com/engine/reference/builder/#arg)
          type: "string"
        - name: "shmsize"
          in: "query"
          description: "Size of `/dev/shm` in bytes. The size must be greater than 0. If omitted the system uses 64MB."
          type: "integer"
        - name: "squash"
          in: "query"
          description: "Squash the resulting images layers into a single layer. *(Experimental release only.)*"
          type: "boolean"
        - name: "labels"
          in: "query"
          description: "Arbitrary key/value labels to set on the image, as a JSON map of string pairs."
          type: "string"
        - name: "networkmode"
          in: "query"
          description: |
            Sets the networking mode for the run commands during build. Supported
            standard values are: `bridge`, `host`, `none`, and `container:<name|id>`.
            Any other value is taken as a custom network's name or ID to which this
            container should connect to.
          type: "string"
        - name: "Content-type"
          in: "header"
          type: "string"
          enum:
            - "application/x-tar"
          default: "application/x-tar"
        - name: "X-Registry-Config"
          in: "header"
          description: |
            This is a base64-encoded JSON object with auth configurations for multiple registries that a build may refer to.

            The key is a registry URL, and the value is an auth configuration object, [as described in the authentication section](#section/Authentication). For example:

            ```
            {
              "docker.example.com": {
                "username": "janedoe",
                "password": "hunter2"
              },
              "https://index.docker.io/v1/": {
                "username": "mobydock",
                "password": "conta1n3rize14"
              }
            }
            ```

            Only the registry domain name (and port if not the default 443) are required. However, for legacy reasons, the Docker Hub registry must be specified with both a `https://` prefix and a `/v1/` suffix even though Docker will prefer to use the v2 registry API.
          type: "string"
        - name: "platform"
          in: "query"
          description: "Platform in the format os[/arch[/variant]]"
          type: "string"
          default: ""
        - name: "target"
          in: "query"
          description: "Target build stage"
          type: "string"
          default: ""
        - name: "outputs"
          in: "query"
          description: "BuildKit output configuration"
          type: "string"
          default: ""
      responses:
        200:
          description: "no error"
        400:
          description: "Bad parameter"
          schema:
            $ref: "#/definitions/ErrorResponse"
        500:
          description: "server error"
          schema:
            $ref: "#/definitions/ErrorResponse"
      tags: ["Image"]
  /build/prune:
    post:
      summary: "Delete builder cache"
      produces:
        - "application/json"
      operationId: "BuildPrune"
      parameters:
        - name: "keep-storage"
          in: "query"
          description: "Amount of disk space in bytes to keep for cache"
          type: "integer"
          format: "int64"
        - name: "all"
          in: "query"
          type: "boolean"
          description: "Remove all types of build cache"
        - name: "filters"
          in: "query"
          type: "string"
          description: |
<<<<<<< HEAD
            A JSON encoded value of the filters (a `map[string][]string`) to process on the list of build cache objects. Available filters:
=======
            A JSON encoded value of the filters (a `map[string][]string`) to
            process on the list of build cache objects.

            Available filters:

>>>>>>> c50cee4e
            - `until=<duration>`: duration relative to daemon's time, during which build cache was not used, in Go's duration format (e.g., '24h')
            - `id=<id>`
            - `parent=<id>`
            - `type=<string>`
            - `description=<string>`
            - `inuse`
            - `shared`
            - `private`
      responses:
        200:
          description: "No error"
          schema:
            type: "object"
            title: "BuildPruneResponse"
            properties:
              CachesDeleted:
                type: "array"
                items:
                  description: "ID of build cache object"
                  type: "string"
              SpaceReclaimed:
                description: "Disk space reclaimed in bytes"
                type: "integer"
                format: "int64"
        500:
          description: "Server error"
          schema:
            $ref: "#/definitions/ErrorResponse"
      tags: ["Image"]
  /images/create:
    post:
      summary: "Create an image"
      description: "Create an image by either pulling it from a registry or importing it."
      operationId: "ImageCreate"
      consumes:
        - "text/plain"
        - "application/octet-stream"
      produces:
        - "application/json"
      responses:
        200:
          description: "no error"
        404:
          description: "repository does not exist or no read access"
          schema:
            $ref: "#/definitions/ErrorResponse"
        500:
          description: "server error"
          schema:
            $ref: "#/definitions/ErrorResponse"
      parameters:
        - name: "fromImage"
          in: "query"
          description: "Name of the image to pull. The name may include a tag or digest. This parameter may only be used when pulling an image. The pull is cancelled if the HTTP connection is closed."
          type: "string"
        - name: "fromSrc"
          in: "query"
          description: "Source to import. The value may be a URL from which the image can be retrieved or `-` to read the image from the request body. This parameter may only be used when importing an image."
          type: "string"
        - name: "repo"
          in: "query"
          description: "Repository name given to an image when it is imported. The repo may include a tag. This parameter may only be used when importing an image."
          type: "string"
        - name: "tag"
          in: "query"
          description: "Tag or digest. If empty when pulling an image, this causes all tags for the given image to be pulled."
          type: "string"
        - name: "message"
          in: "query"
          description: "Set commit message for imported image."
          type: "string"
        - name: "inputImage"
          in: "body"
          description: "Image content if the value `-` has been specified in fromSrc query parameter"
          schema:
            type: "string"
          required: false
        - name: "X-Registry-Auth"
          in: "header"
<<<<<<< HEAD
          description: "A base64url-encoded auth configuration. [See the authentication section for details.](#section/Authentication)"
=======
          description: |
            A base64url-encoded auth configuration.

            Refer to the [authentication section](#section/Authentication) for
            details.
>>>>>>> c50cee4e
          type: "string"
        - name: "platform"
          in: "query"
          description: "Platform in the format os[/arch[/variant]]"
          type: "string"
          default: ""
      tags: ["Image"]
  /images/{name}/json:
    get:
      summary: "Inspect an image"
      description: "Return low-level information about an image."
      operationId: "ImageInspect"
      produces:
        - "application/json"
      responses:
        200:
          description: "No error"
          schema:
            $ref: "#/definitions/Image"
          examples:
            application/json:
              Id: "sha256:85f05633ddc1c50679be2b16a0479ab6f7637f8884e0cfe0f4d20e1ebb3d6e7c"
              Container: "cb91e48a60d01f1e27028b4fc6819f4f290b3cf12496c8176ec714d0d390984a"
              Comment: ""
              Os: "linux"
              Architecture: "amd64"
              Parent: "sha256:91e54dfb11794fad694460162bf0cb0a4fa710cfa3f60979c177d920813e267c"
              ContainerConfig:
                Tty: false
                Hostname: "e611e15f9c9d"
                Domainname: ""
                AttachStdout: false
                PublishService: ""
                AttachStdin: false
                OpenStdin: false
                StdinOnce: false
                NetworkDisabled: false
                OnBuild: []
                Image: "91e54dfb11794fad694460162bf0cb0a4fa710cfa3f60979c177d920813e267c"
                User: ""
                WorkingDir: ""
                MacAddress: ""
                AttachStderr: false
                Labels:
                  com.example.license: "GPL"
                  com.example.version: "1.0"
                  com.example.vendor: "Acme"
                Env:
                  - "PATH=/usr/local/sbin:/usr/local/bin:/usr/sbin:/usr/bin:/sbin:/bin"
                Cmd:
                  - "/bin/sh"
                  - "-c"
                  - "#(nop) LABEL com.example.vendor=Acme com.example.license=GPL com.example.version=1.0"
              DockerVersion: "1.9.0-dev"
              VirtualSize: 188359297
              Size: 0
              Author: ""
              Created: "2015-09-10T08:30:53.26995814Z"
              GraphDriver:
                Name: "aufs"
                Data: {}
              RepoDigests:
                - "localhost:5000/test/busybox/example@sha256:cbbf2f9a99b47fc460d422812b6a5adff7dfee951d8fa2e4a98caa0382cfbdbf"
              RepoTags:
                - "example:1.0"
                - "example:latest"
                - "example:stable"
              Config:
                Image: "91e54dfb11794fad694460162bf0cb0a4fa710cfa3f60979c177d920813e267c"
                NetworkDisabled: false
                OnBuild: []
                StdinOnce: false
                PublishService: ""
                AttachStdin: false
                OpenStdin: false
                Domainname: ""
                AttachStdout: false
                Tty: false
                Hostname: "e611e15f9c9d"
                Cmd:
                  - "/bin/bash"
                Env:
                  - "PATH=/usr/local/sbin:/usr/local/bin:/usr/sbin:/usr/bin:/sbin:/bin"
                Labels:
                  com.example.vendor: "Acme"
                  com.example.version: "1.0"
                  com.example.license: "GPL"
                MacAddress: ""
                AttachStderr: false
                WorkingDir: ""
                User: ""
              RootFS:
                Type: "layers"
                Layers:
                  - "sha256:1834950e52ce4d5a88a1bbd131c537f4d0e56d10ff0dd69e66be3b7dfa9df7e6"
                  - "sha256:5f70bf18a086007016e948b04aed3b82103a36bea41755b6cddfaf10ace3c6ef"
        404:
          description: "No such image"
          schema:
            $ref: "#/definitions/ErrorResponse"
          examples:
            application/json:
              message: "No such image: someimage (tag: latest)"
        500:
          description: "Server error"
          schema:
            $ref: "#/definitions/ErrorResponse"
      parameters:
        - name: "name"
          in: "path"
          description: "Image name or id"
          type: "string"
          required: true
      tags: ["Image"]
  /images/{name}/history:
    get:
      summary: "Get the history of an image"
      description: "Return parent layers of an image."
      operationId: "ImageHistory"
      produces: ["application/json"]
      responses:
        200:
          description: "List of image layers"
          schema:
            type: "array"
            items:
              type: "object"
              x-go-name: HistoryResponseItem
              title: "HistoryResponseItem"
              description: "individual image layer information in response to ImageHistory operation"
              required: [Id, Created, CreatedBy, Tags, Size, Comment]
              properties:
                Id:
                  type: "string"
                  x-nullable: false
                Created:
                  type: "integer"
                  format: "int64"
                  x-nullable: false
                CreatedBy:
                  type: "string"
                  x-nullable: false
                Tags:
                  type: "array"
                  items:
                    type: "string"
                Size:
                  type: "integer"
                  format: "int64"
                  x-nullable: false
                Comment:
                  type: "string"
                  x-nullable: false
          examples:
            application/json:
              - Id: "3db9c44f45209632d6050b35958829c3a2aa256d81b9a7be45b362ff85c54710"
                Created: 1398108230
                CreatedBy: "/bin/sh -c #(nop) ADD file:eb15dbd63394e063b805a3c32ca7bf0266ef64676d5a6fab4801f2e81e2a5148 in /"
                Tags:
                  - "ubuntu:lucid"
                  - "ubuntu:10.04"
                Size: 182964289
                Comment: ""
              - Id: "6cfa4d1f33fb861d4d114f43b25abd0ac737509268065cdfd69d544a59c85ab8"
                Created: 1398108222
                CreatedBy: "/bin/sh -c #(nop) MAINTAINER Tianon Gravi <admwiggin@gmail.com> - mkimage-debootstrap.sh -i iproute,iputils-ping,ubuntu-minimal -t lucid.tar.xz lucid http://archive.ubuntu.com/ubuntu/"
                Tags: []
                Size: 0
                Comment: ""
              - Id: "511136ea3c5a64f264b78b5433614aec563103b4d4702f3ba7d4d2698e22c158"
                Created: 1371157430
                CreatedBy: ""
                Tags:
                  - "scratch12:latest"
                  - "scratch:latest"
                Size: 0
                Comment: "Imported from -"
        404:
          description: "No such image"
          schema:
            $ref: "#/definitions/ErrorResponse"
        500:
          description: "Server error"
          schema:
            $ref: "#/definitions/ErrorResponse"
      parameters:
        - name: "name"
          in: "path"
          description: "Image name or ID"
          type: "string"
          required: true
      tags: ["Image"]
  /images/{name}/push:
    post:
      summary: "Push an image"
      description: |
        Push an image to a registry.

        If you wish to push an image on to a private registry, that image must
        already have a tag which references the registry. For example,
        `registry.example.com/myimage:latest`.

        The push is cancelled if the HTTP connection is closed.
      operationId: "ImagePush"
      consumes:
        - "application/octet-stream"
      responses:
        200:
          description: "No error"
        404:
          description: "No such image"
          schema:
            $ref: "#/definitions/ErrorResponse"
        500:
          description: "Server error"
          schema:
            $ref: "#/definitions/ErrorResponse"
      parameters:
        - name: "name"
          in: "path"
          description: "Image name or ID."
          type: "string"
          required: true
        - name: "tag"
          in: "query"
          description: "The tag to associate with the image on the registry."
          type: "string"
        - name: "X-Registry-Auth"
          in: "header"
<<<<<<< HEAD
          description: "A base64url-encoded auth configuration. [See the authentication section for details.](#section/Authentication)"
=======
          description: |
            A base64url-encoded auth configuration.

            Refer to the [authentication section](#section/Authentication) for
            details.
>>>>>>> c50cee4e
          type: "string"
          required: true
      tags: ["Image"]
  /images/{name}/tag:
    post:
      summary: "Tag an image"
      description: "Tag an image so that it becomes part of a repository."
      operationId: "ImageTag"
      responses:
        201:
          description: "No error"
        400:
          description: "Bad parameter"
          schema:
            $ref: "#/definitions/ErrorResponse"
        404:
          description: "No such image"
          schema:
            $ref: "#/definitions/ErrorResponse"
        409:
          description: "Conflict"
          schema:
            $ref: "#/definitions/ErrorResponse"
        500:
          description: "Server error"
          schema:
            $ref: "#/definitions/ErrorResponse"
      parameters:
        - name: "name"
          in: "path"
          description: "Image name or ID to tag."
          type: "string"
          required: true
        - name: "repo"
          in: "query"
          description: "The repository to tag in. For example, `someuser/someimage`."
          type: "string"
        - name: "tag"
          in: "query"
          description: "The name of the new tag."
          type: "string"
      tags: ["Image"]
  /images/{name}:
    delete:
      summary: "Remove an image"
      description: |
        Remove an image, along with any untagged parent images that were
        referenced by that image.

        Images can't be removed if they have descendant images, are being
        used by a running container or are being used by a build.
      operationId: "ImageDelete"
      produces: ["application/json"]
      responses:
        200:
          description: "The image was deleted successfully"
          schema:
            type: "array"
            items:
              $ref: "#/definitions/ImageDeleteResponseItem"
          examples:
            application/json:
              - Untagged: "3e2f21a89f"
              - Deleted: "3e2f21a89f"
              - Deleted: "53b4f83ac9"
        404:
          description: "No such image"
          schema:
            $ref: "#/definitions/ErrorResponse"
        409:
          description: "Conflict"
          schema:
            $ref: "#/definitions/ErrorResponse"
        500:
          description: "Server error"
          schema:
            $ref: "#/definitions/ErrorResponse"
      parameters:
        - name: "name"
          in: "path"
          description: "Image name or ID"
          type: "string"
          required: true
        - name: "force"
          in: "query"
          description: "Remove the image even if it is being used by stopped containers or has other tags"
          type: "boolean"
          default: false
        - name: "noprune"
          in: "query"
          description: "Do not delete untagged parent images"
          type: "boolean"
          default: false
      tags: ["Image"]
  /images/search:
    get:
      summary: "Search images"
      description: "Search for an image on Docker Hub."
      operationId: "ImageSearch"
      produces:
        - "application/json"
      responses:
        200:
          description: "No error"
          schema:
            type: "array"
            items:
              type: "object"
              title: "ImageSearchResponseItem"
              properties:
                description:
                  type: "string"
                is_official:
                  type: "boolean"
                is_automated:
                  type: "boolean"
                name:
                  type: "string"
                star_count:
                  type: "integer"
          examples:
            application/json:
              - description: ""
                is_official: false
                is_automated: false
                name: "wma55/u1210sshd"
                star_count: 0
              - description: ""
                is_official: false
                is_automated: false
                name: "jdswinbank/sshd"
                star_count: 0
              - description: ""
                is_official: false
                is_automated: false
                name: "vgauthier/sshd"
                star_count: 0
        500:
          description: "Server error"
          schema:
            $ref: "#/definitions/ErrorResponse"
      parameters:
        - name: "term"
          in: "query"
          description: "Term to search"
          type: "string"
          required: true
        - name: "limit"
          in: "query"
          description: "Maximum number of results to return"
          type: "integer"
        - name: "filters"
          in: "query"
          description: |
            A JSON encoded value of the filters (a `map[string][]string`) to process on the images list. Available filters:

            - `is-automated=(true|false)`
            - `is-official=(true|false)`
            - `stars=<number>` Matches images that has at least 'number' stars.
          type: "string"
      tags: ["Image"]
  /images/prune:
    post:
      summary: "Delete unused images"
      produces:
        - "application/json"
      operationId: "ImagePrune"
      parameters:
        - name: "filters"
          in: "query"
          description: |
            Filters to process on the prune list, encoded as JSON (a `map[string][]string`). Available filters:

            - `dangling=<boolean>` When set to `true` (or `1`), prune only
               unused *and* untagged images. When set to `false`
               (or `0`), all unused images are pruned.
            - `until=<string>` Prune images created before this timestamp. The `<timestamp>` can be Unix timestamps, date formatted timestamps, or Go duration strings (e.g. `10m`, `1h30m`) computed relative to the daemon machine’s time.
            - `label` (`label=<key>`, `label=<key>=<value>`, `label!=<key>`, or `label!=<key>=<value>`) Prune images with (or without, in case `label!=...` is used) the specified labels.
          type: "string"
      responses:
        200:
          description: "No error"
          schema:
            type: "object"
            title: "ImagePruneResponse"
            properties:
              ImagesDeleted:
                description: "Images that were deleted"
                type: "array"
                items:
                  $ref: "#/definitions/ImageDeleteResponseItem"
              SpaceReclaimed:
                description: "Disk space reclaimed in bytes"
                type: "integer"
                format: "int64"
        500:
          description: "Server error"
          schema:
            $ref: "#/definitions/ErrorResponse"
      tags: ["Image"]
  /auth:
    post:
      summary: "Check auth configuration"
      description: |
        Validate credentials for a registry and, if available, get an identity
        token for accessing the registry without password.
      operationId: "SystemAuth"
      consumes: ["application/json"]
      produces: ["application/json"]
      responses:
        200:
          description: "An identity token was generated successfully."
          schema:
            type: "object"
            title: "SystemAuthResponse"
            required: [Status]
            properties:
              Status:
                description: "The status of the authentication"
                type: "string"
                x-nullable: false
              IdentityToken:
                description: "An opaque token used to authenticate a user after a successful login"
                type: "string"
                x-nullable: false
          examples:
            application/json:
              Status: "Login Succeeded"
              IdentityToken: "9cbaf023786cd7..."
        204:
          description: "No error"
        500:
          description: "Server error"
          schema:
            $ref: "#/definitions/ErrorResponse"
      parameters:
        - name: "authConfig"
          in: "body"
          description: "Authentication to check"
          schema:
            $ref: "#/definitions/AuthConfig"
      tags: ["System"]
  /info:
    get:
      summary: "Get system information"
      operationId: "SystemInfo"
      produces:
        - "application/json"
      responses:
        200:
          description: "No error"
          schema:
            $ref: "#/definitions/SystemInfo"
        500:
          description: "Server error"
          schema:
            $ref: "#/definitions/ErrorResponse"
      tags: ["System"]
  /version:
    get:
      summary: "Get version"
      description: "Returns the version of Docker that is running and various information about the system that Docker is running on."
      operationId: "SystemVersion"
      produces: ["application/json"]
      responses:
        200:
          description: "no error"
          schema:
            $ref: "#/definitions/SystemVersion"
        500:
          description: "server error"
          schema:
            $ref: "#/definitions/ErrorResponse"
      tags: ["System"]
  /_ping:
    get:
      summary: "Ping"
      description: "This is a dummy endpoint you can use to test if the server is accessible."
      operationId: "SystemPing"
      produces: ["text/plain"]
      responses:
        200:
          description: "no error"
          schema:
            type: "string"
            example: "OK"
          headers:
            API-Version:
              type: "string"
              description: "Max API Version the server supports"
<<<<<<< HEAD
            BuildKit-Version:
=======
            Builder-Version:
              type: "string"
              description: "Default version of docker image builder"
            Docker-Experimental:
              type: "boolean"
              description: "If the server is running with experimental mode enabled"
            Cache-Control:
              type: "string"
              default: "no-cache, no-store, must-revalidate"
            Pragma:
              type: "string"
              default: "no-cache"
        500:
          description: "server error"
          schema:
            $ref: "#/definitions/ErrorResponse"
          headers:
            Cache-Control:
              type: "string"
              default: "no-cache, no-store, must-revalidate"
            Pragma:
              type: "string"
              default: "no-cache"
      tags: ["System"]
    head:
      summary: "Ping"
      description: "This is a dummy endpoint you can use to test if the server is accessible."
      operationId: "SystemPingHead"
      produces: ["text/plain"]
      responses:
        200:
          description: "no error"
          schema:
            type: "string"
            example: "(empty)"
          headers:
            API-Version:
              type: "string"
              description: "Max API Version the server supports"
            Builder-Version:
>>>>>>> c50cee4e
              type: "string"
              description: "Default version of docker image builder"
            Docker-Experimental:
              type: "boolean"
              description: "If the server is running with experimental mode enabled"
            Cache-Control:
              type: "string"
              default: "no-cache, no-store, must-revalidate"
            Pragma:
              type: "string"
              default: "no-cache"
<<<<<<< HEAD
        500:
          description: "server error"
          schema:
            $ref: "#/definitions/ErrorResponse"
          headers:
            Cache-Control:
              type: "string"
              default: "no-cache, no-store, must-revalidate"
            Pragma:
              type: "string"
              default: "no-cache"
      tags: ["System"]
    head:
      summary: "Ping"
      description: "This is a dummy endpoint you can use to test if the server is accessible."
      operationId: "SystemPingHead"
      produces: ["text/plain"]
      responses:
        200:
          description: "no error"
          schema:
            type: "string"
            example: "(empty)"
          headers:
            API-Version:
              type: "string"
              description: "Max API Version the server supports"
            BuildKit-Version:
              type: "string"
              description: "Default version of docker image builder"
            Docker-Experimental:
              type: "boolean"
              description: "If the server is running with experimental mode enabled"
            Cache-Control:
              type: "string"
              default: "no-cache, no-store, must-revalidate"
            Pragma:
              type: "string"
              default: "no-cache"
=======
>>>>>>> c50cee4e
        500:
          description: "server error"
          schema:
            $ref: "#/definitions/ErrorResponse"
      tags: ["System"]
  /commit:
    post:
      summary: "Create a new image from a container"
      operationId: "ImageCommit"
      consumes:
        - "application/json"
      produces:
        - "application/json"
      responses:
        201:
          description: "no error"
          schema:
            $ref: "#/definitions/IdResponse"
        404:
          description: "no such container"
          schema:
            $ref: "#/definitions/ErrorResponse"
          examples:
            application/json:
              message: "No such container: c2ada9df5af8"
        500:
          description: "server error"
          schema:
            $ref: "#/definitions/ErrorResponse"
      parameters:
        - name: "containerConfig"
          in: "body"
          description: "The container configuration"
          schema:
            $ref: "#/definitions/ContainerConfig"
        - name: "container"
          in: "query"
          description: "The ID or name of the container to commit"
          type: "string"
        - name: "repo"
          in: "query"
          description: "Repository name for the created image"
          type: "string"
        - name: "tag"
          in: "query"
          description: "Tag name for the create image"
          type: "string"
        - name: "comment"
          in: "query"
          description: "Commit message"
          type: "string"
        - name: "author"
          in: "query"
          description: "Author of the image (e.g., `John Hannibal Smith <hannibal@a-team.com>`)"
          type: "string"
        - name: "pause"
          in: "query"
          description: "Whether to pause the container before committing"
          type: "boolean"
          default: true
        - name: "changes"
          in: "query"
          description: "`Dockerfile` instructions to apply while committing"
          type: "string"
      tags: ["Image"]
  /events:
    get:
      summary: "Monitor events"
      description: |
        Stream real-time events from the server.

        Various objects within Docker report events when something happens to them.

        Containers report these events: `attach`, `commit`, `copy`, `create`, `destroy`, `detach`, `die`, `exec_create`, `exec_detach`, `exec_start`, `exec_die`, `export`, `health_status`, `kill`, `oom`, `pause`, `rename`, `resize`, `restart`, `start`, `stop`, `top`, `unpause`, `update`, and `prune`

        Images report these events: `delete`, `import`, `load`, `pull`, `push`, `save`, `tag`, `untag`, and `prune`

        Volumes report these events: `create`, `mount`, `unmount`, `destroy`, and `prune`

        Networks report these events: `create`, `connect`, `disconnect`, `destroy`, `update`, `remove`, and `prune`

        The Docker daemon reports these events: `reload`

        Services report these events: `create`, `update`, and `remove`

        Nodes report these events: `create`, `update`, and `remove`

        Secrets report these events: `create`, `update`, and `remove`

        Configs report these events: `create`, `update`, and `remove`

        The Builder reports `prune` events

      operationId: "SystemEvents"
      produces:
        - "application/json"
      responses:
        200:
          description: "no error"
          schema:
            type: "object"
            title: "SystemEventsResponse"
            properties:
              Type:
                description: "The type of object emitting the event"
                type: "string"
              Action:
                description: "The type of event"
                type: "string"
              Actor:
                type: "object"
                properties:
                  ID:
                    description: "The ID of the object emitting the event"
                    type: "string"
                  Attributes:
                    description: "Various key/value attributes of the object, depending on its type"
                    type: "object"
                    additionalProperties:
                      type: "string"
              time:
                description: "Timestamp of event"
                type: "integer"
              timeNano:
                description: "Timestamp of event, with nanosecond accuracy"
                type: "integer"
                format: "int64"
          examples:
            application/json:
              Type: "container"
              Action: "create"
              Actor:
                ID: "ede54ee1afda366ab42f824e8a5ffd195155d853ceaec74a927f249ea270c743"
                Attributes:
                  com.example.some-label: "some-label-value"
                  image: "alpine"
                  name: "my-container"
              time: 1461943101
        400:
          description: "bad parameter"
          schema:
            $ref: "#/definitions/ErrorResponse"
        500:
          description: "server error"
          schema:
            $ref: "#/definitions/ErrorResponse"
      parameters:
        - name: "since"
          in: "query"
          description: "Show events created since this timestamp then stream new events."
          type: "string"
        - name: "until"
          in: "query"
          description: "Show events created until this timestamp then stop streaming."
          type: "string"
        - name: "filters"
          in: "query"
          description: |
            A JSON encoded value of filters (a `map[string][]string`) to process on the event list. Available filters:

            - `config=<string>` config name or ID
            - `container=<string>` container name or ID
            - `daemon=<string>` daemon name or ID
            - `event=<string>` event type
            - `image=<string>` image name or ID
            - `label=<string>` image or container label
            - `network=<string>` network name or ID
            - `node=<string>` node ID
            - `plugin`=<string> plugin name or ID
            - `scope`=<string> local or swarm
            - `secret=<string>` secret name or ID
            - `service=<string>` service name or ID
            - `type=<string>` object to filter by, one of `container`, `image`, `volume`, `network`, `daemon`, `plugin`, `node`, `service`, `secret` or `config`
            - `volume=<string>` volume name
          type: "string"
      tags: ["System"]
  /system/df:
    get:
      summary: "Get data usage information"
      operationId: "SystemDataUsage"
      responses:
        200:
          description: "no error"
          schema:
            type: "object"
            title: "SystemDataUsageResponse"
            properties:
              LayersSize:
                type: "integer"
                format: "int64"
              Images:
                type: "array"
                items:
                  $ref: "#/definitions/ImageSummary"
              Containers:
                type: "array"
                items:
                  $ref: "#/definitions/ContainerSummary"
              Volumes:
                type: "array"
                items:
                  $ref: "#/definitions/Volume"
              BuildCache:
                type: "array"
                items:
                  $ref: "#/definitions/BuildCache"
            example:
              LayersSize: 1092588
              Images:
                -
                  Id: "sha256:2b8fd9751c4c0f5dd266fcae00707e67a2545ef34f9a29354585f93dac906749"
                  ParentId: ""
                  RepoTags:
                    - "busybox:latest"
                  RepoDigests:
                    - "busybox@sha256:a59906e33509d14c036c8678d687bd4eec81ed7c4b8ce907b888c607f6a1e0e6"
                  Created: 1466724217
                  Size: 1092588
                  SharedSize: 0
                  VirtualSize: 1092588
                  Labels: {}
                  Containers: 1
              Containers:
                -
                  Id: "e575172ed11dc01bfce087fb27bee502db149e1a0fad7c296ad300bbff178148"
                  Names:
                    - "/top"
                  Image: "busybox"
                  ImageID: "sha256:2b8fd9751c4c0f5dd266fcae00707e67a2545ef34f9a29354585f93dac906749"
                  Command: "top"
                  Created: 1472592424
                  Ports: []
                  SizeRootFs: 1092588
                  Labels: {}
                  State: "exited"
                  Status: "Exited (0) 56 minutes ago"
                  HostConfig:
                    NetworkMode: "default"
                  NetworkSettings:
                    Networks:
                      bridge:
                        IPAMConfig: null
                        Links: null
                        Aliases: null
                        NetworkID: "d687bc59335f0e5c9ee8193e5612e8aee000c8c62ea170cfb99c098f95899d92"
                        EndpointID: "8ed5115aeaad9abb174f68dcf135b49f11daf597678315231a32ca28441dec6a"
                        Gateway: "172.18.0.1"
                        IPAddress: "172.18.0.2"
                        IPPrefixLen: 16
                        IPv6Gateway: ""
                        GlobalIPv6Address: ""
                        GlobalIPv6PrefixLen: 0
                        MacAddress: "02:42:ac:12:00:02"
                  Mounts: []
              Volumes:
                -
                  Name: "my-volume"
                  Driver: "local"
                  Mountpoint: "/var/lib/docker/volumes/my-volume/_data"
                  Labels: null
                  Scope: "local"
                  Options: null
                  UsageData:
                    Size: 10920104
                    RefCount: 2
        500:
          description: "server error"
          schema:
            $ref: "#/definitions/ErrorResponse"
      tags: ["System"]
  /images/{name}/get:
    get:
      summary: "Export an image"
      description: |
        Get a tarball containing all images and metadata for a repository.

        If `name` is a specific name and tag (e.g. `ubuntu:latest`), then only that image (and its parents) are returned. If `name` is an image ID, similarly only that image (and its parents) are returned, but with the exclusion of the `repositories` file in the tarball, as there were no image names referenced.

        ### Image tarball format

        An image tarball contains one directory per image layer (named using its long ID), each containing these files:

        - `VERSION`: currently `1.0` - the file format version
        - `json`: detailed layer information, similar to `docker inspect layer_id`
        - `layer.tar`: A tarfile containing the filesystem changes in this layer

        The `layer.tar` file contains `aufs` style `.wh..wh.aufs` files and directories for storing attribute changes and deletions.

        If the tarball defines a repository, the tarball should also include a `repositories` file at the root that contains a list of repository and tag names mapped to layer IDs.

        ```json
        {
          "hello-world": {
            "latest": "565a9d68a73f6706862bfe8409a7f659776d4d60a8d096eb4a3cbce6999cc2a1"
          }
        }
        ```
      operationId: "ImageGet"
      produces:
        - "application/x-tar"
      responses:
        200:
          description: "no error"
          schema:
            type: "string"
            format: "binary"
        500:
          description: "server error"
          schema:
            $ref: "#/definitions/ErrorResponse"
      parameters:
        - name: "name"
          in: "path"
          description: "Image name or ID"
          type: "string"
          required: true
      tags: ["Image"]
  /images/get:
    get:
      summary: "Export several images"
      description: |
        Get a tarball containing all images and metadata for several image
        repositories.

        For each value of the `names` parameter: if it is a specific name and
        tag (e.g. `ubuntu:latest`), then only that image (and its parents) are
        returned; if it is an image ID, similarly only that image (and its parents)
        are returned and there would be no names referenced in the 'repositories'
        file for this image ID.

        For details on the format, see the [export image endpoint](#operation/ImageGet).
      operationId: "ImageGetAll"
      produces:
        - "application/x-tar"
      responses:
        200:
          description: "no error"
          schema:
            type: "string"
            format: "binary"
        500:
          description: "server error"
          schema:
            $ref: "#/definitions/ErrorResponse"
      parameters:
        - name: "names"
          in: "query"
          description: "Image names to filter by"
          type: "array"
          items:
            type: "string"
      tags: ["Image"]
  /images/load:
    post:
      summary: "Import images"
      description: |
        Load a set of images and tags into a repository.

        For details on the format, see the [export image endpoint](#operation/ImageGet).
      operationId: "ImageLoad"
      consumes:
        - "application/x-tar"
      produces:
        - "application/json"
      responses:
        200:
          description: "no error"
        500:
          description: "server error"
          schema:
            $ref: "#/definitions/ErrorResponse"
      parameters:
        - name: "imagesTarball"
          in: "body"
          description: "Tar archive containing images"
          schema:
            type: "string"
            format: "binary"
        - name: "quiet"
          in: "query"
          description: "Suppress progress details during load."
          type: "boolean"
          default: false
      tags: ["Image"]
  /containers/{id}/exec:
    post:
      summary: "Create an exec instance"
      description: "Run a command inside a running container."
      operationId: "ContainerExec"
      consumes:
        - "application/json"
      produces:
        - "application/json"
      responses:
        201:
          description: "no error"
          schema:
            $ref: "#/definitions/IdResponse"
        404:
          description: "no such container"
          schema:
            $ref: "#/definitions/ErrorResponse"
          examples:
            application/json:
              message: "No such container: c2ada9df5af8"
        409:
          description: "container is paused"
          schema:
            $ref: "#/definitions/ErrorResponse"
        500:
          description: "Server error"
          schema:
            $ref: "#/definitions/ErrorResponse"
      parameters:
        - name: "execConfig"
          in: "body"
          description: "Exec configuration"
          schema:
            type: "object"
            properties:
              AttachStdin:
                type: "boolean"
                description: "Attach to `stdin` of the exec command."
              AttachStdout:
                type: "boolean"
                description: "Attach to `stdout` of the exec command."
              AttachStderr:
                type: "boolean"
                description: "Attach to `stderr` of the exec command."
              DetachKeys:
                type: "string"
                description: |
                  Override the key sequence for detaching a container. Format is
                  a single character `[a-Z]` or `ctrl-<value>` where `<value>`
                  is one of: `a-z`, `@`, `^`, `[`, `,` or `_`.
              Tty:
                type: "boolean"
                description: "Allocate a pseudo-TTY."
              Env:
                description: |
                  A list of environment variables in the form `["VAR=value", ...]`.
                type: "array"
                items:
                  type: "string"
              Cmd:
                type: "array"
                description: "Command to run, as a string or array of strings."
                items:
                  type: "string"
              Privileged:
                type: "boolean"
                description: "Runs the exec process with extended privileges."
                default: false
              User:
                type: "string"
                description: |
                  The user, and optionally, group to run the exec process inside
                  the container. Format is one of: `user`, `user:group`, `uid`,
                  or `uid:gid`.
              WorkingDir:
                type: "string"
                description: |
                  The working directory for the exec process inside the container.
            example:
              AttachStdin: false
              AttachStdout: true
              AttachStderr: true
              DetachKeys: "ctrl-p,ctrl-q"
              Tty: false
              Cmd:
                - "date"
              Env:
                - "FOO=bar"
                - "BAZ=quux"
          required: true
        - name: "id"
          in: "path"
          description: "ID or name of container"
          type: "string"
          required: true
      tags: ["Exec"]
  /exec/{id}/start:
    post:
      summary: "Start an exec instance"
      description: |
        Starts a previously set up exec instance. If detach is true, this endpoint
        returns immediately after starting the command. Otherwise, it sets up an
        interactive session with the command.
      operationId: "ExecStart"
      consumes:
        - "application/json"
      produces:
        - "application/vnd.docker.raw-stream"
      responses:
        200:
          description: "No error"
        404:
          description: "No such exec instance"
          schema:
            $ref: "#/definitions/ErrorResponse"
        409:
          description: "Container is stopped or paused"
          schema:
            $ref: "#/definitions/ErrorResponse"
      parameters:
        - name: "execStartConfig"
          in: "body"
          schema:
            type: "object"
            properties:
              Detach:
                type: "boolean"
                description: "Detach from the command."
              Tty:
                type: "boolean"
                description: "Allocate a pseudo-TTY."
            example:
              Detach: false
              Tty: false
        - name: "id"
          in: "path"
          description: "Exec instance ID"
          required: true
          type: "string"
      tags: ["Exec"]
  /exec/{id}/resize:
    post:
      summary: "Resize an exec instance"
      description: |
        Resize the TTY session used by an exec instance. This endpoint only works
        if `tty` was specified as part of creating and starting the exec instance.
      operationId: "ExecResize"
      responses:
        200:
          description: "No error"
        400:
          description: "bad parameter"
          schema:
            $ref: "#/definitions/ErrorResponse"
        404:
          description: "No such exec instance"
          schema:
            $ref: "#/definitions/ErrorResponse"
        500:
          description: "Server error"
          schema:
            $ref: "#/definitions/ErrorResponse"
      parameters:
        - name: "id"
          in: "path"
          description: "Exec instance ID"
          required: true
          type: "string"
        - name: "h"
          in: "query"
          description: "Height of the TTY session in characters"
          type: "integer"
        - name: "w"
          in: "query"
          description: "Width of the TTY session in characters"
          type: "integer"
      tags: ["Exec"]
  /exec/{id}/json:
    get:
      summary: "Inspect an exec instance"
      description: "Return low-level information about an exec instance."
      operationId: "ExecInspect"
      produces:
        - "application/json"
      responses:
        200:
          description: "No error"
          schema:
            type: "object"
            title: "ExecInspectResponse"
            properties:
              CanRemove:
                type: "boolean"
              DetachKeys:
                type: "string"
              ID:
                type: "string"
              Running:
                type: "boolean"
              ExitCode:
                type: "integer"
              ProcessConfig:
                $ref: "#/definitions/ProcessConfig"
              OpenStdin:
                type: "boolean"
              OpenStderr:
                type: "boolean"
              OpenStdout:
                type: "boolean"
              ContainerID:
                type: "string"
              Pid:
                type: "integer"
                description: "The system process ID for the exec process."
          examples:
            application/json:
              CanRemove: false
              ContainerID: "b53ee82b53a40c7dca428523e34f741f3abc51d9f297a14ff874bf761b995126"
              DetachKeys: ""
              ExitCode: 2
              ID: "f33bbfb39f5b142420f4759b2348913bd4a8d1a6d7fd56499cb41a1bb91d7b3b"
              OpenStderr: true
              OpenStdin: true
              OpenStdout: true
              ProcessConfig:
                arguments:
                  - "-c"
                  - "exit 2"
                entrypoint: "sh"
                privileged: false
                tty: true
                user: "1000"
              Running: false
              Pid: 42000
        404:
          description: "No such exec instance"
          schema:
            $ref: "#/definitions/ErrorResponse"
        500:
          description: "Server error"
          schema:
            $ref: "#/definitions/ErrorResponse"
      parameters:
        - name: "id"
          in: "path"
          description: "Exec instance ID"
          required: true
          type: "string"
      tags: ["Exec"]

  /volumes:
    get:
      summary: "List volumes"
      operationId: "VolumeList"
      produces: ["application/json"]
      responses:
        200:
          description: "Summary volume data that matches the query"
          schema:
            type: "object"
            title: "VolumeListResponse"
            description: "Volume list response"
            required: [Volumes, Warnings]
            properties:
              Volumes:
                type: "array"
                x-nullable: false
                description: "List of volumes"
                items:
                  $ref: "#/definitions/Volume"
              Warnings:
                type: "array"
                x-nullable: false
                description: |
                  Warnings that occurred when fetching the list of volumes.
                items:
                  type: "string"

          examples:
            application/json:
              Volumes:
                - CreatedAt: "2017-07-19T12:00:26Z"
                  Name: "tardis"
                  Driver: "local"
                  Mountpoint: "/var/lib/docker/volumes/tardis"
                  Labels:
                    com.example.some-label: "some-value"
                    com.example.some-other-label: "some-other-value"
                  Scope: "local"
                  Options:
                    device: "tmpfs"
                    o: "size=100m,uid=1000"
                    type: "tmpfs"
              Warnings: []
        500:
          description: "Server error"
          schema:
            $ref: "#/definitions/ErrorResponse"
      parameters:
        - name: "filters"
          in: "query"
          description: |
            JSON encoded value of the filters (a `map[string][]string`) to
            process on the volumes list. Available filters:

            - `dangling=<boolean>` When set to `true` (or `1`), returns all
               volumes that are not in use by a container. When set to `false`
               (or `0`), only volumes that are in use by one or more
               containers are returned.
            - `driver=<volume-driver-name>` Matches volumes based on their driver.
            - `label=<key>` or `label=<key>:<value>` Matches volumes based on
               the presence of a `label` alone or a `label` and a value.
            - `name=<volume-name>` Matches all or part of a volume name.
          type: "string"
          format: "json"
      tags: ["Volume"]

  /volumes/create:
    post:
      summary: "Create a volume"
      operationId: "VolumeCreate"
      consumes: ["application/json"]
      produces: ["application/json"]
      responses:
        201:
          description: "The volume was created successfully"
          schema:
            $ref: "#/definitions/Volume"
        500:
          description: "Server error"
          schema:
            $ref: "#/definitions/ErrorResponse"
      parameters:
        - name: "volumeConfig"
          in: "body"
          required: true
          description: "Volume configuration"
          schema:
            type: "object"
            description: "Volume configuration"
            title: "VolumeConfig"
            properties:
              Name:
                description: |
                  The new volume's name. If not specified, Docker generates a name.
                type: "string"
                x-nullable: false
              Driver:
                description: "Name of the volume driver to use."
                type: "string"
                default: "local"
                x-nullable: false
              DriverOpts:
                description: |
                  A mapping of driver options and values. These options are
                  passed directly to the driver and are driver specific.
                type: "object"
                additionalProperties:
                  type: "string"
              Labels:
                description: "User-defined key/value metadata."
                type: "object"
                additionalProperties:
                  type: "string"
            example:
              Name: "tardis"
              Labels:
                com.example.some-label: "some-value"
                com.example.some-other-label: "some-other-value"
              Driver: "custom"
      tags: ["Volume"]

  /volumes/{name}:
    get:
      summary: "Inspect a volume"
      operationId: "VolumeInspect"
      produces: ["application/json"]
      responses:
        200:
          description: "No error"
          schema:
            $ref: "#/definitions/Volume"
        404:
          description: "No such volume"
          schema:
            $ref: "#/definitions/ErrorResponse"
        500:
          description: "Server error"
          schema:
            $ref: "#/definitions/ErrorResponse"
      parameters:
        - name: "name"
          in: "path"
          required: true
          description: "Volume name or ID"
          type: "string"
      tags: ["Volume"]

    delete:
      summary: "Remove a volume"
      description: "Instruct the driver to remove the volume."
      operationId: "VolumeDelete"
      responses:
        204:
          description: "The volume was removed"
        404:
          description: "No such volume or volume driver"
          schema:
            $ref: "#/definitions/ErrorResponse"
        409:
          description: "Volume is in use and cannot be removed"
          schema:
            $ref: "#/definitions/ErrorResponse"
        500:
          description: "Server error"
          schema:
            $ref: "#/definitions/ErrorResponse"
      parameters:
        - name: "name"
          in: "path"
          required: true
          description: "Volume name or ID"
          type: "string"
        - name: "force"
          in: "query"
          description: "Force the removal of the volume"
          type: "boolean"
          default: false
      tags: ["Volume"]
  /volumes/prune:
    post:
      summary: "Delete unused volumes"
      produces:
        - "application/json"
      operationId: "VolumePrune"
      parameters:
        - name: "filters"
          in: "query"
          description: |
            Filters to process on the prune list, encoded as JSON (a `map[string][]string`).

            Available filters:
            - `label` (`label=<key>`, `label=<key>=<value>`, `label!=<key>`, or `label!=<key>=<value>`) Prune volumes with (or without, in case `label!=...` is used) the specified labels.
          type: "string"
      responses:
        200:
          description: "No error"
          schema:
            type: "object"
            title: "VolumePruneResponse"
            properties:
              VolumesDeleted:
                description: "Volumes that were deleted"
                type: "array"
                items:
                  type: "string"
              SpaceReclaimed:
                description: "Disk space reclaimed in bytes"
                type: "integer"
                format: "int64"
        500:
          description: "Server error"
          schema:
            $ref: "#/definitions/ErrorResponse"
      tags: ["Volume"]
  /networks:
    get:
      summary: "List networks"
      description: |
        Returns a list of networks. For details on the format, see the
        [network inspect endpoint](#operation/NetworkInspect).

        Note that it uses a different, smaller representation of a network than
        inspecting a single network. For example, the list of containers attached
        to the network is not propagated in API versions 1.28 and up.
      operationId: "NetworkList"
      produces:
        - "application/json"
      responses:
        200:
          description: "No error"
          schema:
            type: "array"
            items:
              $ref: "#/definitions/Network"
          examples:
            application/json:
              - Name: "bridge"
                Id: "f2de39df4171b0dc801e8002d1d999b77256983dfc63041c0f34030aa3977566"
                Created: "2016-10-19T06:21:00.416543526Z"
                Scope: "local"
                Driver: "bridge"
                EnableIPv6: false
                Internal: false
                Attachable: false
                Ingress: false
                IPAM:
                  Driver: "default"
                  Config:
                    -
                      Subnet: "172.17.0.0/16"
                Options:
                  com.docker.network.bridge.default_bridge: "true"
                  com.docker.network.bridge.enable_icc: "true"
                  com.docker.network.bridge.enable_ip_masquerade: "true"
                  com.docker.network.bridge.host_binding_ipv4: "0.0.0.0"
                  com.docker.network.bridge.name: "docker0"
                  com.docker.network.driver.mtu: "1500"
              - Name: "none"
                Id: "e086a3893b05ab69242d3c44e49483a3bbbd3a26b46baa8f61ab797c1088d794"
                Created: "0001-01-01T00:00:00Z"
                Scope: "local"
                Driver: "null"
                EnableIPv6: false
                Internal: false
                Attachable: false
                Ingress: false
                IPAM:
                  Driver: "default"
                  Config: []
                Containers: {}
                Options: {}
              - Name: "host"
                Id: "13e871235c677f196c4e1ecebb9dc733b9b2d2ab589e30c539efeda84a24215e"
                Created: "0001-01-01T00:00:00Z"
                Scope: "local"
                Driver: "host"
                EnableIPv6: false
                Internal: false
                Attachable: false
                Ingress: false
                IPAM:
                  Driver: "default"
                  Config: []
                Containers: {}
                Options: {}
        500:
          description: "Server error"
          schema:
            $ref: "#/definitions/ErrorResponse"
      parameters:
        - name: "filters"
          in: "query"
          description: |
            JSON encoded value of the filters (a `map[string][]string`) to process
            on the networks list.

            Available filters:

            - `dangling=<boolean>` When set to `true` (or `1`), returns all
               networks that are not in use by a container. When set to `false`
               (or `0`), only networks that are in use by one or more
               containers are returned.
            - `driver=<driver-name>` Matches a network's driver.
            - `id=<network-id>` Matches all or part of a network ID.
            - `label=<key>` or `label=<key>=<value>` of a network label.
            - `name=<network-name>` Matches all or part of a network name.
            - `scope=["swarm"|"global"|"local"]` Filters networks by scope (`swarm`, `global`, or `local`).
            - `type=["custom"|"builtin"]` Filters networks by type. The `custom` keyword returns all user-defined networks.
          type: "string"
      tags: ["Network"]

  /networks/{id}:
    get:
      summary: "Inspect a network"
      operationId: "NetworkInspect"
      produces:
        - "application/json"
      responses:
        200:
          description: "No error"
          schema:
            $ref: "#/definitions/Network"
        404:
          description: "Network not found"
          schema:
            $ref: "#/definitions/ErrorResponse"
        500:
          description: "Server error"
          schema:
            $ref: "#/definitions/ErrorResponse"
      parameters:
        - name: "id"
          in: "path"
          description: "Network ID or name"
          required: true
          type: "string"
        - name: "verbose"
          in: "query"
          description: "Detailed inspect output for troubleshooting"
          type: "boolean"
          default: false
        - name: "scope"
          in: "query"
          description: "Filter the network by scope (swarm, global, or local)"
          type: "string"
      tags: ["Network"]

    delete:
      summary: "Remove a network"
      operationId: "NetworkDelete"
      responses:
        204:
          description: "No error"
        403:
          description: "operation not supported for pre-defined networks"
          schema:
            $ref: "#/definitions/ErrorResponse"
        404:
          description: "no such network"
          schema:
            $ref: "#/definitions/ErrorResponse"
        500:
          description: "Server error"
          schema:
            $ref: "#/definitions/ErrorResponse"
      parameters:
        - name: "id"
          in: "path"
          description: "Network ID or name"
          required: true
          type: "string"
      tags: ["Network"]

  /networks/create:
    post:
      summary: "Create a network"
      operationId: "NetworkCreate"
      consumes:
        - "application/json"
      produces:
        - "application/json"
      responses:
        201:
          description: "No error"
          schema:
            type: "object"
            title: "NetworkCreateResponse"
            properties:
              Id:
                description: "The ID of the created network."
                type: "string"
              Warning:
                type: "string"
            example:
              Id: "22be93d5babb089c5aab8dbc369042fad48ff791584ca2da2100db837a1c7c30"
              Warning: ""
        403:
          description: "operation not supported for pre-defined networks"
          schema:
            $ref: "#/definitions/ErrorResponse"
        404:
          description: "plugin not found"
          schema:
            $ref: "#/definitions/ErrorResponse"
        500:
          description: "Server error"
          schema:
            $ref: "#/definitions/ErrorResponse"
      parameters:
        - name: "networkConfig"
          in: "body"
          description: "Network configuration"
          required: true
          schema:
            type: "object"
            required: ["Name"]
            properties:
              Name:
                description: "The network's name."
                type: "string"
              CheckDuplicate:
                description: |
                  Check for networks with duplicate names. Since Network is
                  primarily keyed based on a random ID and not on the name, and
                  network name is strictly a user-friendly alias to the network
                  which is uniquely identified using ID, there is no guaranteed
                  way to check for duplicates. CheckDuplicate is there to provide
                  a best effort checking of any networks which has the same name
                  but it is not guaranteed to catch all name collisions.
                type: "boolean"
              Driver:
                description: "Name of the network driver plugin to use."
                type: "string"
                default: "bridge"
              Internal:
                description: "Restrict external access to the network."
                type: "boolean"
              Attachable:
                description: |
                  Globally scoped network is manually attachable by regular
                  containers from workers in swarm mode.
                type: "boolean"
              Ingress:
                description: |
                  Ingress network is the network which provides the routing-mesh
                  in swarm mode.
                type: "boolean"
              IPAM:
                description: "Optional custom IP scheme for the network."
                $ref: "#/definitions/IPAM"
              EnableIPv6:
                description: "Enable IPv6 on the network."
                type: "boolean"
              Options:
                description: "Network specific options to be used by the drivers."
                type: "object"
                additionalProperties:
                  type: "string"
              Labels:
                description: "User-defined key/value metadata."
                type: "object"
                additionalProperties:
                  type: "string"
            example:
              Name: "isolated_nw"
              CheckDuplicate: false
              Driver: "bridge"
              EnableIPv6: true
              IPAM:
                Driver: "default"
                Config:
                  - Subnet: "172.20.0.0/16"
                    IPRange: "172.20.10.0/24"
                    Gateway: "172.20.10.11"
                  - Subnet: "2001:db8:abcd::/64"
                    Gateway: "2001:db8:abcd::1011"
                Options:
                  foo: "bar"
              Internal: true
              Attachable: false
              Ingress: false
              Options:
                com.docker.network.bridge.default_bridge: "true"
                com.docker.network.bridge.enable_icc: "true"
                com.docker.network.bridge.enable_ip_masquerade: "true"
                com.docker.network.bridge.host_binding_ipv4: "0.0.0.0"
                com.docker.network.bridge.name: "docker0"
                com.docker.network.driver.mtu: "1500"
              Labels:
                com.example.some-label: "some-value"
                com.example.some-other-label: "some-other-value"
      tags: ["Network"]

  /networks/{id}/connect:
    post:
      summary: "Connect a container to a network"
      operationId: "NetworkConnect"
      consumes:
        - "application/json"
      responses:
        200:
          description: "No error"
        403:
          description: "Operation not supported for swarm scoped networks"
          schema:
            $ref: "#/definitions/ErrorResponse"
        404:
          description: "Network or container not found"
          schema:
            $ref: "#/definitions/ErrorResponse"
        500:
          description: "Server error"
          schema:
            $ref: "#/definitions/ErrorResponse"
      parameters:
        - name: "id"
          in: "path"
          description: "Network ID or name"
          required: true
          type: "string"
        - name: "container"
          in: "body"
          required: true
          schema:
            type: "object"
            properties:
              Container:
                type: "string"
                description: "The ID or name of the container to connect to the network."
              EndpointConfig:
                $ref: "#/definitions/EndpointSettings"
            example:
              Container: "3613f73ba0e4"
              EndpointConfig:
                IPAMConfig:
                  IPv4Address: "172.24.56.89"
                  IPv6Address: "2001:db8::5689"
      tags: ["Network"]

  /networks/{id}/disconnect:
    post:
      summary: "Disconnect a container from a network"
      operationId: "NetworkDisconnect"
      consumes:
        - "application/json"
      responses:
        200:
          description: "No error"
        403:
          description: "Operation not supported for swarm scoped networks"
          schema:
            $ref: "#/definitions/ErrorResponse"
        404:
          description: "Network or container not found"
          schema:
            $ref: "#/definitions/ErrorResponse"
        500:
          description: "Server error"
          schema:
            $ref: "#/definitions/ErrorResponse"
      parameters:
        - name: "id"
          in: "path"
          description: "Network ID or name"
          required: true
          type: "string"
        - name: "container"
          in: "body"
          required: true
          schema:
            type: "object"
            properties:
              Container:
                type: "string"
                description: |
                  The ID or name of the container to disconnect from the network.
              Force:
                type: "boolean"
                description: |
                  Force the container to disconnect from the network.
      tags: ["Network"]
  /networks/prune:
    post:
      summary: "Delete unused networks"
      produces:
        - "application/json"
      operationId: "NetworkPrune"
      parameters:
        - name: "filters"
          in: "query"
          description: |
            Filters to process on the prune list, encoded as JSON (a `map[string][]string`).

            Available filters:
            - `until=<timestamp>` Prune networks created before this timestamp. The `<timestamp>` can be Unix timestamps, date formatted timestamps, or Go duration strings (e.g. `10m`, `1h30m`) computed relative to the daemon machine’s time.
            - `label` (`label=<key>`, `label=<key>=<value>`, `label!=<key>`, or `label!=<key>=<value>`) Prune networks with (or without, in case `label!=...` is used) the specified labels.
          type: "string"
      responses:
        200:
          description: "No error"
          schema:
            type: "object"
            title: "NetworkPruneResponse"
            properties:
              NetworksDeleted:
                description: "Networks that were deleted"
                type: "array"
                items:
                  type: "string"
        500:
          description: "Server error"
          schema:
            $ref: "#/definitions/ErrorResponse"
      tags: ["Network"]
  /plugins:
    get:
      summary: "List plugins"
      operationId: "PluginList"
      description: "Returns information about installed plugins."
      produces: ["application/json"]
      responses:
        200:
          description: "No error"
          schema:
            type: "array"
            items:
              $ref: "#/definitions/Plugin"
        500:
          description: "Server error"
          schema:
            $ref: "#/definitions/ErrorResponse"
      parameters:
        - name: "filters"
          in: "query"
          type: "string"
          description: |
            A JSON encoded value of the filters (a `map[string][]string`) to
            process on the plugin list.

            Available filters:

            - `capability=<capability name>`
            - `enable=<true>|<false>`
      tags: ["Plugin"]

  /plugins/privileges:
    get:
      summary: "Get plugin privileges"
      operationId: "GetPluginPrivileges"
      responses:
        200:
          description: "no error"
          schema:
            type: "array"
            items:
              description: |
                Describes a permission the user has to accept upon installing
                the plugin.
              type: "object"
              title: "PluginPrivilegeItem"
              properties:
                Name:
                  type: "string"
                Description:
                  type: "string"
                Value:
                  type: "array"
                  items:
                    type: "string"
            example:
              - Name: "network"
                Description: ""
                Value:
                  - "host"
              - Name: "mount"
                Description: ""
                Value:
                  - "/data"
              - Name: "device"
                Description: ""
                Value:
                  - "/dev/cpu_dma_latency"
        500:
          description: "server error"
          schema:
            $ref: "#/definitions/ErrorResponse"
      parameters:
        - name: "remote"
          in: "query"
          description: |
            The name of the plugin. The `:latest` tag is optional, and is the
            default if omitted.
          required: true
          type: "string"
      tags:
        - "Plugin"

  /plugins/pull:
    post:
      summary: "Install a plugin"
      operationId: "PluginPull"
      description: |
        Pulls and installs a plugin. After the plugin is installed, it can be
        enabled using the [`POST /plugins/{name}/enable` endpoint](#operation/PostPluginsEnable).
      produces:
        - "application/json"
      responses:
        204:
          description: "no error"
        500:
          description: "server error"
          schema:
            $ref: "#/definitions/ErrorResponse"
      parameters:
        - name: "remote"
          in: "query"
          description: |
            Remote reference for plugin to install.

            The `:latest` tag is optional, and is used as the default if omitted.
          required: true
          type: "string"
        - name: "name"
          in: "query"
          description: |
            Local name for the pulled plugin.

            The `:latest` tag is optional, and is used as the default if omitted.
          required: false
          type: "string"
        - name: "X-Registry-Auth"
          in: "header"
<<<<<<< HEAD
          description: "A base64url-encoded auth configuration to use when pulling a plugin from a registry. [See the authentication section for details.](#section/Authentication)"
=======
          description: |
            A base64url-encoded auth configuration to use when pulling a plugin
            from a registry.

            Refer to the [authentication section](#section/Authentication) for
            details.
>>>>>>> c50cee4e
          type: "string"
        - name: "body"
          in: "body"
          schema:
            type: "array"
            items:
              description: |
                Describes a permission accepted by the user upon installing the
                plugin.
              type: "object"
              properties:
                Name:
                  type: "string"
                Description:
                  type: "string"
                Value:
                  type: "array"
                  items:
                    type: "string"
            example:
              - Name: "network"
                Description: ""
                Value:
                  - "host"
              - Name: "mount"
                Description: ""
                Value:
                  - "/data"
              - Name: "device"
                Description: ""
                Value:
                  - "/dev/cpu_dma_latency"
      tags: ["Plugin"]
  /plugins/{name}/json:
    get:
      summary: "Inspect a plugin"
      operationId: "PluginInspect"
      responses:
        200:
          description: "no error"
          schema:
            $ref: "#/definitions/Plugin"
        404:
          description: "plugin is not installed"
          schema:
            $ref: "#/definitions/ErrorResponse"
        500:
          description: "server error"
          schema:
            $ref: "#/definitions/ErrorResponse"
      parameters:
        - name: "name"
          in: "path"
          description: |
            The name of the plugin. The `:latest` tag is optional, and is the
            default if omitted.
          required: true
          type: "string"
      tags: ["Plugin"]
  /plugins/{name}:
    delete:
      summary: "Remove a plugin"
      operationId: "PluginDelete"
      responses:
        200:
          description: "no error"
          schema:
            $ref: "#/definitions/Plugin"
        404:
          description: "plugin is not installed"
          schema:
            $ref: "#/definitions/ErrorResponse"
        500:
          description: "server error"
          schema:
            $ref: "#/definitions/ErrorResponse"
      parameters:
        - name: "name"
          in: "path"
          description: |
            The name of the plugin. The `:latest` tag is optional, and is the
            default if omitted.
          required: true
          type: "string"
        - name: "force"
          in: "query"
          description: |
            Disable the plugin before removing. This may result in issues if the
            plugin is in use by a container.
          type: "boolean"
          default: false
      tags: ["Plugin"]
  /plugins/{name}/enable:
    post:
      summary: "Enable a plugin"
      operationId: "PluginEnable"
      responses:
        200:
          description: "no error"
        404:
          description: "plugin is not installed"
          schema:
            $ref: "#/definitions/ErrorResponse"
        500:
          description: "server error"
          schema:
            $ref: "#/definitions/ErrorResponse"
      parameters:
        - name: "name"
          in: "path"
          description: |
            The name of the plugin. The `:latest` tag is optional, and is the
            default if omitted.
          required: true
          type: "string"
        - name: "timeout"
          in: "query"
          description: "Set the HTTP client timeout (in seconds)"
          type: "integer"
          default: 0
      tags: ["Plugin"]
  /plugins/{name}/disable:
    post:
      summary: "Disable a plugin"
      operationId: "PluginDisable"
      responses:
        200:
          description: "no error"
        404:
          description: "plugin is not installed"
          schema:
            $ref: "#/definitions/ErrorResponse"
        500:
          description: "server error"
          schema:
            $ref: "#/definitions/ErrorResponse"
      parameters:
        - name: "name"
          in: "path"
          description: |
            The name of the plugin. The `:latest` tag is optional, and is the
            default if omitted.
          required: true
          type: "string"
      tags: ["Plugin"]
  /plugins/{name}/upgrade:
    post:
      summary: "Upgrade a plugin"
      operationId: "PluginUpgrade"
      responses:
        204:
          description: "no error"
        404:
          description: "plugin not installed"
          schema:
            $ref: "#/definitions/ErrorResponse"
        500:
          description: "server error"
          schema:
            $ref: "#/definitions/ErrorResponse"
      parameters:
        - name: "name"
          in: "path"
          description: |
            The name of the plugin. The `:latest` tag is optional, and is the
            default if omitted.
          required: true
          type: "string"
        - name: "remote"
          in: "query"
          description: |
            Remote reference to upgrade to.

            The `:latest` tag is optional, and is used as the default if omitted.
          required: true
          type: "string"
        - name: "X-Registry-Auth"
          in: "header"
<<<<<<< HEAD
          description: "A base64url-encoded auth configuration to use when pulling a plugin from a registry. [See the authentication section for details.](#section/Authentication)"
=======
          description: |
            A base64url-encoded auth configuration to use when pulling a plugin
            from a registry.

            Refer to the [authentication section](#section/Authentication) for
            details.
>>>>>>> c50cee4e
          type: "string"
        - name: "body"
          in: "body"
          schema:
            type: "array"
            items:
              description: |
                Describes a permission accepted by the user upon installing the
                plugin.
              type: "object"
              properties:
                Name:
                  type: "string"
                Description:
                  type: "string"
                Value:
                  type: "array"
                  items:
                    type: "string"
            example:
              - Name: "network"
                Description: ""
                Value:
                  - "host"
              - Name: "mount"
                Description: ""
                Value:
                  - "/data"
              - Name: "device"
                Description: ""
                Value:
                  - "/dev/cpu_dma_latency"
      tags: ["Plugin"]
  /plugins/create:
    post:
      summary: "Create a plugin"
      operationId: "PluginCreate"
      consumes:
        - "application/x-tar"
      responses:
        204:
          description: "no error"
        500:
          description: "server error"
          schema:
            $ref: "#/definitions/ErrorResponse"
      parameters:
        - name: "name"
          in: "query"
          description: |
            The name of the plugin. The `:latest` tag is optional, and is the
            default if omitted.
          required: true
          type: "string"
        - name: "tarContext"
          in: "body"
          description: "Path to tar containing plugin rootfs and manifest"
          schema:
            type: "string"
            format: "binary"
      tags: ["Plugin"]
  /plugins/{name}/push:
    post:
      summary: "Push a plugin"
      operationId: "PluginPush"
      description: |
        Push a plugin to the registry.
      parameters:
        - name: "name"
          in: "path"
          description: |
            The name of the plugin. The `:latest` tag is optional, and is the
            default if omitted.
          required: true
          type: "string"
      responses:
        200:
          description: "no error"
        404:
          description: "plugin not installed"
          schema:
            $ref: "#/definitions/ErrorResponse"
        500:
          description: "server error"
          schema:
            $ref: "#/definitions/ErrorResponse"
      tags: ["Plugin"]
  /plugins/{name}/set:
    post:
      summary: "Configure a plugin"
      operationId: "PluginSet"
      consumes:
        - "application/json"
      parameters:
        - name: "name"
          in: "path"
          description: |
            The name of the plugin. The `:latest` tag is optional, and is the
            default if omitted.
          required: true
          type: "string"
        - name: "body"
          in: "body"
          schema:
            type: "array"
            items:
              type: "string"
            example: ["DEBUG=1"]
      responses:
        204:
          description: "No error"
        404:
          description: "Plugin not installed"
          schema:
            $ref: "#/definitions/ErrorResponse"
        500:
          description: "Server error"
          schema:
            $ref: "#/definitions/ErrorResponse"
      tags: ["Plugin"]
  /nodes:
    get:
      summary: "List nodes"
      operationId: "NodeList"
      responses:
        200:
          description: "no error"
          schema:
            type: "array"
            items:
              $ref: "#/definitions/Node"
        500:
          description: "server error"
          schema:
            $ref: "#/definitions/ErrorResponse"
        503:
          description: "node is not part of a swarm"
          schema:
            $ref: "#/definitions/ErrorResponse"
      parameters:
        - name: "filters"
          in: "query"
          description: |
            Filters to process on the nodes list, encoded as JSON (a `map[string][]string`).

            Available filters:
            - `id=<node id>`
            - `label=<engine label>`
            - `membership=`(`accepted`|`pending`)`
            - `name=<node name>`
            - `node.label=<node label>`
            - `role=`(`manager`|`worker`)`
          type: "string"
      tags: ["Node"]
  /nodes/{id}:
    get:
      summary: "Inspect a node"
      operationId: "NodeInspect"
      responses:
        200:
          description: "no error"
          schema:
            $ref: "#/definitions/Node"
        404:
          description: "no such node"
          schema:
            $ref: "#/definitions/ErrorResponse"
        500:
          description: "server error"
          schema:
            $ref: "#/definitions/ErrorResponse"
        503:
          description: "node is not part of a swarm"
          schema:
            $ref: "#/definitions/ErrorResponse"
      parameters:
        - name: "id"
          in: "path"
          description: "The ID or name of the node"
          type: "string"
          required: true
      tags: ["Node"]
    delete:
      summary: "Delete a node"
      operationId: "NodeDelete"
      responses:
        200:
          description: "no error"
        404:
          description: "no such node"
          schema:
            $ref: "#/definitions/ErrorResponse"
        500:
          description: "server error"
          schema:
            $ref: "#/definitions/ErrorResponse"
        503:
          description: "node is not part of a swarm"
          schema:
            $ref: "#/definitions/ErrorResponse"
      parameters:
        - name: "id"
          in: "path"
          description: "The ID or name of the node"
          type: "string"
          required: true
        - name: "force"
          in: "query"
          description: "Force remove a node from the swarm"
          default: false
          type: "boolean"
      tags: ["Node"]
  /nodes/{id}/update:
    post:
      summary: "Update a node"
      operationId: "NodeUpdate"
      responses:
        200:
          description: "no error"
        400:
          description: "bad parameter"
          schema:
            $ref: "#/definitions/ErrorResponse"
        404:
          description: "no such node"
          schema:
            $ref: "#/definitions/ErrorResponse"
        500:
          description: "server error"
          schema:
            $ref: "#/definitions/ErrorResponse"
        503:
          description: "node is not part of a swarm"
          schema:
            $ref: "#/definitions/ErrorResponse"
      parameters:
        - name: "id"
          in: "path"
          description: "The ID of the node"
          type: "string"
          required: true
        - name: "body"
          in: "body"
          schema:
            $ref: "#/definitions/NodeSpec"
        - name: "version"
          in: "query"
          description: |
            The version number of the node object being updated. This is required
            to avoid conflicting writes.
          type: "integer"
          format: "int64"
          required: true
      tags: ["Node"]
  /swarm:
    get:
      summary: "Inspect swarm"
      operationId: "SwarmInspect"
      responses:
        200:
          description: "no error"
          schema:
            $ref: "#/definitions/Swarm"
        404:
          description: "no such swarm"
          schema:
            $ref: "#/definitions/ErrorResponse"
        500:
          description: "server error"
          schema:
            $ref: "#/definitions/ErrorResponse"
        503:
          description: "node is not part of a swarm"
          schema:
            $ref: "#/definitions/ErrorResponse"
      tags: ["Swarm"]
  /swarm/init:
    post:
      summary: "Initialize a new swarm"
      operationId: "SwarmInit"
      produces:
        - "application/json"
        - "text/plain"
      responses:
        200:
          description: "no error"
          schema:
            description: "The node ID"
            type: "string"
            example: "7v2t30z9blmxuhnyo6s4cpenp"
        400:
          description: "bad parameter"
          schema:
            $ref: "#/definitions/ErrorResponse"
        500:
          description: "server error"
          schema:
            $ref: "#/definitions/ErrorResponse"
        503:
          description: "node is already part of a swarm"
          schema:
            $ref: "#/definitions/ErrorResponse"
      parameters:
        - name: "body"
          in: "body"
          required: true
          schema:
            type: "object"
            properties:
              ListenAddr:
                description: |
                  Listen address used for inter-manager communication, as well
                  as determining the networking interface used for the VXLAN
                  Tunnel Endpoint (VTEP). This can either be an address/port
                  combination in the form `192.168.1.1:4567`, or an interface
                  followed by a port number, like `eth0:4567`. If the port number
                  is omitted, the default swarm listening port is used.
                type: "string"
              AdvertiseAddr:
                description: |
                  Externally reachable address advertised to other nodes. This
                  can either be an address/port combination in the form
                  `192.168.1.1:4567`, or an interface followed by a port number,
                  like `eth0:4567`. If the port number is omitted, the port
                  number from the listen address is used. If `AdvertiseAddr` is
                  not specified, it will be automatically detected when possible.
                type: "string"
              DataPathAddr:
                description: |
                  Address or interface to use for data path traffic (format:
                  `<ip|interface>`), for example,  `192.168.1.1`, or an interface,
                  like `eth0`. If `DataPathAddr` is unspecified, the same address
                  as `AdvertiseAddr` is used.

                  The `DataPathAddr` specifies the address that global scope
                  network drivers will publish towards other  nodes in order to
                  reach the containers running on this node. Using this parameter
                  it is possible to separate the container data traffic from the
                  management traffic of the cluster.
                type: "string"
              DataPathPort:
                description: |
                  DataPathPort specifies the data path port number for data traffic.
                  Acceptable port range is 1024 to 49151.
                  if no port is set or is set to 0, default port 4789 will be used.
                type: "integer"
                format: "uint32"
              DefaultAddrPool:
                description: |
<<<<<<< HEAD
                  Default Address Pool specifies default subnet pools for global scope networks.
=======
                  Default Address Pool specifies default subnet pools for global
                  scope networks.
>>>>>>> c50cee4e
                type: "array"
                items:
                  type: "string"
                  example: ["10.10.0.0/16", "20.20.0.0/16"]
              ForceNewCluster:
                description: "Force creation of a new swarm."
                type: "boolean"
              SubnetSize:
                description: |
<<<<<<< HEAD
                  SubnetSize specifies the subnet size of the networks created from the default subnet pool
=======
                  SubnetSize specifies the subnet size of the networks created
                  from the default subnet pool.
>>>>>>> c50cee4e
                type: "integer"
                format: "uint32"
              Spec:
                $ref: "#/definitions/SwarmSpec"
            example:
              ListenAddr: "0.0.0.0:2377"
              AdvertiseAddr: "192.168.1.1:2377"
              DataPathPort: 4789
              DefaultAddrPool: ["10.10.0.0/8", "20.20.0.0/8"]
              SubnetSize: 24
              ForceNewCluster: false
              Spec:
                Orchestration: {}
                Raft: {}
                Dispatcher: {}
                CAConfig: {}
                EncryptionConfig:
                  AutoLockManagers: false
      tags: ["Swarm"]
  /swarm/join:
    post:
      summary: "Join an existing swarm"
      operationId: "SwarmJoin"
      responses:
        200:
          description: "no error"
        400:
          description: "bad parameter"
          schema:
            $ref: "#/definitions/ErrorResponse"
        500:
          description: "server error"
          schema:
            $ref: "#/definitions/ErrorResponse"
        503:
          description: "node is already part of a swarm"
          schema:
            $ref: "#/definitions/ErrorResponse"
      parameters:
        - name: "body"
          in: "body"
          required: true
          schema:
            type: "object"
            properties:
              ListenAddr:
                description: |
                  Listen address used for inter-manager communication if the node
                  gets promoted to manager, as well as determining the networking
                  interface used for the VXLAN Tunnel Endpoint (VTEP).
                type: "string"
              AdvertiseAddr:
                description: |
                  Externally reachable address advertised to other nodes. This
                  can either be an address/port combination in the form
                  `192.168.1.1:4567`, or an interface followed by a port number,
                  like `eth0:4567`. If the port number is omitted, the port
                  number from the listen address is used. If `AdvertiseAddr` is
                  not specified, it will be automatically detected when possible.
                type: "string"
              DataPathAddr:
                description: |
                  Address or interface to use for data path traffic (format:
                  `<ip|interface>`), for example,  `192.168.1.1`, or an interface,
                  like `eth0`. If `DataPathAddr` is unspecified, the same addres
                  as `AdvertiseAddr` is used.

                  The `DataPathAddr` specifies the address that global scope
                  network drivers will publish towards other nodes in order to
                  reach the containers running on this node. Using this parameter
                  it is possible to separate the container data traffic from the
                  management traffic of the cluster.

                type: "string"
              RemoteAddrs:
<<<<<<< HEAD
                description: "Addresses of manager nodes already participating in the swarm."
=======
                description: |
                  Addresses of manager nodes already participating in the swarm.
>>>>>>> c50cee4e
                type: "array"
                items:
                  type: "string"
              JoinToken:
                description: "Secret token for joining this swarm."
                type: "string"
            example:
              ListenAddr: "0.0.0.0:2377"
              AdvertiseAddr: "192.168.1.1:2377"
              RemoteAddrs:
                - "node1:2377"
              JoinToken: "SWMTKN-1-3pu6hszjas19xyp7ghgosyx9k8atbfcr8p2is99znpy26u2lkl-7p73s1dx5in4tatdymyhg9hu2"
      tags: ["Swarm"]
  /swarm/leave:
    post:
      summary: "Leave a swarm"
      operationId: "SwarmLeave"
      responses:
        200:
          description: "no error"
        500:
          description: "server error"
          schema:
            $ref: "#/definitions/ErrorResponse"
        503:
          description: "node is not part of a swarm"
          schema:
            $ref: "#/definitions/ErrorResponse"
      parameters:
        - name: "force"
          description: |
            Force leave swarm, even if this is the last manager or that it will
            break the cluster.
          in: "query"
          type: "boolean"
          default: false
      tags: ["Swarm"]
  /swarm/update:
    post:
      summary: "Update a swarm"
      operationId: "SwarmUpdate"
      responses:
        200:
          description: "no error"
        400:
          description: "bad parameter"
          schema:
            $ref: "#/definitions/ErrorResponse"
        500:
          description: "server error"
          schema:
            $ref: "#/definitions/ErrorResponse"
        503:
          description: "node is not part of a swarm"
          schema:
            $ref: "#/definitions/ErrorResponse"
      parameters:
        - name: "body"
          in: "body"
          required: true
          schema:
            $ref: "#/definitions/SwarmSpec"
        - name: "version"
          in: "query"
          description: |
            The version number of the swarm object being updated. This is
            required to avoid conflicting writes.
          type: "integer"
          format: "int64"
          required: true
        - name: "rotateWorkerToken"
          in: "query"
          description: "Rotate the worker join token."
          type: "boolean"
          default: false
        - name: "rotateManagerToken"
          in: "query"
          description: "Rotate the manager join token."
          type: "boolean"
          default: false
        - name: "rotateManagerUnlockKey"
          in: "query"
          description: "Rotate the manager unlock key."
          type: "boolean"
          default: false
      tags: ["Swarm"]
  /swarm/unlockkey:
    get:
      summary: "Get the unlock key"
      operationId: "SwarmUnlockkey"
      consumes:
        - "application/json"
      responses:
        200:
          description: "no error"
          schema:
            type: "object"
            title: "UnlockKeyResponse"
            properties:
              UnlockKey:
                description: "The swarm's unlock key."
                type: "string"
            example:
              UnlockKey: "SWMKEY-1-7c37Cc8654o6p38HnroywCi19pllOnGtbdZEgtKxZu8"
        500:
          description: "server error"
          schema:
            $ref: "#/definitions/ErrorResponse"
        503:
          description: "node is not part of a swarm"
          schema:
            $ref: "#/definitions/ErrorResponse"
      tags: ["Swarm"]
  /swarm/unlock:
    post:
      summary: "Unlock a locked manager"
      operationId: "SwarmUnlock"
      consumes:
        - "application/json"
      produces:
        - "application/json"
      parameters:
        - name: "body"
          in: "body"
          required: true
          schema:
            type: "object"
            properties:
              UnlockKey:
                description: "The swarm's unlock key."
                type: "string"
            example:
              UnlockKey: "SWMKEY-1-7c37Cc8654o6p38HnroywCi19pllOnGtbdZEgtKxZu8"
      responses:
        200:
          description: "no error"
        500:
          description: "server error"
          schema:
            $ref: "#/definitions/ErrorResponse"
        503:
          description: "node is not part of a swarm"
          schema:
            $ref: "#/definitions/ErrorResponse"
      tags: ["Swarm"]
  /services:
    get:
      summary: "List services"
      operationId: "ServiceList"
      responses:
        200:
          description: "no error"
          schema:
            type: "array"
            items:
              $ref: "#/definitions/Service"
        500:
          description: "server error"
          schema:
            $ref: "#/definitions/ErrorResponse"
        503:
          description: "node is not part of a swarm"
          schema:
            $ref: "#/definitions/ErrorResponse"
      parameters:
        - name: "filters"
          in: "query"
          type: "string"
          description: |
            A JSON encoded value of the filters (a `map[string][]string`) to
            process on the services list.

            Available filters:

            - `id=<service id>`
            - `label=<service label>`
            - `mode=["replicated"|"global"]`
            - `name=<service name>`
        - name: "status"
          in: "query"
          type: "boolean"
          description: |
            Include service status, with count of running and desired tasks.
      tags: ["Service"]
  /services/create:
    post:
      summary: "Create a service"
      operationId: "ServiceCreate"
      consumes:
        - "application/json"
      produces:
        - "application/json"
      responses:
        201:
          description: "no error"
          schema:
            type: "object"
            title: "ServiceCreateResponse"
            properties:
              ID:
                description: "The ID of the created service."
                type: "string"
              Warning:
                description: "Optional warning message"
                type: "string"
            example:
              ID: "ak7w3gjqoa3kuz8xcpnyy0pvl"
              Warning: "unable to pin image doesnotexist:latest to digest: image library/doesnotexist:latest not found"
        400:
          description: "bad parameter"
          schema:
            $ref: "#/definitions/ErrorResponse"
        403:
          description: "network is not eligible for services"
          schema:
            $ref: "#/definitions/ErrorResponse"
        409:
          description: "name conflicts with an existing service"
          schema:
            $ref: "#/definitions/ErrorResponse"
        500:
          description: "server error"
          schema:
            $ref: "#/definitions/ErrorResponse"
        503:
          description: "node is not part of a swarm"
          schema:
            $ref: "#/definitions/ErrorResponse"
      parameters:
        - name: "body"
          in: "body"
          required: true
          schema:
            allOf:
              - $ref: "#/definitions/ServiceSpec"
              - type: "object"
                example:
                  Name: "web"
                  TaskTemplate:
                    ContainerSpec:
                      Image: "nginx:alpine"
                      Mounts:
                        -
                          ReadOnly: true
                          Source: "web-data"
                          Target: "/usr/share/nginx/html"
                          Type: "volume"
                          VolumeOptions:
                            DriverConfig: {}
                            Labels:
                              com.example.something: "something-value"
                      Hosts: ["10.10.10.10 host1", "ABCD:EF01:2345:6789:ABCD:EF01:2345:6789 host2"]
                      User: "33"
                      DNSConfig:
                        Nameservers: ["8.8.8.8"]
                        Search: ["example.org"]
                        Options: ["timeout:3"]
                      Secrets:
                        -
                          File:
                            Name: "www.example.org.key"
                            UID: "33"
                            GID: "33"
                            Mode: 384
                          SecretID: "fpjqlhnwb19zds35k8wn80lq9"
                          SecretName: "example_org_domain_key"
                    LogDriver:
                      Name: "json-file"
                      Options:
                        max-file: "3"
                        max-size: "10M"
                    Placement: {}
                    Resources:
                      Limits:
                        MemoryBytes: 104857600
                      Reservations: {}
                    RestartPolicy:
                      Condition: "on-failure"
                      Delay: 10000000000
                      MaxAttempts: 10
                  Mode:
                    Replicated:
                      Replicas: 4
                  UpdateConfig:
                    Parallelism: 2
                    Delay: 1000000000
                    FailureAction: "pause"
                    Monitor: 15000000000
                    MaxFailureRatio: 0.15
                  RollbackConfig:
                    Parallelism: 1
                    Delay: 1000000000
                    FailureAction: "pause"
                    Monitor: 15000000000
                    MaxFailureRatio: 0.15
                  EndpointSpec:
                    Ports:
                      -
                        Protocol: "tcp"
                        PublishedPort: 8080
                        TargetPort: 80
                  Labels:
                    foo: "bar"
        - name: "X-Registry-Auth"
          in: "header"
<<<<<<< HEAD
          description: "A base64url-encoded auth configuration for pulling from private registries. [See the authentication section for details.](#section/Authentication)"
=======
          description: |
            A base64url-encoded auth configuration for pulling from private
            registries.

            Refer to the [authentication section](#section/Authentication) for
            details.
>>>>>>> c50cee4e
          type: "string"
      tags: ["Service"]
  /services/{id}:
    get:
      summary: "Inspect a service"
      operationId: "ServiceInspect"
      responses:
        200:
          description: "no error"
          schema:
            $ref: "#/definitions/Service"
        404:
          description: "no such service"
          schema:
            $ref: "#/definitions/ErrorResponse"
        500:
          description: "server error"
          schema:
            $ref: "#/definitions/ErrorResponse"
        503:
          description: "node is not part of a swarm"
          schema:
            $ref: "#/definitions/ErrorResponse"
      parameters:
        - name: "id"
          in: "path"
          description: "ID or name of service."
          required: true
          type: "string"
        - name: "insertDefaults"
          in: "query"
          description: "Fill empty fields with default values."
          type: "boolean"
          default: false
      tags: ["Service"]
    delete:
      summary: "Delete a service"
      operationId: "ServiceDelete"
      responses:
        200:
          description: "no error"
        404:
          description: "no such service"
          schema:
            $ref: "#/definitions/ErrorResponse"
        500:
          description: "server error"
          schema:
            $ref: "#/definitions/ErrorResponse"
        503:
          description: "node is not part of a swarm"
          schema:
            $ref: "#/definitions/ErrorResponse"
      parameters:
        - name: "id"
          in: "path"
          description: "ID or name of service."
          required: true
          type: "string"
      tags: ["Service"]
  /services/{id}/update:
    post:
      summary: "Update a service"
      operationId: "ServiceUpdate"
      consumes: ["application/json"]
      produces: ["application/json"]
      responses:
        200:
          description: "no error"
          schema:
            $ref: "#/definitions/ServiceUpdateResponse"
        400:
          description: "bad parameter"
          schema:
            $ref: "#/definitions/ErrorResponse"
        404:
          description: "no such service"
          schema:
            $ref: "#/definitions/ErrorResponse"
        500:
          description: "server error"
          schema:
            $ref: "#/definitions/ErrorResponse"
        503:
          description: "node is not part of a swarm"
          schema:
            $ref: "#/definitions/ErrorResponse"
      parameters:
        - name: "id"
          in: "path"
          description: "ID or name of service."
          required: true
          type: "string"
        - name: "body"
          in: "body"
          required: true
          schema:
            allOf:
              - $ref: "#/definitions/ServiceSpec"
              - type: "object"
                example:
                  Name: "top"
                  TaskTemplate:
                    ContainerSpec:
                      Image: "busybox"
                      Args:
                        - "top"
                    Resources:
                      Limits: {}
                      Reservations: {}
                    RestartPolicy:
                      Condition: "any"
                      MaxAttempts: 0
                    Placement: {}
                    ForceUpdate: 0
                  Mode:
                    Replicated:
                      Replicas: 1
                  UpdateConfig:
                    Parallelism: 2
                    Delay: 1000000000
                    FailureAction: "pause"
                    Monitor: 15000000000
                    MaxFailureRatio: 0.15
                  RollbackConfig:
                    Parallelism: 1
                    Delay: 1000000000
                    FailureAction: "pause"
                    Monitor: 15000000000
                    MaxFailureRatio: 0.15
                  EndpointSpec:
                    Mode: "vip"

        - name: "version"
          in: "query"
<<<<<<< HEAD
          description: "The version number of the service object being updated.
          This is required to avoid conflicting writes.
          This version number should be the value as currently set on the service *before* the update.
          You can find the current version by calling `GET /services/{id}`"
=======
          description: |
            The version number of the service object being updated. This is
            required to avoid conflicting writes.
            This version number should be the value as currently set on the
            service *before* the update. You can find the current version by
            calling `GET /services/{id}`
>>>>>>> c50cee4e
          required: true
          type: "integer"
        - name: "registryAuthFrom"
          in: "query"
          description: |
            If the `X-Registry-Auth` header is not specified, this parameter
            indicates where to find registry authorization credentials.
          type: "string"
          enum: ["spec", "previous-spec"]
          default: "spec"
        - name: "rollback"
          in: "query"
          description: |
            Set to this parameter to `previous` to cause a server-side rollback
            to the previous service spec. The supplied spec will be ignored in
            this case.
          type: "string"
        - name: "X-Registry-Auth"
          in: "header"
<<<<<<< HEAD
          description: "A base64url-encoded auth configuration for pulling from private registries. [See the authentication section for details.](#section/Authentication)"
=======
          description: |
            A base64url-encoded auth configuration for pulling from private
            registries.

            Refer to the [authentication section](#section/Authentication) for
            details.
>>>>>>> c50cee4e
          type: "string"

      tags: ["Service"]
  /services/{id}/logs:
    get:
      summary: "Get service logs"
      description: |
<<<<<<< HEAD
        Get `stdout` and `stderr` logs from a service. See also [`/containers/{id}/logs`](#operation/ContainerLogs).

        **Note**: This endpoint works only for services with the `local`, `json-file` or `journald` logging drivers.
=======
        Get `stdout` and `stderr` logs from a service. See also
        [`/containers/{id}/logs`](#operation/ContainerLogs).

        **Note**: This endpoint works only for services with the `local`,
        `json-file` or `journald` logging drivers.
>>>>>>> c50cee4e
      operationId: "ServiceLogs"
      responses:
        200:
          description: "logs returned as a stream in response body"
          schema:
            type: "string"
            format: "binary"
        404:
          description: "no such service"
          schema:
            $ref: "#/definitions/ErrorResponse"
          examples:
            application/json:
              message: "No such service: c2ada9df5af8"
        500:
          description: "server error"
          schema:
            $ref: "#/definitions/ErrorResponse"
        503:
          description: "node is not part of a swarm"
          schema:
            $ref: "#/definitions/ErrorResponse"
      parameters:
        - name: "id"
          in: "path"
          required: true
          description: "ID or name of the service"
          type: "string"
        - name: "details"
          in: "query"
          description: "Show service context and extra details provided to logs."
          type: "boolean"
          default: false
        - name: "follow"
          in: "query"
          description: "Keep connection after returning logs."
          type: "boolean"
          default: false
        - name: "stdout"
          in: "query"
          description: "Return logs from `stdout`"
          type: "boolean"
          default: false
        - name: "stderr"
          in: "query"
          description: "Return logs from `stderr`"
          type: "boolean"
          default: false
        - name: "since"
          in: "query"
          description: "Only return logs since this time, as a UNIX timestamp"
          type: "integer"
          default: 0
        - name: "timestamps"
          in: "query"
          description: "Add timestamps to every log line"
          type: "boolean"
          default: false
        - name: "tail"
          in: "query"
          description: |
            Only return this number of log lines from the end of the logs.
            Specify as an integer or `all` to output all log lines.
          type: "string"
          default: "all"
      tags: ["Service"]
  /tasks:
    get:
      summary: "List tasks"
      operationId: "TaskList"
      produces:
        - "application/json"
      responses:
        200:
          description: "no error"
          schema:
            type: "array"
            items:
              $ref: "#/definitions/Task"
            example:
              - ID: "0kzzo1i0y4jz6027t0k7aezc7"
                Version:
                  Index: 71
                CreatedAt: "2016-06-07T21:07:31.171892745Z"
                UpdatedAt: "2016-06-07T21:07:31.376370513Z"
                Spec:
                  ContainerSpec:
                    Image: "redis"
                  Resources:
                    Limits: {}
                    Reservations: {}
                  RestartPolicy:
                    Condition: "any"
                    MaxAttempts: 0
                  Placement: {}
                ServiceID: "9mnpnzenvg8p8tdbtq4wvbkcz"
                Slot: 1
                NodeID: "60gvrl6tm78dmak4yl7srz94v"
                Status:
                  Timestamp: "2016-06-07T21:07:31.290032978Z"
                  State: "running"
                  Message: "started"
                  ContainerStatus:
                    ContainerID: "e5d62702a1b48d01c3e02ca1e0212a250801fa8d67caca0b6f35919ebc12f035"
                    PID: 677
                DesiredState: "running"
                NetworksAttachments:
                  - Network:
                      ID: "4qvuz4ko70xaltuqbt8956gd1"
                      Version:
                        Index: 18
                      CreatedAt: "2016-06-07T20:31:11.912919752Z"
                      UpdatedAt: "2016-06-07T21:07:29.955277358Z"
                      Spec:
                        Name: "ingress"
                        Labels:
                          com.docker.swarm.internal: "true"
                        DriverConfiguration: {}
                        IPAMOptions:
                          Driver: {}
                          Configs:
                            - Subnet: "10.255.0.0/16"
                              Gateway: "10.255.0.1"
                      DriverState:
                        Name: "overlay"
                        Options:
                          com.docker.network.driver.overlay.vxlanid_list: "256"
                      IPAMOptions:
                        Driver:
                          Name: "default"
                        Configs:
                          - Subnet: "10.255.0.0/16"
                            Gateway: "10.255.0.1"
                    Addresses:
                      - "10.255.0.10/16"
              - ID: "1yljwbmlr8er2waf8orvqpwms"
                Version:
                  Index: 30
                CreatedAt: "2016-06-07T21:07:30.019104782Z"
                UpdatedAt: "2016-06-07T21:07:30.231958098Z"
                Name: "hopeful_cori"
                Spec:
                  ContainerSpec:
                    Image: "redis"
                  Resources:
                    Limits: {}
                    Reservations: {}
                  RestartPolicy:
                    Condition: "any"
                    MaxAttempts: 0
                  Placement: {}
                ServiceID: "9mnpnzenvg8p8tdbtq4wvbkcz"
                Slot: 1
                NodeID: "60gvrl6tm78dmak4yl7srz94v"
                Status:
                  Timestamp: "2016-06-07T21:07:30.202183143Z"
                  State: "shutdown"
                  Message: "shutdown"
                  ContainerStatus:
                    ContainerID: "1cf8d63d18e79668b0004a4be4c6ee58cddfad2dae29506d8781581d0688a213"
                DesiredState: "shutdown"
                NetworksAttachments:
                  - Network:
                      ID: "4qvuz4ko70xaltuqbt8956gd1"
                      Version:
                        Index: 18
                      CreatedAt: "2016-06-07T20:31:11.912919752Z"
                      UpdatedAt: "2016-06-07T21:07:29.955277358Z"
                      Spec:
                        Name: "ingress"
                        Labels:
                          com.docker.swarm.internal: "true"
                        DriverConfiguration: {}
                        IPAMOptions:
                          Driver: {}
                          Configs:
                            - Subnet: "10.255.0.0/16"
                              Gateway: "10.255.0.1"
                      DriverState:
                        Name: "overlay"
                        Options:
                          com.docker.network.driver.overlay.vxlanid_list: "256"
                      IPAMOptions:
                        Driver:
                          Name: "default"
                        Configs:
                          - Subnet: "10.255.0.0/16"
                            Gateway: "10.255.0.1"
                    Addresses:
                      - "10.255.0.5/16"
        500:
          description: "server error"
          schema:
            $ref: "#/definitions/ErrorResponse"
        503:
          description: "node is not part of a swarm"
          schema:
            $ref: "#/definitions/ErrorResponse"
      parameters:
        - name: "filters"
          in: "query"
          type: "string"
          description: |
            A JSON encoded value of the filters (a `map[string][]string`) to
            process on the tasks list.

            Available filters:

            - `desired-state=(running | shutdown | accepted)`
            - `id=<task id>`
            - `label=key` or `label="key=value"`
            - `name=<task name>`
            - `node=<node id or name>`
            - `service=<service name>`
      tags: ["Task"]
  /tasks/{id}:
    get:
      summary: "Inspect a task"
      operationId: "TaskInspect"
      produces:
        - "application/json"
      responses:
        200:
          description: "no error"
          schema:
            $ref: "#/definitions/Task"
        404:
          description: "no such task"
          schema:
            $ref: "#/definitions/ErrorResponse"
        500:
          description: "server error"
          schema:
            $ref: "#/definitions/ErrorResponse"
        503:
          description: "node is not part of a swarm"
          schema:
            $ref: "#/definitions/ErrorResponse"
      parameters:
        - name: "id"
          in: "path"
          description: "ID of the task"
          required: true
          type: "string"
      tags: ["Task"]
  /tasks/{id}/logs:
    get:
      summary: "Get task logs"
      description: |
<<<<<<< HEAD
        Get `stdout` and `stderr` logs from a task. See also [`/containers/{id}/logs`](#operation/ContainerLogs).

        **Note**: This endpoint works only for services with the `local`, `json-file` or `journald` logging drivers.
=======
        Get `stdout` and `stderr` logs from a task.
        See also [`/containers/{id}/logs`](#operation/ContainerLogs).

        **Note**: This endpoint works only for services with the `local`,
        `json-file` or `journald` logging drivers.
>>>>>>> c50cee4e
      operationId: "TaskLogs"
      responses:
        200:
          description: "logs returned as a stream in response body"
          schema:
            type: "string"
            format: "binary"
        404:
          description: "no such task"
          schema:
            $ref: "#/definitions/ErrorResponse"
          examples:
            application/json:
              message: "No such task: c2ada9df5af8"
        500:
          description: "server error"
          schema:
            $ref: "#/definitions/ErrorResponse"
        503:
          description: "node is not part of a swarm"
          schema:
            $ref: "#/definitions/ErrorResponse"
      parameters:
        - name: "id"
          in: "path"
          required: true
          description: "ID of the task"
          type: "string"
        - name: "details"
          in: "query"
          description: "Show task context and extra details provided to logs."
          type: "boolean"
          default: false
        - name: "follow"
          in: "query"
          description: "Keep connection after returning logs."
          type: "boolean"
          default: false
        - name: "stdout"
          in: "query"
          description: "Return logs from `stdout`"
          type: "boolean"
          default: false
        - name: "stderr"
          in: "query"
          description: "Return logs from `stderr`"
          type: "boolean"
          default: false
        - name: "since"
          in: "query"
          description: "Only return logs since this time, as a UNIX timestamp"
          type: "integer"
          default: 0
        - name: "timestamps"
          in: "query"
          description: "Add timestamps to every log line"
          type: "boolean"
          default: false
        - name: "tail"
          in: "query"
          description: |
            Only return this number of log lines from the end of the logs.
            Specify as an integer or `all` to output all log lines.
          type: "string"
          default: "all"
      tags: ["Task"]
  /secrets:
    get:
      summary: "List secrets"
      operationId: "SecretList"
      produces:
        - "application/json"
      responses:
        200:
          description: "no error"
          schema:
            type: "array"
            items:
              $ref: "#/definitions/Secret"
            example:
              - ID: "blt1owaxmitz71s9v5zh81zun"
                Version:
                  Index: 85
                CreatedAt: "2017-07-20T13:55:28.678958722Z"
                UpdatedAt: "2017-07-20T13:55:28.678958722Z"
                Spec:
                  Name: "mysql-passwd"
                  Labels:
                    some.label: "some.value"
                  Driver:
                    Name: "secret-bucket"
                    Options:
                      OptionA: "value for driver option A"
                      OptionB: "value for driver option B"
              - ID: "ktnbjxoalbkvbvedmg1urrz8h"
                Version:
                  Index: 11
                CreatedAt: "2016-11-05T01:20:17.327670065Z"
                UpdatedAt: "2016-11-05T01:20:17.327670065Z"
                Spec:
                  Name: "app-dev.crt"
                  Labels:
                    foo: "bar"
        500:
          description: "server error"
          schema:
            $ref: "#/definitions/ErrorResponse"
        503:
          description: "node is not part of a swarm"
          schema:
            $ref: "#/definitions/ErrorResponse"
      parameters:
        - name: "filters"
          in: "query"
          type: "string"
          description: |
            A JSON encoded value of the filters (a `map[string][]string`) to
            process on the secrets list.

            Available filters:

            - `id=<secret id>`
            - `label=<key> or label=<key>=value`
            - `name=<secret name>`
            - `names=<secret name>`
      tags: ["Secret"]
  /secrets/create:
    post:
      summary: "Create a secret"
      operationId: "SecretCreate"
      consumes:
        - "application/json"
      produces:
        - "application/json"
      responses:
        201:
          description: "no error"
          schema:
            $ref: "#/definitions/IdResponse"
        409:
          description: "name conflicts with an existing object"
          schema:
            $ref: "#/definitions/ErrorResponse"
        500:
          description: "server error"
          schema:
            $ref: "#/definitions/ErrorResponse"
        503:
          description: "node is not part of a swarm"
          schema:
            $ref: "#/definitions/ErrorResponse"
      parameters:
        - name: "body"
          in: "body"
          schema:
            allOf:
              - $ref: "#/definitions/SecretSpec"
              - type: "object"
                example:
                  Name: "app-key.crt"
                  Labels:
                    foo: "bar"
                  Data: "VEhJUyBJUyBOT1QgQSBSRUFMIENFUlRJRklDQVRFCg=="
                  Driver:
                    Name: "secret-bucket"
                    Options:
                      OptionA: "value for driver option A"
                      OptionB: "value for driver option B"
      tags: ["Secret"]
  /secrets/{id}:
    get:
      summary: "Inspect a secret"
      operationId: "SecretInspect"
      produces:
        - "application/json"
      responses:
        200:
          description: "no error"
          schema:
            $ref: "#/definitions/Secret"
          examples:
            application/json:
              ID: "ktnbjxoalbkvbvedmg1urrz8h"
              Version:
                Index: 11
              CreatedAt: "2016-11-05T01:20:17.327670065Z"
              UpdatedAt: "2016-11-05T01:20:17.327670065Z"
              Spec:
                Name: "app-dev.crt"
                Labels:
                  foo: "bar"
                Driver:
                  Name: "secret-bucket"
                  Options:
                    OptionA: "value for driver option A"
                    OptionB: "value for driver option B"

        404:
          description: "secret not found"
          schema:
            $ref: "#/definitions/ErrorResponse"
        500:
          description: "server error"
          schema:
            $ref: "#/definitions/ErrorResponse"
        503:
          description: "node is not part of a swarm"
          schema:
            $ref: "#/definitions/ErrorResponse"
      parameters:
        - name: "id"
          in: "path"
          required: true
          type: "string"
          description: "ID of the secret"
      tags: ["Secret"]
    delete:
      summary: "Delete a secret"
      operationId: "SecretDelete"
      produces:
        - "application/json"
      responses:
        204:
          description: "no error"
        404:
          description: "secret not found"
          schema:
            $ref: "#/definitions/ErrorResponse"
        500:
          description: "server error"
          schema:
            $ref: "#/definitions/ErrorResponse"
        503:
          description: "node is not part of a swarm"
          schema:
            $ref: "#/definitions/ErrorResponse"
      parameters:
        - name: "id"
          in: "path"
          required: true
          type: "string"
          description: "ID of the secret"
      tags: ["Secret"]
  /secrets/{id}/update:
    post:
      summary: "Update a Secret"
      operationId: "SecretUpdate"
      responses:
        200:
          description: "no error"
        400:
          description: "bad parameter"
          schema:
            $ref: "#/definitions/ErrorResponse"
        404:
          description: "no such secret"
          schema:
            $ref: "#/definitions/ErrorResponse"
        500:
          description: "server error"
          schema:
            $ref: "#/definitions/ErrorResponse"
        503:
          description: "node is not part of a swarm"
          schema:
            $ref: "#/definitions/ErrorResponse"
      parameters:
        - name: "id"
          in: "path"
          description: "The ID or name of the secret"
          type: "string"
          required: true
        - name: "body"
          in: "body"
          schema:
            $ref: "#/definitions/SecretSpec"
          description: |
            The spec of the secret to update. Currently, only the Labels field
            can be updated. All other fields must remain unchanged from the
            [SecretInspect endpoint](#operation/SecretInspect) response values.
        - name: "version"
          in: "query"
          description: |
            The version number of the secret object being updated. This is
            required to avoid conflicting writes.
          type: "integer"
          format: "int64"
          required: true
      tags: ["Secret"]
  /configs:
    get:
      summary: "List configs"
      operationId: "ConfigList"
      produces:
        - "application/json"
      responses:
        200:
          description: "no error"
          schema:
            type: "array"
            items:
              $ref: "#/definitions/Config"
            example:
              - ID: "ktnbjxoalbkvbvedmg1urrz8h"
                Version:
                  Index: 11
                CreatedAt: "2016-11-05T01:20:17.327670065Z"
                UpdatedAt: "2016-11-05T01:20:17.327670065Z"
                Spec:
                  Name: "server.conf"
        500:
          description: "server error"
          schema:
            $ref: "#/definitions/ErrorResponse"
        503:
          description: "node is not part of a swarm"
          schema:
            $ref: "#/definitions/ErrorResponse"
      parameters:
        - name: "filters"
          in: "query"
          type: "string"
          description: |
            A JSON encoded value of the filters (a `map[string][]string`) to
            process on the configs list.

            Available filters:

            - `id=<config id>`
            - `label=<key> or label=<key>=value`
            - `name=<config name>`
            - `names=<config name>`
      tags: ["Config"]
  /configs/create:
    post:
      summary: "Create a config"
      operationId: "ConfigCreate"
      consumes:
        - "application/json"
      produces:
        - "application/json"
      responses:
        201:
          description: "no error"
          schema:
            $ref: "#/definitions/IdResponse"
        409:
          description: "name conflicts with an existing object"
          schema:
            $ref: "#/definitions/ErrorResponse"
        500:
          description: "server error"
          schema:
            $ref: "#/definitions/ErrorResponse"
        503:
          description: "node is not part of a swarm"
          schema:
            $ref: "#/definitions/ErrorResponse"
      parameters:
        - name: "body"
          in: "body"
          schema:
            allOf:
              - $ref: "#/definitions/ConfigSpec"
              - type: "object"
                example:
                  Name: "server.conf"
                  Labels:
                    foo: "bar"
                  Data: "VEhJUyBJUyBOT1QgQSBSRUFMIENFUlRJRklDQVRFCg=="
      tags: ["Config"]
  /configs/{id}:
    get:
      summary: "Inspect a config"
      operationId: "ConfigInspect"
      produces:
        - "application/json"
      responses:
        200:
          description: "no error"
          schema:
            $ref: "#/definitions/Config"
          examples:
            application/json:
              ID: "ktnbjxoalbkvbvedmg1urrz8h"
              Version:
                Index: 11
              CreatedAt: "2016-11-05T01:20:17.327670065Z"
              UpdatedAt: "2016-11-05T01:20:17.327670065Z"
              Spec:
                Name: "app-dev.crt"
        404:
          description: "config not found"
          schema:
            $ref: "#/definitions/ErrorResponse"
        500:
          description: "server error"
          schema:
            $ref: "#/definitions/ErrorResponse"
        503:
          description: "node is not part of a swarm"
          schema:
            $ref: "#/definitions/ErrorResponse"
      parameters:
        - name: "id"
          in: "path"
          required: true
          type: "string"
          description: "ID of the config"
      tags: ["Config"]
    delete:
      summary: "Delete a config"
      operationId: "ConfigDelete"
      produces:
        - "application/json"
      responses:
        204:
          description: "no error"
        404:
          description: "config not found"
          schema:
            $ref: "#/definitions/ErrorResponse"
        500:
          description: "server error"
          schema:
            $ref: "#/definitions/ErrorResponse"
        503:
          description: "node is not part of a swarm"
          schema:
            $ref: "#/definitions/ErrorResponse"
      parameters:
        - name: "id"
          in: "path"
          required: true
          type: "string"
          description: "ID of the config"
      tags: ["Config"]
  /configs/{id}/update:
    post:
      summary: "Update a Config"
      operationId: "ConfigUpdate"
      responses:
        200:
          description: "no error"
        400:
          description: "bad parameter"
          schema:
            $ref: "#/definitions/ErrorResponse"
        404:
          description: "no such config"
          schema:
            $ref: "#/definitions/ErrorResponse"
        500:
          description: "server error"
          schema:
            $ref: "#/definitions/ErrorResponse"
        503:
          description: "node is not part of a swarm"
          schema:
            $ref: "#/definitions/ErrorResponse"
      parameters:
        - name: "id"
          in: "path"
          description: "The ID or name of the config"
          type: "string"
          required: true
        - name: "body"
          in: "body"
          schema:
            $ref: "#/definitions/ConfigSpec"
          description: |
            The spec of the config to update. Currently, only the Labels field
            can be updated. All other fields must remain unchanged from the
            [ConfigInspect endpoint](#operation/ConfigInspect) response values.
        - name: "version"
          in: "query"
          description: |
            The version number of the config object being updated. This is
            required to avoid conflicting writes.
          type: "integer"
          format: "int64"
          required: true
      tags: ["Config"]
  /distribution/{name}/json:
    get:
      summary: "Get image information from the registry"
      description: |
        Return image digest and platform information by contacting the registry.
      operationId: "DistributionInspect"
      produces:
        - "application/json"
      responses:
        200:
          description: "descriptor and platform information"
          schema:
            type: "object"
            x-go-name: DistributionInspect
            title: "DistributionInspectResponse"
            required: [Descriptor, Platforms]
            properties:
              Descriptor:
                type: "object"
                description: |
                  A descriptor struct containing digest, media type, and size.
                properties:
                  MediaType:
                    type: "string"
                  Size:
                    type: "integer"
                    format: "int64"
                  Digest:
                    type: "string"
                  URLs:
                    type: "array"
                    items:
                      type: "string"
              Platforms:
                type: "array"
                description: |
                  An array containing all platforms supported by the image.
                items:
                  type: "object"
                  properties:
                    Architecture:
                      type: "string"
                    OS:
                      type: "string"
                    OSVersion:
                      type: "string"
                    OSFeatures:
                      type: "array"
                      items:
                        type: "string"
                    Variant:
                      type: "string"
                    Features:
                      type: "array"
                      items:
                        type: "string"
          examples:
            application/json:
              Descriptor:
                MediaType: "application/vnd.docker.distribution.manifest.v2+json"
                Digest: "sha256:c0537ff6a5218ef531ece93d4984efc99bbf3f7497c0a7726c88e2bb7584dc96"
                Size: 3987495
                URLs:
                  - ""
              Platforms:
                - Architecture: "amd64"
                  OS: "linux"
                  OSVersion: ""
                  OSFeatures:
                    - ""
                  Variant: ""
                  Features:
                    - ""
        401:
          description: "Failed authentication or no image found"
          schema:
            $ref: "#/definitions/ErrorResponse"
          examples:
            application/json:
              message: "No such image: someimage (tag: latest)"
        500:
          description: "Server error"
          schema:
            $ref: "#/definitions/ErrorResponse"
      parameters:
        - name: "name"
          in: "path"
          description: "Image name or id"
          type: "string"
          required: true
      tags: ["Distribution"]
  /session:
    post:
      summary: "Initialize interactive session"
      description: |
<<<<<<< HEAD
        Start a new interactive session with a server. Session allows server to call back to the client for advanced capabilities.
=======
        Start a new interactive session with a server. Session allows server to
        call back to the client for advanced capabilities.
>>>>>>> c50cee4e

        ### Hijacking

        This endpoint hijacks the HTTP connection to HTTP2 transport that allows
        the client to expose gPRC services on that connection.

        For example, the client sends this request to upgrade the connection:

        ```
        POST /session HTTP/1.1
        Upgrade: h2c
        Connection: Upgrade
        ```

        The Docker daemon responds with a `101 UPGRADED` response follow with
        the raw stream:

        ```
        HTTP/1.1 101 UPGRADED
        Connection: Upgrade
        Upgrade: h2c
        ```
      operationId: "Session"
      produces:
        - "application/vnd.docker.raw-stream"
      responses:
        101:
          description: "no error, hijacking successful"
        400:
          description: "bad parameter"
          schema:
            $ref: "#/definitions/ErrorResponse"
        500:
          description: "server error"
          schema:
            $ref: "#/definitions/ErrorResponse"
      tags: ["Session"]<|MERGE_RESOLUTION|>--- conflicted
+++ resolved
@@ -19,17 +19,10 @@
 consumes:
   - "application/json"
   - "text/plain"
-<<<<<<< HEAD
-basePath: "/v1.40"
-info:
-  title: "Docker Engine API"
-  version: "1.40"
-=======
 basePath: "/v1.41"
 info:
   title: "Docker Engine API"
   version: "1.41"
->>>>>>> c50cee4e
   x-logo:
     url: "https://docs.docker.com/images/logo-docker-main.png"
   description: |
@@ -62,13 +55,8 @@
     the URL is not supported by the daemon, a HTTP `400 Bad Request` error message
     is returned.
 
-<<<<<<< HEAD
-    If you omit the version-prefix, the current version of the API (v1.40) is used.
-    For example, calling `/info` is the same as calling `/v1.40/info`. Using the
-=======
     If you omit the version-prefix, the current version of the API (v1.41) is used.
     For example, calling `/info` is the same as calling `/v1.41/info`. Using the
->>>>>>> c50cee4e
     API without a version-prefix is deprecated and will be removed in a future release.
 
     Engine releases in the near future should support this version of the API,
@@ -83,15 +71,11 @@
 
     # Authentication
 
-<<<<<<< HEAD
-    Authentication for registries is handled client side. The client has to send authentication details to various endpoints that need to communicate with registries, such as `POST /images/(name)/push`. These are sent as `X-Registry-Auth` header as a [base64url encoded](https://tools.ietf.org/html/rfc4648#section-5) (JSON) string with the following structure:
-=======
     Authentication for registries is handled client side. The client has to send
     authentication details to various endpoints that need to communicate with
     registries, such as `POST /images/(name)/push`. These are sent as
     `X-Registry-Auth` header as a [base64url encoded](https://tools.ietf.org/html/rfc4648#section-5)
     (JSON) string with the following structure:
->>>>>>> c50cee4e
 
     ```
     {
@@ -538,19 +522,12 @@
           type: "string"
           example: "c 13:* rwm"
       DeviceRequests:
-<<<<<<< HEAD
-        description: "a list of requests for devices to be sent to device drivers"
-=======
         description: |
           A list of requests for devices to be sent to device drivers.
->>>>>>> c50cee4e
         type: "array"
         items:
           $ref: "#/definitions/DeviceRequest"
       KernelMemory:
-<<<<<<< HEAD
-        description: "Kernel memory limit in bytes."
-=======
         description: |
           Kernel memory limit in bytes.
 
@@ -558,12 +535,6 @@
 
           > **Deprecated**: This field is deprecated as the kernel 5.4 deprecated
           > `kmem.limit_in_bytes`.
-        type: "integer"
-        format: "int64"
-        example: 209715200
-      KernelMemoryTCP:
-        description: "Hard limit for kernel TCP buffer memory (in bytes)."
->>>>>>> c50cee4e
         type: "integer"
         format: "int64"
         example: 209715200
@@ -605,12 +576,8 @@
         x-nullable: true
       PidsLimit:
         description: |
-<<<<<<< HEAD
-          Tune a container's PIDs limit. Set `0` or `-1` for unlimited, or `null` to not change.
-=======
           Tune a container's PIDs limit. Set `0` or `-1` for unlimited, or `null`
           to not change.
->>>>>>> c50cee4e
         type: "integer"
         format: "int64"
         x-nullable: true
@@ -772,71 +739,6 @@
           health-retries countdown in nanoseconds. It should be 0 or at least
           1000000 (1 ms). 0 means inherit.
         type: "integer"
-
-  Health:
-    description: |
-      Health stores information about the container's healthcheck results.
-    type: "object"
-    properties:
-      Status:
-        description: |
-          Status is one of `none`, `starting`, `healthy` or `unhealthy`
-
-          - "none"      Indicates there is no healthcheck
-          - "starting"  Starting indicates that the container is not yet ready
-          - "healthy"   Healthy indicates that the container is running correctly
-          - "unhealthy" Unhealthy indicates that the container has a problem
-        type: "string"
-        enum:
-          - "none"
-          - "starting"
-          - "healthy"
-          - "unhealthy"
-        example: "healthy"
-      FailingStreak:
-        description: "FailingStreak is the number of consecutive failures"
-        type: "integer"
-        example: 0
-      Log:
-        type: "array"
-        description: |
-          Log contains the last few results (oldest first)
-        items:
-          x-nullable: true
-          $ref: "#/definitions/HealthcheckResult"
-
-  HealthcheckResult:
-    description: |
-      HealthcheckResult stores information about a single run of a healthcheck probe
-    type: "object"
-    properties:
-      Start:
-        description: |
-          Date and time at which this check started in
-          [RFC 3339](https://www.ietf.org/rfc/rfc3339.txt) format with nano-seconds.
-        type: "string"
-        format: "date-time"
-        example: "2020-01-04T10:44:24.496525531Z"
-      End:
-        description: |
-          Date and time at which this check ended in
-          [RFC 3339](https://www.ietf.org/rfc/rfc3339.txt) format with nano-seconds.
-        type: "string"
-        format: "dateTime"
-        example: "2020-01-04T10:45:21.364524523Z"
-      ExitCode:
-        description: |
-          ExitCode meanings:
-
-          - `0` healthy
-          - `1` unhealthy
-          - `2` reserved (considered unhealthy)
-          - other values: error running probe
-        type: "integer"
-        example: 0
-      Output:
-        description: "Output from last check"
-        type: "string"
 
   Health:
     description: |
@@ -1010,34 +912,18 @@
               $ref: "#/definitions/Mount"
 
           # Applicable to UNIX platforms
-          Capabilities:
-            type: "array"
-            description: |
-              A list of kernel capabilities to be available for container (this overrides the default set).
-
-              Conflicts with options 'CapAdd' and 'CapDrop'"
-            items:
-              type: "string"
           CapAdd:
             type: "array"
-<<<<<<< HEAD
-            description: "A list of kernel capabilities to add to the container. Conflicts with option 'Capabilities'"
-=======
             description: |
               A list of kernel capabilities to add to the container. Conflicts
               with option 'Capabilities'.
->>>>>>> c50cee4e
             items:
               type: "string"
           CapDrop:
             type: "array"
-<<<<<<< HEAD
-            description: "A list of kernel capabilities to drop from the container. Conflicts with option 'Capabilities'"
-=======
             description: |
               A list of kernel capabilities to drop from the container. Conflicts
               with option 'Capabilities'.
->>>>>>> c50cee4e
             items:
               type: "string"
           CgroupnsMode:
@@ -1206,24 +1092,16 @@
               - "hyperv"
           MaskedPaths:
             type: "array"
-<<<<<<< HEAD
-            description: "The list of paths to be masked inside the container (this overrides the default set of paths)"
-=======
             description: |
               The list of paths to be masked inside the container (this overrides
               the default set of paths).
->>>>>>> c50cee4e
             items:
               type: "string"
           ReadonlyPaths:
             type: "array"
-<<<<<<< HEAD
-            description: "The list of paths to be set as read-only inside the container (this overrides the default set of paths)"
-=======
             description: |
               The list of paths to be set as read-only inside the container
               (this overrides the default set of paths).
->>>>>>> c50cee4e
             items:
               type: "string"
 
@@ -2027,14 +1905,6 @@
       Shared:
         type: "boolean"
       Size:
-<<<<<<< HEAD
-        type: "integer"
-      CreatedAt:
-        type: "integer"
-      LastUsedAt:
-        type: "integer"
-        x-nullable: true
-=======
         description: |
           Amount of disk space used by the build cache (in bytes).
         type: "integer"
@@ -2053,7 +1923,6 @@
         format: "dateTime"
         x-nullable: true
         example: "2017-08-09T07:09:37.632105588Z"
->>>>>>> c50cee4e
       UsageCount:
         type: "integer"
 
@@ -3031,12 +2900,8 @@
         example: 4789
       DefaultAddrPool:
         description: |
-<<<<<<< HEAD
-          Default Address Pool specifies default subnet pools for global scope networks.
-=======
           Default Address Pool specifies default subnet pools for global scope
           networks.
->>>>>>> c50cee4e
         type: "array"
         items:
           type: "string"
@@ -3044,12 +2909,8 @@
           example: ["10.10.0.0/16", "20.20.0.0/16"]
       SubnetSize:
         description: |
-<<<<<<< HEAD
-          SubnetSize specifies the subnet size of the networks created from the default subnet pool
-=======
           SubnetSize specifies the subnet size of the networks created from the
           default subnet pool.
->>>>>>> c50cee4e
         type: "integer"
         format: "uint32"
         maximum: 29
@@ -3188,22 +3049,14 @@
                     example: "0bt9dmxjvjiqermk6xrop3ekq"
                     description: |
                       Load credential spec from a Swarm Config with the given ID.
-<<<<<<< HEAD
-                      The specified config must also be present in the Configs field with the Runtime property set.
-=======
                       The specified config must also be present in the Configs
                       field with the Runtime property set.
->>>>>>> c50cee4e
 
                       <p><br /></p>
 
 
-<<<<<<< HEAD
-                      > **Note**: `CredentialSpec.File`, `CredentialSpec.Registry`, and `CredentialSpec.Config` are mutually exclusive.
-=======
                       > **Note**: `CredentialSpec.File`, `CredentialSpec.Registry`,
                       > and `CredentialSpec.Config` are mutually exclusive.
->>>>>>> c50cee4e
                   File:
                     type: "string"
                     example: "spec.json"
@@ -3218,12 +3071,8 @@
 
                       <p><br /></p>
 
-<<<<<<< HEAD
-                      > **Note**: `CredentialSpec.File`, `CredentialSpec.Registry`, and `CredentialSpec.Config` are mutually exclusive.
-=======
                       > **Note**: `CredentialSpec.File`, `CredentialSpec.Registry`,
                       > and `CredentialSpec.Config` are mutually exclusive.
->>>>>>> c50cee4e
                   Registry:
                     type: "string"
                     description: |
@@ -3235,12 +3084,8 @@
                       <p><br /></p>
 
 
-<<<<<<< HEAD
-                      > **Note**: `CredentialSpec.File`, `CredentialSpec.Registry`, and `CredentialSpec.Config` are mutually exclusive.
-=======
                       > **Note**: `CredentialSpec.File`, `CredentialSpec.Registry`,
                       > and `CredentialSpec.Config` are mutually exclusive.
->>>>>>> c50cee4e
               SELinuxContext:
                 type: "object"
                 description: "SELinux labels of the container"
@@ -3391,20 +3236,6 @@
                       type: "integer"
                       format: "uint32"
                 Runtime:
-<<<<<<< HEAD
-                  description: |
-                    Runtime represents a target that is not mounted into the container but is used by the task
-
-                    <p><br /><p>
-
-                    > **Note**: `Configs.File` and `Configs.Runtime` are mutually exclusive
-                  type: "object"
-                ConfigID:
-                  description: "ConfigID represents the ID of the specific config that we're referencing."
-                  type: "string"
-                ConfigName:
-=======
->>>>>>> c50cee4e
                   description: |
                     Runtime represents a target that is not mounted into the
                     container but is used by the task
@@ -3435,14 +3266,10 @@
               - "process"
               - "hyperv"
           Init:
-<<<<<<< HEAD
-            description: "Run an init inside the container that forwards signals and reaps processes. This field is omitted if empty, and the default (as configured on the daemon) is used."
-=======
             description: |
               Run an init inside the container that forwards signals and reaps
               processes. This field is omitted if empty, and the default (as
               configured on the daemon) is used.
->>>>>>> c50cee4e
             type: "boolean"
             x-nullable: true
           Sysctls:
@@ -3457,8 +3284,6 @@
             type: "object"
             additionalProperties:
               type: "string"
-<<<<<<< HEAD
-=======
           # This option is not used by Windows containers
           CapabilityAdd:
             type: "array"
@@ -3497,7 +3322,6 @@
                 Hard:
                   description: "Hard limit"
                   type: "integer"
->>>>>>> c50cee4e
       NetworkAttachmentSpec:
         description: |
           Read-only spec type for non-swarm containers attached to swarm overlay
@@ -3613,13 +3437,9 @@
               - Spread:
                   SpreadDescriptor: "node.labels.rack"
           MaxReplicas:
-<<<<<<< HEAD
-            description: "Maximum number of replicas for per node (default value is 0, which is unlimited)"
-=======
             description: |
               Maximum number of replicas for per node (default value is 0, which
               is unlimited)
->>>>>>> c50cee4e
             type: "integer"
             format: "int64"
             default: 0
@@ -4421,12 +4241,8 @@
         type: "boolean"
         example: false
       OOMKilled:
-<<<<<<< HEAD
-        description: "Whether this container has been killed because it ran out of memory."
-=======
         description: |
           Whether this container has been killed because it ran out of memory.
->>>>>>> c50cee4e
         type: "boolean"
         example: false
       Dead:
@@ -4454,8 +4270,6 @@
         x-nullable: true
         $ref: "#/definitions/Health"
 
-<<<<<<< HEAD
-=======
   SystemVersion:
     type: "object"
     description: |
@@ -4553,7 +4367,6 @@
         example: "2020-06-22T15:49:27.000000000+00:00"
 
 
->>>>>>> c50cee4e
   SystemInfo:
     type: "object"
     properties:
@@ -5000,8 +4813,6 @@
           such as number of nodes, and expiration are included.
         type: "string"
         example: "Community Engine"
-<<<<<<< HEAD
-=======
       DefaultAddressPools:
         description: |
           List of custom default address pools for local networks, which can be
@@ -5021,7 +4832,6 @@
               description: "The network pool size"
               type: "integer"
               example: "24"
->>>>>>> c50cee4e
       Warnings:
         description: |
           List of warnings / informational messages about missing features, or
@@ -5368,16 +5178,6 @@
         type: "string"
 
   NetworkAttachmentConfig:
-<<<<<<< HEAD
-    description: "Specifies how a service should be attached to a particular network."
-    type: "object"
-    properties:
-      Target:
-        description: "The target network for attachment. Must be a network name or ID."
-        type: "string"
-      Aliases:
-        description: "Discoverable alternate names for the service on this network."
-=======
     description: |
       Specifies how a service should be attached to a particular network.
     type: "object"
@@ -5389,17 +5189,12 @@
       Aliases:
         description: |
           Discoverable alternate names for the service on this network.
->>>>>>> c50cee4e
         type: "array"
         items:
           type: "string"
       DriverOpts:
-<<<<<<< HEAD
-        description: "Driver attachment options for the network target"
-=======
         description: |
           Driver attachment options for the network target.
->>>>>>> c50cee4e
         type: "object"
         additionalProperties:
           type: "string"
@@ -5615,13 +5410,9 @@
       parameters:
         - name: "name"
           in: "query"
-<<<<<<< HEAD
-          description: "Assign the specified name to the container. Must match `/?[a-zA-Z0-9][a-zA-Z0-9_.-]+`."
-=======
           description: |
             Assign the specified name to the container. Must match
             `/?[a-zA-Z0-9][a-zA-Z0-9_.-]+`.
->>>>>>> c50cee4e
           type: "string"
           pattern: "^/?[a-zA-Z0-9][a-zA-Z0-9_.-]+$"
         - name: "body"
@@ -6169,17 +5960,10 @@
       responses:
         200:
           description: |
-<<<<<<< HEAD
-                  logs returned as a stream in response body.
-                  For the stream format, [see the documentation for the attach endpoint](#operation/ContainerAttach).
-                  Note that unlike the attach endpoint, the logs endpoint does not upgrade the connection and does not
-                  set Content-Type.
-=======
             logs returned as a stream in response body.
             For the stream format, [see the documentation for the attach endpoint](#operation/ContainerAttach).
             Note that unlike the attach endpoint, the logs endpoint does not
             upgrade the connection and does not set Content-Type.
->>>>>>> c50cee4e
           schema:
             type: "string"
             format: "binary"
@@ -6764,14 +6548,10 @@
       description: |
         Use the freezer cgroup to suspend all processes in a container.
 
-<<<<<<< HEAD
-        Traditionally, when suspending a process the `SIGSTOP` signal is used, which is observable by the process being suspended. With the freezer cgroup the process is unaware, and unable to capture, that it is being suspended, and subsequently resumed.
-=======
         Traditionally, when suspending a process the `SIGSTOP` signal is used,
         which is observable by the process being suspended. With the freezer
         cgroup the process is unaware, and unable to capture, that it is being
         suspended, and subsequently resumed.
->>>>>>> c50cee4e
       operationId: "ContainerPause"
       responses:
         204:
@@ -7170,13 +6950,9 @@
           headers:
             X-Docker-Container-Path-Stat:
               type: "string"
-<<<<<<< HEAD
-              description: "A base64 - encoded JSON object with some filesystem header information about the path"
-=======
               description: |
                 A base64 - encoded JSON object with some filesystem header
                 information about the path
->>>>>>> c50cee4e
         400:
           description: "Bad parameter"
           schema:
@@ -7309,10 +7085,6 @@
           description: |
             If `1`, `true`, then it will copy UID/GID maps to the dest file or
             dir
-          type: "string"
-        - name: "copyUIDGID"
-          in: "query"
-          description: "If “1”, “true”, then it will copy UID/GID maps to the dest file or dir"
           type: "string"
         - name: "inputStream"
           in: "body"
@@ -7637,15 +7409,11 @@
           in: "query"
           type: "string"
           description: |
-<<<<<<< HEAD
-            A JSON encoded value of the filters (a `map[string][]string`) to process on the list of build cache objects. Available filters:
-=======
             A JSON encoded value of the filters (a `map[string][]string`) to
             process on the list of build cache objects.
 
             Available filters:
 
->>>>>>> c50cee4e
             - `until=<duration>`: duration relative to daemon's time, during which build cache was not used, in Go's duration format (e.g., '24h')
             - `id=<id>`
             - `parent=<id>`
@@ -7725,15 +7493,11 @@
           required: false
         - name: "X-Registry-Auth"
           in: "header"
-<<<<<<< HEAD
-          description: "A base64url-encoded auth configuration. [See the authentication section for details.](#section/Authentication)"
-=======
           description: |
             A base64url-encoded auth configuration.
 
             Refer to the [authentication section](#section/Authentication) for
             details.
->>>>>>> c50cee4e
           type: "string"
         - name: "platform"
           in: "query"
@@ -7963,15 +7727,11 @@
           type: "string"
         - name: "X-Registry-Auth"
           in: "header"
-<<<<<<< HEAD
-          description: "A base64url-encoded auth configuration. [See the authentication section for details.](#section/Authentication)"
-=======
           description: |
             A base64url-encoded auth configuration.
 
             Refer to the [authentication section](#section/Authentication) for
             details.
->>>>>>> c50cee4e
           type: "string"
           required: true
       tags: ["Image"]
@@ -8262,9 +8022,6 @@
             API-Version:
               type: "string"
               description: "Max API Version the server supports"
-<<<<<<< HEAD
-            BuildKit-Version:
-=======
             Builder-Version:
               type: "string"
               description: "Default version of docker image builder"
@@ -8305,7 +8062,6 @@
               type: "string"
               description: "Max API Version the server supports"
             Builder-Version:
->>>>>>> c50cee4e
               type: "string"
               description: "Default version of docker image builder"
             Docker-Experimental:
@@ -8317,48 +8073,6 @@
             Pragma:
               type: "string"
               default: "no-cache"
-<<<<<<< HEAD
-        500:
-          description: "server error"
-          schema:
-            $ref: "#/definitions/ErrorResponse"
-          headers:
-            Cache-Control:
-              type: "string"
-              default: "no-cache, no-store, must-revalidate"
-            Pragma:
-              type: "string"
-              default: "no-cache"
-      tags: ["System"]
-    head:
-      summary: "Ping"
-      description: "This is a dummy endpoint you can use to test if the server is accessible."
-      operationId: "SystemPingHead"
-      produces: ["text/plain"]
-      responses:
-        200:
-          description: "no error"
-          schema:
-            type: "string"
-            example: "(empty)"
-          headers:
-            API-Version:
-              type: "string"
-              description: "Max API Version the server supports"
-            BuildKit-Version:
-              type: "string"
-              description: "Default version of docker image builder"
-            Docker-Experimental:
-              type: "boolean"
-              description: "If the server is running with experimental mode enabled"
-            Cache-Control:
-              type: "string"
-              default: "no-cache, no-store, must-revalidate"
-            Pragma:
-              type: "string"
-              default: "no-cache"
-=======
->>>>>>> c50cee4e
         500:
           description: "server error"
           schema:
@@ -9727,16 +9441,12 @@
           type: "string"
         - name: "X-Registry-Auth"
           in: "header"
-<<<<<<< HEAD
-          description: "A base64url-encoded auth configuration to use when pulling a plugin from a registry. [See the authentication section for details.](#section/Authentication)"
-=======
           description: |
             A base64url-encoded auth configuration to use when pulling a plugin
             from a registry.
 
             Refer to the [authentication section](#section/Authentication) for
             details.
->>>>>>> c50cee4e
           type: "string"
         - name: "body"
           in: "body"
@@ -9915,16 +9625,12 @@
           type: "string"
         - name: "X-Registry-Auth"
           in: "header"
-<<<<<<< HEAD
-          description: "A base64url-encoded auth configuration to use when pulling a plugin from a registry. [See the authentication section for details.](#section/Authentication)"
-=======
           description: |
             A base64url-encoded auth configuration to use when pulling a plugin
             from a registry.
 
             Refer to the [authentication section](#section/Authentication) for
             details.
->>>>>>> c50cee4e
           type: "string"
         - name: "body"
           in: "body"
@@ -10274,12 +9980,8 @@
                 format: "uint32"
               DefaultAddrPool:
                 description: |
-<<<<<<< HEAD
-                  Default Address Pool specifies default subnet pools for global scope networks.
-=======
                   Default Address Pool specifies default subnet pools for global
                   scope networks.
->>>>>>> c50cee4e
                 type: "array"
                 items:
                   type: "string"
@@ -10289,12 +9991,8 @@
                 type: "boolean"
               SubnetSize:
                 description: |
-<<<<<<< HEAD
-                  SubnetSize specifies the subnet size of the networks created from the default subnet pool
-=======
                   SubnetSize specifies the subnet size of the networks created
                   from the default subnet pool.
->>>>>>> c50cee4e
                 type: "integer"
                 format: "uint32"
               Spec:
@@ -10370,12 +10068,8 @@
 
                 type: "string"
               RemoteAddrs:
-<<<<<<< HEAD
-                description: "Addresses of manager nodes already participating in the swarm."
-=======
                 description: |
                   Addresses of manager nodes already participating in the swarm.
->>>>>>> c50cee4e
                 type: "array"
                 items:
                   type: "string"
@@ -10681,16 +10375,12 @@
                     foo: "bar"
         - name: "X-Registry-Auth"
           in: "header"
-<<<<<<< HEAD
-          description: "A base64url-encoded auth configuration for pulling from private registries. [See the authentication section for details.](#section/Authentication)"
-=======
           description: |
             A base64url-encoded auth configuration for pulling from private
             registries.
 
             Refer to the [authentication section](#section/Authentication) for
             details.
->>>>>>> c50cee4e
           type: "string"
       tags: ["Service"]
   /services/{id}:
@@ -10826,19 +10516,12 @@
 
         - name: "version"
           in: "query"
-<<<<<<< HEAD
-          description: "The version number of the service object being updated.
-          This is required to avoid conflicting writes.
-          This version number should be the value as currently set on the service *before* the update.
-          You can find the current version by calling `GET /services/{id}`"
-=======
           description: |
             The version number of the service object being updated. This is
             required to avoid conflicting writes.
             This version number should be the value as currently set on the
             service *before* the update. You can find the current version by
             calling `GET /services/{id}`
->>>>>>> c50cee4e
           required: true
           type: "integer"
         - name: "registryAuthFrom"
@@ -10858,16 +10541,12 @@
           type: "string"
         - name: "X-Registry-Auth"
           in: "header"
-<<<<<<< HEAD
-          description: "A base64url-encoded auth configuration for pulling from private registries. [See the authentication section for details.](#section/Authentication)"
-=======
           description: |
             A base64url-encoded auth configuration for pulling from private
             registries.
 
             Refer to the [authentication section](#section/Authentication) for
             details.
->>>>>>> c50cee4e
           type: "string"
 
       tags: ["Service"]
@@ -10875,17 +10554,11 @@
     get:
       summary: "Get service logs"
       description: |
-<<<<<<< HEAD
-        Get `stdout` and `stderr` logs from a service. See also [`/containers/{id}/logs`](#operation/ContainerLogs).
-
-        **Note**: This endpoint works only for services with the `local`, `json-file` or `journald` logging drivers.
-=======
         Get `stdout` and `stderr` logs from a service. See also
         [`/containers/{id}/logs`](#operation/ContainerLogs).
 
         **Note**: This endpoint works only for services with the `local`,
         `json-file` or `journald` logging drivers.
->>>>>>> c50cee4e
       operationId: "ServiceLogs"
       responses:
         200:
@@ -11135,17 +10808,11 @@
     get:
       summary: "Get task logs"
       description: |
-<<<<<<< HEAD
-        Get `stdout` and `stderr` logs from a task. See also [`/containers/{id}/logs`](#operation/ContainerLogs).
-
-        **Note**: This endpoint works only for services with the `local`, `json-file` or `journald` logging drivers.
-=======
         Get `stdout` and `stderr` logs from a task.
         See also [`/containers/{id}/logs`](#operation/ContainerLogs).
 
         **Note**: This endpoint works only for services with the `local`,
         `json-file` or `journald` logging drivers.
->>>>>>> c50cee4e
       operationId: "TaskLogs"
       responses:
         200:
@@ -11724,12 +11391,8 @@
     post:
       summary: "Initialize interactive session"
       description: |
-<<<<<<< HEAD
-        Start a new interactive session with a server. Session allows server to call back to the client for advanced capabilities.
-=======
         Start a new interactive session with a server. Session allows server to
         call back to the client for advanced capabilities.
->>>>>>> c50cee4e
 
         ### Hijacking
 
