--- conflicted
+++ resolved
@@ -884,15 +884,10 @@
 type BondSlaveState uint8
 
 const (
-<<<<<<< HEAD
-	BondStateActive = iota // Link is active.
-	BondStateBackup        // Link is backup.
-=======
 	//BondStateActive Link is active.
 	BondStateActive BondSlaveState = iota
 	//BondStateBackup Link is backup.
 	BondStateBackup
->>>>>>> c50cee4e
 )
 
 func (s BondSlaveState) String() string {
@@ -906,21 +901,11 @@
 	}
 }
 
-<<<<<<< HEAD
-// BondSlaveState represents the values of the IFLA_BOND_SLAVE_MII_STATUS bond slave
-=======
 // BondSlaveMiiStatus represents the values of the IFLA_BOND_SLAVE_MII_STATUS bond slave
->>>>>>> c50cee4e
 // attribute, which contains the status of MII link monitoring
 type BondSlaveMiiStatus uint8
 
 const (
-<<<<<<< HEAD
-	BondLinkUp   = iota // link is up and running.
-	BondLinkFail        // link has just gone down.
-	BondLinkDown        // link has been down for too long time.
-	BondLinkBack        // link is going back.
-=======
 	//BondLinkUp link is up and running.
 	BondLinkUp BondSlaveMiiStatus = iota
 	//BondLinkFail link has just gone down.
@@ -929,7 +914,6 @@
 	BondLinkDown
 	//BondLinkBack link is going back.
 	BondLinkBack
->>>>>>> c50cee4e
 )
 
 func (s BondSlaveMiiStatus) String() string {
@@ -962,8 +946,6 @@
 	return "bond"
 }
 
-<<<<<<< HEAD
-=======
 // Geneve devices must specify RemoteIP and ID (VNI) on create
 // https://github.com/torvalds/linux/blob/47ec5303d73ea344e84f46660fff693c57641386/drivers/net/geneve.c#L1209-L1223
 type Geneve struct {
@@ -988,7 +970,6 @@
 	return "geneve"
 }
 
->>>>>>> c50cee4e
 // Gretap devices must specify LocalIP and RemoteIP on create
 type Gretap struct {
 	LinkAttrs
@@ -1212,8 +1193,6 @@
 	"connected": IPOIB_MODE_CONNECTED,
 }
 
-<<<<<<< HEAD
-=======
 const (
 	CAN_STATE_ERROR_ACTIVE = iota
 	CAN_STATE_ERROR_WARNING
@@ -1266,7 +1245,6 @@
 	return "can"
 }
 
->>>>>>> c50cee4e
 type IPoIB struct {
 	LinkAttrs
 	Pkey   uint16
