package netlink

import (
	"bytes"
	"encoding/binary"
	"fmt"
	"net"
	"strconv"
	"strings"
	"syscall"

	"github.com/vishvananda/netlink/nl"
	"github.com/vishvananda/netns"
	"golang.org/x/sys/unix"
)

// RtAttr is shared so it is in netlink_linux.go

const (
	SCOPE_UNIVERSE Scope = unix.RT_SCOPE_UNIVERSE
	SCOPE_SITE     Scope = unix.RT_SCOPE_SITE
	SCOPE_LINK     Scope = unix.RT_SCOPE_LINK
	SCOPE_HOST     Scope = unix.RT_SCOPE_HOST
	SCOPE_NOWHERE  Scope = unix.RT_SCOPE_NOWHERE
)

func (s Scope) String() string {
	switch s {
	case SCOPE_UNIVERSE:
		return "universe"
	case SCOPE_SITE:
		return "site"
	case SCOPE_LINK:
		return "link"
	case SCOPE_HOST:
		return "host"
	case SCOPE_NOWHERE:
		return "nowhere"
	default:
		return "unknown"
	}
}

const (
	RT_FILTER_PROTOCOL uint64 = 1 << (1 + iota)
	RT_FILTER_SCOPE
	RT_FILTER_TYPE
	RT_FILTER_TOS
	RT_FILTER_IIF
	RT_FILTER_OIF
	RT_FILTER_DST
	RT_FILTER_SRC
	RT_FILTER_GW
	RT_FILTER_TABLE
	RT_FILTER_HOPLIMIT
	RT_FILTER_PRIORITY
	RT_FILTER_MARK
	RT_FILTER_MASK
)

const (
	FLAG_ONLINK    NextHopFlag = unix.RTNH_F_ONLINK
	FLAG_PERVASIVE NextHopFlag = unix.RTNH_F_PERVASIVE
)

var testFlags = []flagString{
	{f: FLAG_ONLINK, s: "onlink"},
	{f: FLAG_PERVASIVE, s: "pervasive"},
}

func listFlags(flag int) []string {
	var flags []string
	for _, tf := range testFlags {
		if flag&int(tf.f) != 0 {
			flags = append(flags, tf.s)
		}
	}
	return flags
}

func (r *Route) ListFlags() []string {
	return listFlags(r.Flags)
}

func (n *NexthopInfo) ListFlags() []string {
	return listFlags(n.Flags)
}

type MPLSDestination struct {
	Labels []int
}

func (d *MPLSDestination) Family() int {
	return nl.FAMILY_MPLS
}

func (d *MPLSDestination) Decode(buf []byte) error {
	d.Labels = nl.DecodeMPLSStack(buf)
	return nil
}

func (d *MPLSDestination) Encode() ([]byte, error) {
	return nl.EncodeMPLSStack(d.Labels...), nil
}

func (d *MPLSDestination) String() string {
	s := make([]string, 0, len(d.Labels))
	for _, l := range d.Labels {
		s = append(s, fmt.Sprintf("%d", l))
	}
	return strings.Join(s, "/")
}

func (d *MPLSDestination) Equal(x Destination) bool {
	o, ok := x.(*MPLSDestination)
	if !ok {
		return false
	}
	if d == nil && o == nil {
		return true
	}
	if d == nil || o == nil {
		return false
	}
	if d.Labels == nil && o.Labels == nil {
		return true
	}
	if d.Labels == nil || o.Labels == nil {
		return false
	}
	if len(d.Labels) != len(o.Labels) {
		return false
	}
	for i := range d.Labels {
		if d.Labels[i] != o.Labels[i] {
			return false
		}
	}
	return true
}

type MPLSEncap struct {
	Labels []int
}

func (e *MPLSEncap) Type() int {
	return nl.LWTUNNEL_ENCAP_MPLS
}

func (e *MPLSEncap) Decode(buf []byte) error {
	if len(buf) < 4 {
		return fmt.Errorf("lack of bytes")
	}
	native := nl.NativeEndian()
	l := native.Uint16(buf)
	if len(buf) < int(l) {
		return fmt.Errorf("lack of bytes")
	}
	buf = buf[:l]
	typ := native.Uint16(buf[2:])
	if typ != nl.MPLS_IPTUNNEL_DST {
		return fmt.Errorf("unknown MPLS Encap Type: %d", typ)
	}
	e.Labels = nl.DecodeMPLSStack(buf[4:])
	return nil
}

func (e *MPLSEncap) Encode() ([]byte, error) {
	s := nl.EncodeMPLSStack(e.Labels...)
	native := nl.NativeEndian()
	hdr := make([]byte, 4)
	native.PutUint16(hdr, uint16(len(s)+4))
	native.PutUint16(hdr[2:], nl.MPLS_IPTUNNEL_DST)
	return append(hdr, s...), nil
}

func (e *MPLSEncap) String() string {
	s := make([]string, 0, len(e.Labels))
	for _, l := range e.Labels {
		s = append(s, fmt.Sprintf("%d", l))
	}
	return strings.Join(s, "/")
}

func (e *MPLSEncap) Equal(x Encap) bool {
	o, ok := x.(*MPLSEncap)
	if !ok {
		return false
	}
	if e == nil && o == nil {
		return true
	}
	if e == nil || o == nil {
		return false
	}
	if e.Labels == nil && o.Labels == nil {
		return true
	}
	if e.Labels == nil || o.Labels == nil {
		return false
	}
	if len(e.Labels) != len(o.Labels) {
		return false
	}
	for i := range e.Labels {
		if e.Labels[i] != o.Labels[i] {
			return false
		}
	}
	return true
}

// SEG6 definitions
type SEG6Encap struct {
	Mode     int
	Segments []net.IP
}

func (e *SEG6Encap) Type() int {
	return nl.LWTUNNEL_ENCAP_SEG6
}
func (e *SEG6Encap) Decode(buf []byte) error {
	if len(buf) < 4 {
		return fmt.Errorf("lack of bytes")
	}
	native := nl.NativeEndian()
	// Get Length(l) & Type(typ) : 2 + 2 bytes
	l := native.Uint16(buf)
	if len(buf) < int(l) {
		return fmt.Errorf("lack of bytes")
	}
	buf = buf[:l] // make sure buf size upper limit is Length
	typ := native.Uint16(buf[2:])
	// LWTUNNEL_ENCAP_SEG6 has only one attr type SEG6_IPTUNNEL_SRH
	if typ != nl.SEG6_IPTUNNEL_SRH {
		return fmt.Errorf("unknown SEG6 Type: %d", typ)
	}

	var err error
	e.Mode, e.Segments, err = nl.DecodeSEG6Encap(buf[4:])

	return err
}
func (e *SEG6Encap) Encode() ([]byte, error) {
	s, err := nl.EncodeSEG6Encap(e.Mode, e.Segments)
	native := nl.NativeEndian()
	hdr := make([]byte, 4)
	native.PutUint16(hdr, uint16(len(s)+4))
	native.PutUint16(hdr[2:], nl.SEG6_IPTUNNEL_SRH)
	return append(hdr, s...), err
}
func (e *SEG6Encap) String() string {
	segs := make([]string, 0, len(e.Segments))
	// append segment backwards (from n to 0) since seg#0 is the last segment.
	for i := len(e.Segments); i > 0; i-- {
		segs = append(segs, fmt.Sprintf("%s", e.Segments[i-1]))
	}
	str := fmt.Sprintf("mode %s segs %d [ %s ]", nl.SEG6EncapModeString(e.Mode),
		len(e.Segments), strings.Join(segs, " "))
	return str
}
func (e *SEG6Encap) Equal(x Encap) bool {
	o, ok := x.(*SEG6Encap)
	if !ok {
		return false
	}
	if e == o {
		return true
	}
	if e == nil || o == nil {
		return false
	}
	if e.Mode != o.Mode {
		return false
	}
	if len(e.Segments) != len(o.Segments) {
		return false
	}
	for i := range e.Segments {
		if !e.Segments[i].Equal(o.Segments[i]) {
			return false
		}
	}
	return true
}

// SEG6LocalEncap definitions
type SEG6LocalEncap struct {
	Flags    [nl.SEG6_LOCAL_MAX]bool
	Action   int
	Segments []net.IP // from SRH in seg6_local_lwt
	Table    int      // table id for End.T and End.DT6
	InAddr   net.IP
	In6Addr  net.IP
	Iif      int
	Oif      int
}

func (e *SEG6LocalEncap) Type() int {
	return nl.LWTUNNEL_ENCAP_SEG6_LOCAL
}
func (e *SEG6LocalEncap) Decode(buf []byte) error {
	attrs, err := nl.ParseRouteAttr(buf)
	if err != nil {
		return err
	}
	native := nl.NativeEndian()
	for _, attr := range attrs {
		switch attr.Attr.Type {
		case nl.SEG6_LOCAL_ACTION:
			e.Action = int(native.Uint32(attr.Value[0:4]))
			e.Flags[nl.SEG6_LOCAL_ACTION] = true
		case nl.SEG6_LOCAL_SRH:
			e.Segments, err = nl.DecodeSEG6Srh(attr.Value[:])
			e.Flags[nl.SEG6_LOCAL_SRH] = true
		case nl.SEG6_LOCAL_TABLE:
			e.Table = int(native.Uint32(attr.Value[0:4]))
			e.Flags[nl.SEG6_LOCAL_TABLE] = true
		case nl.SEG6_LOCAL_NH4:
			e.InAddr = net.IP(attr.Value[0:4])
			e.Flags[nl.SEG6_LOCAL_NH4] = true
		case nl.SEG6_LOCAL_NH6:
			e.In6Addr = net.IP(attr.Value[0:16])
			e.Flags[nl.SEG6_LOCAL_NH6] = true
		case nl.SEG6_LOCAL_IIF:
			e.Iif = int(native.Uint32(attr.Value[0:4]))
			e.Flags[nl.SEG6_LOCAL_IIF] = true
		case nl.SEG6_LOCAL_OIF:
			e.Oif = int(native.Uint32(attr.Value[0:4]))
			e.Flags[nl.SEG6_LOCAL_OIF] = true
		}
	}
	return err
}
func (e *SEG6LocalEncap) Encode() ([]byte, error) {
	var err error
	native := nl.NativeEndian()
	res := make([]byte, 8)
	native.PutUint16(res, 8) // length
	native.PutUint16(res[2:], nl.SEG6_LOCAL_ACTION)
	native.PutUint32(res[4:], uint32(e.Action))
	if e.Flags[nl.SEG6_LOCAL_SRH] {
		srh, err := nl.EncodeSEG6Srh(e.Segments)
		if err != nil {
			return nil, err
		}
		attr := make([]byte, 4)
		native.PutUint16(attr, uint16(len(srh)+4))
		native.PutUint16(attr[2:], nl.SEG6_LOCAL_SRH)
		attr = append(attr, srh...)
		res = append(res, attr...)
	}
	if e.Flags[nl.SEG6_LOCAL_TABLE] {
		attr := make([]byte, 8)
		native.PutUint16(attr, 8)
		native.PutUint16(attr[2:], nl.SEG6_LOCAL_TABLE)
		native.PutUint32(attr[4:], uint32(e.Table))
		res = append(res, attr...)
	}
	if e.Flags[nl.SEG6_LOCAL_NH4] {
		attr := make([]byte, 4)
		native.PutUint16(attr, 8)
		native.PutUint16(attr[2:], nl.SEG6_LOCAL_NH4)
		ipv4 := e.InAddr.To4()
		if ipv4 == nil {
			err = fmt.Errorf("SEG6_LOCAL_NH4 has invalid IPv4 address")
			return nil, err
		}
		attr = append(attr, ipv4...)
		res = append(res, attr...)
	}
	if e.Flags[nl.SEG6_LOCAL_NH6] {
		attr := make([]byte, 4)
		native.PutUint16(attr, 20)
		native.PutUint16(attr[2:], nl.SEG6_LOCAL_NH6)
		attr = append(attr, e.In6Addr...)
		res = append(res, attr...)
	}
	if e.Flags[nl.SEG6_LOCAL_IIF] {
		attr := make([]byte, 8)
		native.PutUint16(attr, 8)
		native.PutUint16(attr[2:], nl.SEG6_LOCAL_IIF)
		native.PutUint32(attr[4:], uint32(e.Iif))
		res = append(res, attr...)
	}
	if e.Flags[nl.SEG6_LOCAL_OIF] {
		attr := make([]byte, 8)
		native.PutUint16(attr, 8)
		native.PutUint16(attr[2:], nl.SEG6_LOCAL_OIF)
		native.PutUint32(attr[4:], uint32(e.Oif))
		res = append(res, attr...)
	}
	return res, err
}
func (e *SEG6LocalEncap) String() string {
	strs := make([]string, 0, nl.SEG6_LOCAL_MAX)
	strs = append(strs, fmt.Sprintf("action %s", nl.SEG6LocalActionString(e.Action)))

	if e.Flags[nl.SEG6_LOCAL_TABLE] {
		strs = append(strs, fmt.Sprintf("table %d", e.Table))
	}
	if e.Flags[nl.SEG6_LOCAL_NH4] {
		strs = append(strs, fmt.Sprintf("nh4 %s", e.InAddr))
	}
	if e.Flags[nl.SEG6_LOCAL_NH6] {
		strs = append(strs, fmt.Sprintf("nh6 %s", e.In6Addr))
	}
	if e.Flags[nl.SEG6_LOCAL_IIF] {
		link, err := LinkByIndex(e.Iif)
		if err != nil {
			strs = append(strs, fmt.Sprintf("iif %d", e.Iif))
		} else {
			strs = append(strs, fmt.Sprintf("iif %s", link.Attrs().Name))
		}
	}
	if e.Flags[nl.SEG6_LOCAL_OIF] {
		link, err := LinkByIndex(e.Oif)
		if err != nil {
			strs = append(strs, fmt.Sprintf("oif %d", e.Oif))
		} else {
			strs = append(strs, fmt.Sprintf("oif %s", link.Attrs().Name))
		}
	}
	if e.Flags[nl.SEG6_LOCAL_SRH] {
		segs := make([]string, 0, len(e.Segments))
		//append segment backwards (from n to 0) since seg#0 is the last segment.
		for i := len(e.Segments); i > 0; i-- {
			segs = append(segs, fmt.Sprintf("%s", e.Segments[i-1]))
		}
		strs = append(strs, fmt.Sprintf("segs %d [ %s ]", len(e.Segments), strings.Join(segs, " ")))
	}
	return strings.Join(strs, " ")
}
func (e *SEG6LocalEncap) Equal(x Encap) bool {
	o, ok := x.(*SEG6LocalEncap)
	if !ok {
		return false
	}
	if e == o {
		return true
	}
	if e == nil || o == nil {
		return false
	}
	// compare all arrays first
	for i := range e.Flags {
		if e.Flags[i] != o.Flags[i] {
			return false
		}
	}
	if len(e.Segments) != len(o.Segments) {
		return false
	}
	for i := range e.Segments {
		if !e.Segments[i].Equal(o.Segments[i]) {
			return false
		}
	}
	// compare values
	if !e.InAddr.Equal(o.InAddr) || !e.In6Addr.Equal(o.In6Addr) {
		return false
	}
	if e.Action != o.Action || e.Table != o.Table || e.Iif != o.Iif || e.Oif != o.Oif {
		return false
	}
	return true
}

type Via struct {
	AddrFamily int
	Addr       net.IP
}

func (v *Via) Equal(x Destination) bool {
	o, ok := x.(*Via)
	if !ok {
		return false
	}
	if v.AddrFamily == x.Family() && v.Addr.Equal(o.Addr) {
		return true
	}
	return false
}

func (v *Via) String() string {
	return fmt.Sprintf("Family: %d, Address: %s", v.AddrFamily, v.Addr.String())
}

func (v *Via) Family() int {
	return v.AddrFamily
}

func (v *Via) Encode() ([]byte, error) {
	buf := &bytes.Buffer{}
	err := binary.Write(buf, native, uint16(v.AddrFamily))
	if err != nil {
		return nil, err
	}
	err = binary.Write(buf, native, v.Addr)
	if err != nil {
		return nil, err
	}
	return buf.Bytes(), nil
}

func (v *Via) Decode(b []byte) error {
	native := nl.NativeEndian()
	if len(b) < 6 {
		return fmt.Errorf("decoding failed: buffer too small (%d bytes)", len(b))
	}
	v.AddrFamily = int(native.Uint16(b[0:2]))
	if v.AddrFamily == nl.FAMILY_V4 {
		v.Addr = net.IP(b[2:6])
		return nil
	} else if v.AddrFamily == nl.FAMILY_V6 {
		if len(b) < 18 {
			return fmt.Errorf("decoding failed: buffer too small (%d bytes)", len(b))
		}
		v.Addr = net.IP(b[2:])
		return nil
	}
	return fmt.Errorf("decoding failed: address family %d unknown", v.AddrFamily)
}

// RouteAdd will add a route to the system.
// Equivalent to: `ip route add $route`
func RouteAdd(route *Route) error {
	return pkgHandle.RouteAdd(route)
}

// RouteAdd will add a route to the system.
// Equivalent to: `ip route add $route`
func (h *Handle) RouteAdd(route *Route) error {
	flags := unix.NLM_F_CREATE | unix.NLM_F_EXCL | unix.NLM_F_ACK
	req := h.newNetlinkRequest(unix.RTM_NEWROUTE, flags)
	return h.routeHandle(route, req, nl.NewRtMsg())
}

// RouteAppend will append a route to the system.
// Equivalent to: `ip route append $route`
func RouteAppend(route *Route) error {
	return pkgHandle.RouteAppend(route)
}

// RouteAppend will append a route to the system.
// Equivalent to: `ip route append $route`
func (h *Handle) RouteAppend(route *Route) error {
	flags := unix.NLM_F_CREATE | unix.NLM_F_APPEND | unix.NLM_F_ACK
	req := h.newNetlinkRequest(unix.RTM_NEWROUTE, flags)
	return h.routeHandle(route, req, nl.NewRtMsg())
}

// RouteAddEcmp will add a route to the system.
func RouteAddEcmp(route *Route) error {
        return pkgHandle.RouteAddEcmp(route)
}

// RouteAddEcmp will add a route to the system.
func (h *Handle) RouteAddEcmp(route *Route) error {
        flags := unix.NLM_F_CREATE | unix.NLM_F_ACK
        req := h.newNetlinkRequest(unix.RTM_NEWROUTE, flags)
        return h.routeHandle(route, req, nl.NewRtMsg())
}

// RouteReplace will add a route to the system.
// Equivalent to: `ip route replace $route`
func RouteReplace(route *Route) error {
	return pkgHandle.RouteReplace(route)
}

// RouteReplace will add a route to the system.
// Equivalent to: `ip route replace $route`
func (h *Handle) RouteReplace(route *Route) error {
	flags := unix.NLM_F_CREATE | unix.NLM_F_REPLACE | unix.NLM_F_ACK
	req := h.newNetlinkRequest(unix.RTM_NEWROUTE, flags)
	return h.routeHandle(route, req, nl.NewRtMsg())
}

// RouteDel will delete a route from the system.
// Equivalent to: `ip route del $route`
func RouteDel(route *Route) error {
	return pkgHandle.RouteDel(route)
}

// RouteDel will delete a route from the system.
// Equivalent to: `ip route del $route`
func (h *Handle) RouteDel(route *Route) error {
	req := h.newNetlinkRequest(unix.RTM_DELROUTE, unix.NLM_F_ACK)
	return h.routeHandle(route, req, nl.NewRtDelMsg())
}

func (h *Handle) routeHandle(route *Route, req *nl.NetlinkRequest, msg *nl.RtMsg) error {
	if (route.Dst == nil || route.Dst.IP == nil) && route.Src == nil && route.Gw == nil && route.MPLSDst == nil {
		return fmt.Errorf("one of Dst.IP, Src, or Gw must not be nil")
	}

	family := -1
	var rtAttrs []*nl.RtAttr

	if route.Dst != nil && route.Dst.IP != nil {
		dstLen, _ := route.Dst.Mask.Size()
		msg.Dst_len = uint8(dstLen)
		dstFamily := nl.GetIPFamily(route.Dst.IP)
		family = dstFamily
		var dstData []byte
		if dstFamily == FAMILY_V4 {
			dstData = route.Dst.IP.To4()
		} else {
			dstData = route.Dst.IP.To16()
		}
		rtAttrs = append(rtAttrs, nl.NewRtAttr(unix.RTA_DST, dstData))
	} else if route.MPLSDst != nil {
		family = nl.FAMILY_MPLS
		msg.Dst_len = uint8(20)
		msg.Type = unix.RTN_UNICAST
		rtAttrs = append(rtAttrs, nl.NewRtAttr(unix.RTA_DST, nl.EncodeMPLSStack(*route.MPLSDst)))
	}

	if route.NewDst != nil {
		if family != -1 && family != route.NewDst.Family() {
			return fmt.Errorf("new destination and destination are not the same address family")
		}
		buf, err := route.NewDst.Encode()
		if err != nil {
			return err
		}
		rtAttrs = append(rtAttrs, nl.NewRtAttr(unix.RTA_NEWDST, buf))
	}

	if route.Encap != nil {
		buf := make([]byte, 2)
		native.PutUint16(buf, uint16(route.Encap.Type()))
		rtAttrs = append(rtAttrs, nl.NewRtAttr(unix.RTA_ENCAP_TYPE, buf))
		buf, err := route.Encap.Encode()
		if err != nil {
			return err
		}
		rtAttrs = append(rtAttrs, nl.NewRtAttr(unix.RTA_ENCAP, buf))
	}

	if route.Src != nil {
		srcFamily := nl.GetIPFamily(route.Src)
		if family != -1 && family != srcFamily {
			return fmt.Errorf("source and destination ip are not the same IP family")
		}
		family = srcFamily
		var srcData []byte
		if srcFamily == FAMILY_V4 {
			srcData = route.Src.To4()
		} else {
			srcData = route.Src.To16()
		}
		// The commonly used src ip for routes is actually PREFSRC
		rtAttrs = append(rtAttrs, nl.NewRtAttr(unix.RTA_PREFSRC, srcData))
	}

	if route.Gw != nil {
		gwFamily := nl.GetIPFamily(route.Gw)
		if family != -1 && family != gwFamily {
			return fmt.Errorf("gateway, source, and destination ip are not the same IP family")
		}
		family = gwFamily
		var gwData []byte
		if gwFamily == FAMILY_V4 {
			gwData = route.Gw.To4()
		} else {
			gwData = route.Gw.To16()
		}
		rtAttrs = append(rtAttrs, nl.NewRtAttr(unix.RTA_GATEWAY, gwData))
	}

	if route.Via != nil {
		buf, err := route.Via.Encode()
		if err != nil {
			return fmt.Errorf("failed to encode RTA_VIA: %v", err)
		}
		rtAttrs = append(rtAttrs, nl.NewRtAttr(unix.RTA_VIA, buf))
	}

	if len(route.MultiPath) > 0 {
		buf := []byte{}
		for _, nh := range route.MultiPath {
			rtnh := &nl.RtNexthop{
				RtNexthop: unix.RtNexthop{
					Hops:    uint8(nh.Hops),
					Ifindex: int32(nh.LinkIndex),
					Flags:   uint8(nh.Flags),
				},
			}
			children := []nl.NetlinkRequestData{}
			if nh.Gw != nil {
				gwFamily := nl.GetIPFamily(nh.Gw)
				if family != -1 && family != gwFamily {
					return fmt.Errorf("gateway, source, and destination ip are not the same IP family")
				}
				if gwFamily == FAMILY_V4 {
					children = append(children, nl.NewRtAttr(unix.RTA_GATEWAY, []byte(nh.Gw.To4())))
				} else {
					children = append(children, nl.NewRtAttr(unix.RTA_GATEWAY, []byte(nh.Gw.To16())))
				}
			}
			if nh.NewDst != nil {
				if family != -1 && family != nh.NewDst.Family() {
					return fmt.Errorf("new destination and destination are not the same address family")
				}
				buf, err := nh.NewDst.Encode()
				if err != nil {
					return err
				}
				children = append(children, nl.NewRtAttr(unix.RTA_NEWDST, buf))
			}
			if nh.Encap != nil {
				buf := make([]byte, 2)
				native.PutUint16(buf, uint16(nh.Encap.Type()))
				children = append(children, nl.NewRtAttr(unix.RTA_ENCAP_TYPE, buf))
				buf, err := nh.Encap.Encode()
				if err != nil {
					return err
				}
				children = append(children, nl.NewRtAttr(unix.RTA_ENCAP, buf))
<<<<<<< HEAD
=======
			}
			if nh.Via != nil {
				buf, err := nh.Via.Encode()
				if err != nil {
					return err
				}
				children = append(children, nl.NewRtAttr(unix.RTA_VIA, buf))
>>>>>>> c50cee4e
			}
			rtnh.Children = children
			buf = append(buf, rtnh.Serialize()...)
		}
		rtAttrs = append(rtAttrs, nl.NewRtAttr(unix.RTA_MULTIPATH, buf))
	}

	if route.Table > 0 {
		if route.Table >= 256 {
			msg.Table = unix.RT_TABLE_UNSPEC
			b := make([]byte, 4)
			native.PutUint32(b, uint32(route.Table))
			rtAttrs = append(rtAttrs, nl.NewRtAttr(unix.RTA_TABLE, b))
		} else {
			msg.Table = uint8(route.Table)
		}
	}

	if route.Priority > 0 {
		b := make([]byte, 4)
		native.PutUint32(b, uint32(route.Priority))
		rtAttrs = append(rtAttrs, nl.NewRtAttr(unix.RTA_PRIORITY, b))
	}
	if route.Tos > 0 {
		msg.Tos = uint8(route.Tos)
	}
	if route.Protocol > 0 {
		msg.Protocol = uint8(route.Protocol)
	}
	if route.Type > 0 {
		msg.Type = uint8(route.Type)
	}

	var metrics []*nl.RtAttr
	if route.MTU > 0 {
		b := nl.Uint32Attr(uint32(route.MTU))
		metrics = append(metrics, nl.NewRtAttr(unix.RTAX_MTU, b))
	}
	if route.Window > 0 {
		b := nl.Uint32Attr(uint32(route.Window))
		metrics = append(metrics, nl.NewRtAttr(unix.RTAX_WINDOW, b))
	}
	if route.Rtt > 0 {
		b := nl.Uint32Attr(uint32(route.Rtt))
		metrics = append(metrics, nl.NewRtAttr(unix.RTAX_RTT, b))
	}
	if route.RttVar > 0 {
		b := nl.Uint32Attr(uint32(route.RttVar))
		metrics = append(metrics, nl.NewRtAttr(unix.RTAX_RTTVAR, b))
	}
	if route.Ssthresh > 0 {
		b := nl.Uint32Attr(uint32(route.Ssthresh))
		metrics = append(metrics, nl.NewRtAttr(unix.RTAX_SSTHRESH, b))
	}
	if route.Cwnd > 0 {
		b := nl.Uint32Attr(uint32(route.Cwnd))
		metrics = append(metrics, nl.NewRtAttr(unix.RTAX_CWND, b))
	}
	if route.AdvMSS > 0 {
		b := nl.Uint32Attr(uint32(route.AdvMSS))
		metrics = append(metrics, nl.NewRtAttr(unix.RTAX_ADVMSS, b))
	}
	if route.Reordering > 0 {
		b := nl.Uint32Attr(uint32(route.Reordering))
		metrics = append(metrics, nl.NewRtAttr(unix.RTAX_REORDERING, b))
	}
	if route.Hoplimit > 0 {
		b := nl.Uint32Attr(uint32(route.Hoplimit))
		metrics = append(metrics, nl.NewRtAttr(unix.RTAX_HOPLIMIT, b))
	}
	if route.InitCwnd > 0 {
		b := nl.Uint32Attr(uint32(route.InitCwnd))
		metrics = append(metrics, nl.NewRtAttr(unix.RTAX_INITCWND, b))
	}
	if route.Features > 0 {
		b := nl.Uint32Attr(uint32(route.Features))
		metrics = append(metrics, nl.NewRtAttr(unix.RTAX_FEATURES, b))
	}
	if route.RtoMin > 0 {
		b := nl.Uint32Attr(uint32(route.RtoMin))
		metrics = append(metrics, nl.NewRtAttr(unix.RTAX_RTO_MIN, b))
	}
	if route.InitRwnd > 0 {
		b := nl.Uint32Attr(uint32(route.InitRwnd))
		metrics = append(metrics, nl.NewRtAttr(unix.RTAX_INITRWND, b))
	}
	if route.QuickACK > 0 {
		b := nl.Uint32Attr(uint32(route.QuickACK))
		metrics = append(metrics, nl.NewRtAttr(unix.RTAX_QUICKACK, b))
	}
	if route.Congctl != "" {
		b := nl.ZeroTerminated(route.Congctl)
		metrics = append(metrics, nl.NewRtAttr(unix.RTAX_CC_ALGO, b))
	}
	if route.FastOpenNoCookie > 0 {
		b := nl.Uint32Attr(uint32(route.FastOpenNoCookie))
		metrics = append(metrics, nl.NewRtAttr(unix.RTAX_FASTOPEN_NO_COOKIE, b))
	}

	if metrics != nil {
		attr := nl.NewRtAttr(unix.RTA_METRICS, nil)
		for _, metric := range metrics {
			attr.AddChild(metric)
		}
		rtAttrs = append(rtAttrs, attr)
	}

	msg.Flags = uint32(route.Flags)
	msg.Scope = uint8(route.Scope)
	msg.Family = uint8(family)
	req.AddData(msg)
	for _, attr := range rtAttrs {
		req.AddData(attr)
	}

	var (
		b      = make([]byte, 4)
		native = nl.NativeEndian()
	)
	native.PutUint32(b, uint32(route.LinkIndex))

	req.AddData(nl.NewRtAttr(unix.RTA_OIF, b))

	_, err := req.Execute(unix.NETLINK_ROUTE, 0)
	return err
}

// RouteList gets a list of routes in the system.
// Equivalent to: `ip route show`.
// The list can be filtered by link and ip family.
func RouteList(link Link, family int) ([]Route, error) {
	return pkgHandle.RouteList(link, family)
}

// RouteList gets a list of routes in the system.
// Equivalent to: `ip route show`.
// The list can be filtered by link and ip family.
func (h *Handle) RouteList(link Link, family int) ([]Route, error) {
	var routeFilter *Route
	if link != nil {
		routeFilter = &Route{
			LinkIndex: link.Attrs().Index,
		}
	}
	return h.RouteListFiltered(family, routeFilter, RT_FILTER_OIF)
}

// RouteListFiltered gets a list of routes in the system filtered with specified rules.
// All rules must be defined in RouteFilter struct
func RouteListFiltered(family int, filter *Route, filterMask uint64) ([]Route, error) {
	return pkgHandle.RouteListFiltered(family, filter, filterMask)
}

// RouteListFiltered gets a list of routes in the system filtered with specified rules.
// All rules must be defined in RouteFilter struct
func (h *Handle) RouteListFiltered(family int, filter *Route, filterMask uint64) ([]Route, error) {
	req := h.newNetlinkRequest(unix.RTM_GETROUTE, unix.NLM_F_DUMP)
	infmsg := nl.NewIfInfomsg(family)
	req.AddData(infmsg)

	msgs, err := req.Execute(unix.NETLINK_ROUTE, unix.RTM_NEWROUTE)
	if err != nil {
		return nil, err
	}

	var res []Route
	for _, m := range msgs {
		msg := nl.DeserializeRtMsg(m)
		if msg.Flags&unix.RTM_F_CLONED != 0 {
			// Ignore cloned routes
			continue
		}
		if msg.Table != unix.RT_TABLE_MAIN {
			if filter == nil || filter != nil && filterMask&RT_FILTER_TABLE == 0 {
				// Ignore non-main tables
				continue
			}
		}
		route, err := deserializeRoute(m)
		if err != nil {
			return nil, err
		}
		if filter != nil {
			switch {
			case filterMask&RT_FILTER_TABLE != 0 && filter.Table != unix.RT_TABLE_UNSPEC && route.Table != filter.Table:
				continue
			case filterMask&RT_FILTER_PROTOCOL != 0 && route.Protocol != filter.Protocol:
				continue
			case filterMask&RT_FILTER_SCOPE != 0 && route.Scope != filter.Scope:
				continue
			case filterMask&RT_FILTER_TYPE != 0 && route.Type != filter.Type:
				continue
			case filterMask&RT_FILTER_TOS != 0 && route.Tos != filter.Tos:
				continue
			case filterMask&RT_FILTER_OIF != 0 && route.LinkIndex != filter.LinkIndex:
				continue
			case filterMask&RT_FILTER_IIF != 0 && route.ILinkIndex != filter.ILinkIndex:
				continue
			case filterMask&RT_FILTER_GW != 0 && !route.Gw.Equal(filter.Gw):
				continue
			case filterMask&RT_FILTER_SRC != 0 && !route.Src.Equal(filter.Src):
				continue
			case filterMask&RT_FILTER_DST != 0:
				if filter.MPLSDst == nil || route.MPLSDst == nil || (*filter.MPLSDst) != (*route.MPLSDst) {
					if !ipNetEqual(route.Dst, filter.Dst) {
						continue
					}
				}
			case filterMask&RT_FILTER_HOPLIMIT != 0 && route.Hoplimit != filter.Hoplimit:
				continue
			}
		}
		res = append(res, route)
	}
	return res, nil
}

// deserializeRoute decodes a binary netlink message into a Route struct
func deserializeRoute(m []byte) (Route, error) {
	msg := nl.DeserializeRtMsg(m)
	attrs, err := nl.ParseRouteAttr(m[msg.Len():])
	if err != nil {
		return Route{}, err
	}
	route := Route{
		Scope:    Scope(msg.Scope),
		Protocol: RouteProtocol(int(msg.Protocol)),
		Table:    int(msg.Table),
		Type:     int(msg.Type),
		Tos:      int(msg.Tos),
		Flags:    int(msg.Flags),
	}

	native := nl.NativeEndian()
	var encap, encapType syscall.NetlinkRouteAttr
	for _, attr := range attrs {
		switch attr.Attr.Type {
		case unix.RTA_GATEWAY:
			route.Gw = net.IP(attr.Value)
		case unix.RTA_PREFSRC:
			route.Src = net.IP(attr.Value)
		case unix.RTA_DST:
			if msg.Family == nl.FAMILY_MPLS {
				stack := nl.DecodeMPLSStack(attr.Value)
				if len(stack) == 0 || len(stack) > 1 {
					return route, fmt.Errorf("invalid MPLS RTA_DST")
				}
				route.MPLSDst = &stack[0]
			} else {
				route.Dst = &net.IPNet{
					IP:   attr.Value,
					Mask: net.CIDRMask(int(msg.Dst_len), 8*len(attr.Value)),
				}
			}
		case unix.RTA_OIF:
			route.LinkIndex = int(native.Uint32(attr.Value[0:4]))
		case unix.RTA_IIF:
			route.ILinkIndex = int(native.Uint32(attr.Value[0:4]))
		case unix.RTA_PRIORITY:
			route.Priority = int(native.Uint32(attr.Value[0:4]))
		case unix.RTA_TABLE:
			route.Table = int(native.Uint32(attr.Value[0:4]))
		case unix.RTA_MULTIPATH:
			parseRtNexthop := func(value []byte) (*NexthopInfo, []byte, error) {
				if len(value) < unix.SizeofRtNexthop {
					return nil, nil, fmt.Errorf("lack of bytes")
				}
				nh := nl.DeserializeRtNexthop(value)
				if len(value) < int(nh.RtNexthop.Len) {
					return nil, nil, fmt.Errorf("lack of bytes")
				}
				info := &NexthopInfo{
					LinkIndex: int(nh.RtNexthop.Ifindex),
					Hops:      int(nh.RtNexthop.Hops),
					Flags:     int(nh.RtNexthop.Flags),
				}
				attrs, err := nl.ParseRouteAttr(value[unix.SizeofRtNexthop:int(nh.RtNexthop.Len)])
				if err != nil {
					return nil, nil, err
				}
				var encap, encapType syscall.NetlinkRouteAttr
				for _, attr := range attrs {
					switch attr.Attr.Type {
					case unix.RTA_GATEWAY:
						info.Gw = net.IP(attr.Value)
					case unix.RTA_NEWDST:
						var d Destination
						switch msg.Family {
						case nl.FAMILY_MPLS:
							d = &MPLSDestination{}
						}
						if err := d.Decode(attr.Value); err != nil {
							return nil, nil, err
						}
						info.NewDst = d
					case unix.RTA_ENCAP_TYPE:
						encapType = attr
					case unix.RTA_ENCAP:
						encap = attr
					case unix.RTA_VIA:
						d := &Via{}
						if err := d.Decode(attr.Value); err != nil {
							return nil, nil, err
						}
						info.Via = d
					}
				}

				if len(encap.Value) != 0 && len(encapType.Value) != 0 {
					typ := int(native.Uint16(encapType.Value[0:2]))
					var e Encap
					switch typ {
					case nl.LWTUNNEL_ENCAP_MPLS:
						e = &MPLSEncap{}
						if err := e.Decode(encap.Value); err != nil {
							return nil, nil, err
						}
					}
					info.Encap = e
				}

				return info, value[int(nh.RtNexthop.Len):], nil
			}
			rest := attr.Value
			for len(rest) > 0 {
				info, buf, err := parseRtNexthop(rest)
				if err != nil {
					return route, err
				}
				route.MultiPath = append(route.MultiPath, info)
				rest = buf
			}
		case unix.RTA_NEWDST:
			var d Destination
			switch msg.Family {
			case nl.FAMILY_MPLS:
				d = &MPLSDestination{}
			}
			if err := d.Decode(attr.Value); err != nil {
				return route, err
			}
			route.NewDst = d
<<<<<<< HEAD
=======
		case unix.RTA_VIA:
			v := &Via{}
			if err := v.Decode(attr.Value); err != nil {
				return route, err
			}
			route.Via = v
>>>>>>> c50cee4e
		case unix.RTA_ENCAP_TYPE:
			encapType = attr
		case unix.RTA_ENCAP:
			encap = attr
		case unix.RTA_METRICS:
			metrics, err := nl.ParseRouteAttr(attr.Value)
			if err != nil {
				return route, err
			}
			for _, metric := range metrics {
				switch metric.Attr.Type {
				case unix.RTAX_MTU:
					route.MTU = int(native.Uint32(metric.Value[0:4]))
				case unix.RTAX_WINDOW:
					route.Window = int(native.Uint32(metric.Value[0:4]))
				case unix.RTAX_RTT:
					route.Rtt = int(native.Uint32(metric.Value[0:4]))
				case unix.RTAX_RTTVAR:
					route.RttVar = int(native.Uint32(metric.Value[0:4]))
				case unix.RTAX_SSTHRESH:
					route.Ssthresh = int(native.Uint32(metric.Value[0:4]))
				case unix.RTAX_CWND:
					route.Cwnd = int(native.Uint32(metric.Value[0:4]))
				case unix.RTAX_ADVMSS:
					route.AdvMSS = int(native.Uint32(metric.Value[0:4]))
				case unix.RTAX_REORDERING:
					route.Reordering = int(native.Uint32(metric.Value[0:4]))
				case unix.RTAX_HOPLIMIT:
					route.Hoplimit = int(native.Uint32(metric.Value[0:4]))
				case unix.RTAX_INITCWND:
					route.InitCwnd = int(native.Uint32(metric.Value[0:4]))
				case unix.RTAX_FEATURES:
					route.Features = int(native.Uint32(metric.Value[0:4]))
				case unix.RTAX_RTO_MIN:
					route.RtoMin = int(native.Uint32(metric.Value[0:4]))
				case unix.RTAX_INITRWND:
					route.InitRwnd = int(native.Uint32(metric.Value[0:4]))
				case unix.RTAX_QUICKACK:
					route.QuickACK = int(native.Uint32(metric.Value[0:4]))
				case unix.RTAX_CC_ALGO:
					route.Congctl = nl.BytesToString(metric.Value)
				case unix.RTAX_FASTOPEN_NO_COOKIE:
					route.FastOpenNoCookie = int(native.Uint32(metric.Value[0:4]))
				}
			}
		}
	}

	if len(encap.Value) != 0 && len(encapType.Value) != 0 {
		typ := int(native.Uint16(encapType.Value[0:2]))
		var e Encap
		switch typ {
		case nl.LWTUNNEL_ENCAP_MPLS:
			e = &MPLSEncap{}
			if err := e.Decode(encap.Value); err != nil {
				return route, err
			}
		case nl.LWTUNNEL_ENCAP_SEG6:
			e = &SEG6Encap{}
			if err := e.Decode(encap.Value); err != nil {
				return route, err
			}
		case nl.LWTUNNEL_ENCAP_SEG6_LOCAL:
			e = &SEG6LocalEncap{}
			if err := e.Decode(encap.Value); err != nil {
				return route, err
			}
		}
		route.Encap = e
	}

	return route, nil
}

// RouteGetOptions contains a set of options to use with
// RouteGetWithOptions
type RouteGetOptions struct {
	VrfName string
<<<<<<< HEAD
=======
	SrcAddr net.IP
>>>>>>> c50cee4e
}

// RouteGetWithOptions gets a route to a specific destination from the host system.
// Equivalent to: 'ip route get <> vrf <VrfName>'.
func RouteGetWithOptions(destination net.IP, options *RouteGetOptions) ([]Route, error) {
	return pkgHandle.RouteGetWithOptions(destination, options)
}

// RouteGet gets a route to a specific destination from the host system.
// Equivalent to: 'ip route get'.
func RouteGet(destination net.IP) ([]Route, error) {
	return pkgHandle.RouteGet(destination)
}

// RouteGetWithOptions gets a route to a specific destination from the host system.
// Equivalent to: 'ip route get <> vrf <VrfName>'.
func (h *Handle) RouteGetWithOptions(destination net.IP, options *RouteGetOptions) ([]Route, error) {
	req := h.newNetlinkRequest(unix.RTM_GETROUTE, unix.NLM_F_REQUEST)
	family := nl.GetIPFamily(destination)
	var destinationData []byte
	var bitlen uint8
	if family == FAMILY_V4 {
		destinationData = destination.To4()
		bitlen = 32
	} else {
		destinationData = destination.To16()
		bitlen = 128
	}
	msg := &nl.RtMsg{}
	msg.Family = uint8(family)
	msg.Dst_len = bitlen
	if options != nil && options.SrcAddr != nil {
		msg.Src_len = bitlen
	}
	msg.Flags = unix.RTM_F_LOOKUP_TABLE
	req.AddData(msg)

	rtaDst := nl.NewRtAttr(unix.RTA_DST, destinationData)
	req.AddData(rtaDst)

	if options != nil {
<<<<<<< HEAD
		link, err := LinkByName(options.VrfName)
		if err != nil {
			return nil, err
		}
		var (
			b      = make([]byte, 4)
			native = nl.NativeEndian()
		)
		native.PutUint32(b, uint32(link.Attrs().Index))

		req.AddData(nl.NewRtAttr(unix.RTA_OIF, b))
=======
		if options.VrfName != "" {
			link, err := LinkByName(options.VrfName)
			if err != nil {
				return nil, err
			}
			var (
				b      = make([]byte, 4)
				native = nl.NativeEndian()
			)
			native.PutUint32(b, uint32(link.Attrs().Index))

			req.AddData(nl.NewRtAttr(unix.RTA_OIF, b))
		}

		if options.SrcAddr != nil {
			var srcAddr []byte
			if family == FAMILY_V4 {
				srcAddr = options.SrcAddr.To4()
			} else {
				srcAddr = options.SrcAddr.To16()
			}

			req.AddData(nl.NewRtAttr(unix.RTA_SRC, srcAddr))
		}
>>>>>>> c50cee4e
	}

	msgs, err := req.Execute(unix.NETLINK_ROUTE, unix.RTM_NEWROUTE)
	if err != nil {
		return nil, err
	}

	var res []Route
	for _, m := range msgs {
		route, err := deserializeRoute(m)
		if err != nil {
			return nil, err
		}
		res = append(res, route)
	}
	return res, nil
}

// RouteGet gets a route to a specific destination from the host system.
// Equivalent to: 'ip route get'.
func (h *Handle) RouteGet(destination net.IP) ([]Route, error) {
	return h.RouteGetWithOptions(destination, nil)
}

// RouteSubscribe takes a chan down which notifications will be sent
// when routes are added or deleted. Close the 'done' chan to stop subscription.
func RouteSubscribe(ch chan<- RouteUpdate, done <-chan struct{}) error {
	return routeSubscribeAt(netns.None(), netns.None(), ch, done, nil, false)
}

// RouteSubscribeAt works like RouteSubscribe plus it allows the caller
// to choose the network namespace in which to subscribe (ns).
func RouteSubscribeAt(ns netns.NsHandle, ch chan<- RouteUpdate, done <-chan struct{}) error {
	return routeSubscribeAt(ns, netns.None(), ch, done, nil, false)
}

// RouteSubscribeOptions contains a set of options to use with
// RouteSubscribeWithOptions.
type RouteSubscribeOptions struct {
	Namespace     *netns.NsHandle
	ErrorCallback func(error)
	ListExisting  bool
}

// RouteSubscribeWithOptions work like RouteSubscribe but enable to
// provide additional options to modify the behavior. Currently, the
// namespace can be provided as well as an error callback.
func RouteSubscribeWithOptions(ch chan<- RouteUpdate, done <-chan struct{}, options RouteSubscribeOptions) error {
	if options.Namespace == nil {
		none := netns.None()
		options.Namespace = &none
	}
	return routeSubscribeAt(*options.Namespace, netns.None(), ch, done, options.ErrorCallback, options.ListExisting)
}

func routeSubscribeAt(newNs, curNs netns.NsHandle, ch chan<- RouteUpdate, done <-chan struct{}, cberr func(error), listExisting bool) error {
	s, err := nl.SubscribeAt(newNs, curNs, unix.NETLINK_ROUTE, unix.RTNLGRP_IPV4_ROUTE, unix.RTNLGRP_IPV6_ROUTE)
	if err != nil {
		return err
	}
	if done != nil {
		go func() {
			<-done
			s.Close()
		}()
	}
	if listExisting {
		req := pkgHandle.newNetlinkRequest(unix.RTM_GETROUTE,
			unix.NLM_F_DUMP)
		infmsg := nl.NewIfInfomsg(unix.AF_UNSPEC)
		req.AddData(infmsg)
		if err := s.Send(req); err != nil {
			return err
		}
	}
	go func() {
		defer close(ch)
		for {
			msgs, from, err := s.Receive()
			if err != nil {
				if cberr != nil {
					cberr(err)
				}
				return
			}
			if from.Pid != nl.PidKernel {
				if cberr != nil {
					cberr(fmt.Errorf("Wrong sender portid %d, expected %d", from.Pid, nl.PidKernel))
				}
				continue
			}
			for _, m := range msgs {
				if m.Header.Type == unix.NLMSG_DONE {
					continue
				}
				if m.Header.Type == unix.NLMSG_ERROR {
					native := nl.NativeEndian()
					error := int32(native.Uint32(m.Data[0:4]))
					if error == 0 {
						continue
					}
					if cberr != nil {
						cberr(syscall.Errno(-error))
					}
					return
				}
				route, err := deserializeRoute(m.Data)
				if err != nil {
					if cberr != nil {
						cberr(err)
					}
					return
				}
				ch <- RouteUpdate{Type: m.Header.Type, Route: route}
			}
		}
	}()

	return nil
}

func (p RouteProtocol) String() string {
	switch int(p) {
	case unix.RTPROT_BABEL:
		return "babel"
	case unix.RTPROT_BGP:
		return "bgp"
	case unix.RTPROT_BIRD:
		return "bird"
	case unix.RTPROT_BOOT:
		return "boot"
	case unix.RTPROT_DHCP:
		return "dhcp"
	case unix.RTPROT_DNROUTED:
		return "dnrouted"
	case unix.RTPROT_EIGRP:
		return "eigrp"
	case unix.RTPROT_GATED:
		return "gated"
	case unix.RTPROT_ISIS:
		return "isis"
	//case unix.RTPROT_KEEPALIVED:
	//	return "keepalived"
	case unix.RTPROT_KERNEL:
		return "kernel"
	case unix.RTPROT_MROUTED:
		return "mrouted"
	case unix.RTPROT_MRT:
		return "mrt"
	case unix.RTPROT_NTK:
		return "ntk"
	case unix.RTPROT_OSPF:
		return "ospf"
	case unix.RTPROT_RA:
		return "ra"
	case unix.RTPROT_REDIRECT:
		return "redirect"
	case unix.RTPROT_RIP:
		return "rip"
	case unix.RTPROT_STATIC:
		return "static"
	case unix.RTPROT_UNSPEC:
		return "unspec"
	case unix.RTPROT_XORP:
		return "xorp"
	case unix.RTPROT_ZEBRA:
		return "zebra"
	default:
		return strconv.Itoa(int(p))
	}
}<|MERGE_RESOLUTION|>--- conflicted
+++ resolved
@@ -718,8 +718,6 @@
 					return err
 				}
 				children = append(children, nl.NewRtAttr(unix.RTA_ENCAP, buf))
-<<<<<<< HEAD
-=======
 			}
 			if nh.Via != nil {
 				buf, err := nh.Via.Encode()
@@ -727,7 +725,6 @@
 					return err
 				}
 				children = append(children, nl.NewRtAttr(unix.RTA_VIA, buf))
->>>>>>> c50cee4e
 			}
 			rtnh.Children = children
 			buf = append(buf, rtnh.Serialize()...)
@@ -1070,15 +1067,12 @@
 				return route, err
 			}
 			route.NewDst = d
-<<<<<<< HEAD
-=======
 		case unix.RTA_VIA:
 			v := &Via{}
 			if err := v.Decode(attr.Value); err != nil {
 				return route, err
 			}
 			route.Via = v
->>>>>>> c50cee4e
 		case unix.RTA_ENCAP_TYPE:
 			encapType = attr
 		case unix.RTA_ENCAP:
@@ -1157,10 +1151,7 @@
 // RouteGetWithOptions
 type RouteGetOptions struct {
 	VrfName string
-<<<<<<< HEAD
-=======
 	SrcAddr net.IP
->>>>>>> c50cee4e
 }
 
 // RouteGetWithOptions gets a route to a specific destination from the host system.
@@ -1202,19 +1193,6 @@
 	req.AddData(rtaDst)
 
 	if options != nil {
-<<<<<<< HEAD
-		link, err := LinkByName(options.VrfName)
-		if err != nil {
-			return nil, err
-		}
-		var (
-			b      = make([]byte, 4)
-			native = nl.NativeEndian()
-		)
-		native.PutUint32(b, uint32(link.Attrs().Index))
-
-		req.AddData(nl.NewRtAttr(unix.RTA_OIF, b))
-=======
 		if options.VrfName != "" {
 			link, err := LinkByName(options.VrfName)
 			if err != nil {
@@ -1239,7 +1217,6 @@
 
 			req.AddData(nl.NewRtAttr(unix.RTA_SRC, srcAddr))
 		}
->>>>>>> c50cee4e
 	}
 
 	msgs, err := req.Execute(unix.NETLINK_ROUTE, unix.RTM_NEWROUTE)
