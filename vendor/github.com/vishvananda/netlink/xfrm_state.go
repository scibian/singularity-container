package netlink

import (
	"fmt"
	"net"
	"time"
)

// XfrmStateAlgo represents the algorithm to use for the ipsec encryption.
type XfrmStateAlgo struct {
	Name        string
	Key         []byte
	TruncateLen int // Auth only
	ICVLen      int // AEAD only
}

func (a XfrmStateAlgo) String() string {
	base := fmt.Sprintf("{Name: %s, Key: 0x%x", a.Name, a.Key)
	if a.TruncateLen != 0 {
		base = fmt.Sprintf("%s, Truncate length: %d", base, a.TruncateLen)
	}
	if a.ICVLen != 0 {
		base = fmt.Sprintf("%s, ICV length: %d", base, a.ICVLen)
	}
	return fmt.Sprintf("%s}", base)
}

// EncapType is an enum representing the optional packet encapsulation.
type EncapType uint8

const (
	XFRM_ENCAP_ESPINUDP_NONIKE EncapType = iota + 1
	XFRM_ENCAP_ESPINUDP
)

func (e EncapType) String() string {
	switch e {
	case XFRM_ENCAP_ESPINUDP_NONIKE:
		return "espinudp-non-ike"
	case XFRM_ENCAP_ESPINUDP:
		return "espinudp"
	}
	return "unknown"
}

// XfrmStateEncap represents the encapsulation to use for the ipsec encryption.
type XfrmStateEncap struct {
	Type            EncapType
	SrcPort         int
	DstPort         int
	OriginalAddress net.IP
}

func (e XfrmStateEncap) String() string {
	return fmt.Sprintf("{Type: %s, Srcport: %d, DstPort: %d, OriginalAddress: %v}",
		e.Type, e.SrcPort, e.DstPort, e.OriginalAddress)
}

// XfrmStateLimits represents the configured limits for the state.
type XfrmStateLimits struct {
	ByteSoft    uint64
	ByteHard    uint64
	PacketSoft  uint64
	PacketHard  uint64
	TimeSoft    uint64
	TimeHard    uint64
	TimeUseSoft uint64
	TimeUseHard uint64
}

// XfrmStateStats represents the current number of bytes/packets
// processed by this State, the State's installation and first use
// time and the replay window counters.
type XfrmStateStats struct {
	ReplayWindow uint32
	Replay       uint32
	Failed       uint32
	Bytes        uint64
	Packets      uint64
	AddTime      uint64
	UseTime      uint64
}

// XfrmState represents the state of an ipsec policy. It optionally
// contains an XfrmStateAlgo for encryption and one for authentication.
type XfrmState struct {
	Dst          net.IP
	Src          net.IP
	Proto        Proto
	Mode         Mode
	Spi          int
	Reqid        int
	ReplayWindow int
	Limits       XfrmStateLimits
	Statistics   XfrmStateStats
	Mark         *XfrmMark
<<<<<<< HEAD
	OutputMark   int
=======
	OutputMark   *XfrmMark
>>>>>>> c50cee4e
	Ifid         int
	Auth         *XfrmStateAlgo
	Crypt        *XfrmStateAlgo
	Aead         *XfrmStateAlgo
	Encap        *XfrmStateEncap
	ESN          bool
}

func (sa XfrmState) String() string {
<<<<<<< HEAD
	return fmt.Sprintf("Dst: %v, Src: %v, Proto: %s, Mode: %s, SPI: 0x%x, ReqID: 0x%x, ReplayWindow: %d, Mark: %v, OutputMark: %d, Ifid: %d, Auth: %v, Crypt: %v, Aead: %v, Encap: %v, ESN: %t",
=======
	return fmt.Sprintf("Dst: %v, Src: %v, Proto: %s, Mode: %s, SPI: 0x%x, ReqID: 0x%x, ReplayWindow: %d, Mark: %v, OutputMark: %v, Ifid: %d, Auth: %v, Crypt: %v, Aead: %v, Encap: %v, ESN: %t",
>>>>>>> c50cee4e
		sa.Dst, sa.Src, sa.Proto, sa.Mode, sa.Spi, sa.Reqid, sa.ReplayWindow, sa.Mark, sa.OutputMark, sa.Ifid, sa.Auth, sa.Crypt, sa.Aead, sa.Encap, sa.ESN)
}
func (sa XfrmState) Print(stats bool) string {
	if !stats {
		return sa.String()
	}
	at := time.Unix(int64(sa.Statistics.AddTime), 0).Format(time.UnixDate)
	ut := "-"
	if sa.Statistics.UseTime > 0 {
		ut = time.Unix(int64(sa.Statistics.UseTime), 0).Format(time.UnixDate)
	}
	return fmt.Sprintf("%s, ByteSoft: %s, ByteHard: %s, PacketSoft: %s, PacketHard: %s, TimeSoft: %d, TimeHard: %d, TimeUseSoft: %d, TimeUseHard: %d, Bytes: %d, Packets: %d, "+
		"AddTime: %s, UseTime: %s, ReplayWindow: %d, Replay: %d, Failed: %d",
		sa.String(), printLimit(sa.Limits.ByteSoft), printLimit(sa.Limits.ByteHard), printLimit(sa.Limits.PacketSoft), printLimit(sa.Limits.PacketHard),
		sa.Limits.TimeSoft, sa.Limits.TimeHard, sa.Limits.TimeUseSoft, sa.Limits.TimeUseHard, sa.Statistics.Bytes, sa.Statistics.Packets, at, ut,
		sa.Statistics.ReplayWindow, sa.Statistics.Replay, sa.Statistics.Failed)
}

func printLimit(lmt uint64) string {
	if lmt == ^uint64(0) {
		return "(INF)"
	}
	return fmt.Sprintf("%d", lmt)
}<|MERGE_RESOLUTION|>--- conflicted
+++ resolved
@@ -94,11 +94,7 @@
 	Limits       XfrmStateLimits
 	Statistics   XfrmStateStats
 	Mark         *XfrmMark
-<<<<<<< HEAD
-	OutputMark   int
-=======
 	OutputMark   *XfrmMark
->>>>>>> c50cee4e
 	Ifid         int
 	Auth         *XfrmStateAlgo
 	Crypt        *XfrmStateAlgo
@@ -108,11 +104,7 @@
 }
 
 func (sa XfrmState) String() string {
-<<<<<<< HEAD
-	return fmt.Sprintf("Dst: %v, Src: %v, Proto: %s, Mode: %s, SPI: 0x%x, ReqID: 0x%x, ReplayWindow: %d, Mark: %v, OutputMark: %d, Ifid: %d, Auth: %v, Crypt: %v, Aead: %v, Encap: %v, ESN: %t",
-=======
 	return fmt.Sprintf("Dst: %v, Src: %v, Proto: %s, Mode: %s, SPI: 0x%x, ReqID: 0x%x, ReplayWindow: %d, Mark: %v, OutputMark: %v, Ifid: %d, Auth: %v, Crypt: %v, Aead: %v, Encap: %v, ESN: %t",
->>>>>>> c50cee4e
 		sa.Dst, sa.Src, sa.Proto, sa.Mode, sa.Spi, sa.Reqid, sa.ReplayWindow, sa.Mark, sa.OutputMark, sa.Ifid, sa.Auth, sa.Crypt, sa.Aead, sa.Encap, sa.ESN)
 }
 func (sa XfrmState) Print(stats bool) string {
