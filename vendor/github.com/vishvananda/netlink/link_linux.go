--- conflicted
+++ resolved
@@ -34,8 +34,6 @@
 	TUNTAP_MULTI_QUEUE_DEFAULTS TuntapFlag = TUNTAP_MULTI_QUEUE | TUNTAP_NO_PI
 )
 
-<<<<<<< HEAD
-=======
 var StringToTuntapModeMap = map[string]TuntapMode{
 	"tun": TUNTAP_MODE_TUN,
 	"tap": TUNTAP_MODE_TAP,
@@ -51,7 +49,6 @@
 	return "unknown"
 }
 
->>>>>>> c50cee4e
 const (
 	VF_LINK_STATE_AUTO    uint32 = 0
 	VF_LINK_STATE_ENABLE  uint32 = 1
@@ -1715,11 +1712,8 @@
 						link = &Tuntap{}
 					case "ipoib":
 						link = &IPoIB{}
-<<<<<<< HEAD
-=======
 					case "can":
 						link = &Can{}
->>>>>>> c50cee4e
 					default:
 						link = &GenericLink{LinkType: linkType}
 					}
@@ -1771,11 +1765,8 @@
 						parseTuntapData(link, data)
 					case "ipoib":
 						parseIPoIBData(link, data)
-<<<<<<< HEAD
-=======
 					case "can":
 						parseCanData(link, data)
->>>>>>> c50cee4e
 					}
 				case nl.IFLA_INFO_SLAVE_KIND:
 					slaveType = string(info.Value[:len(info.Value)-1])
@@ -3258,8 +3249,6 @@
 	}
 }
 
-<<<<<<< HEAD
-=======
 func parseCanData(link Link, data []syscall.NetlinkRouteAttr) {
 	can := link.(*Can)
 	for _, datum := range data {
@@ -3308,7 +3297,6 @@
 	}
 }
 
->>>>>>> c50cee4e
 func addIPoIBAttrs(ipoib *IPoIB, linkInfo *nl.RtAttr) {
 	data := linkInfo.AddRtAttr(nl.IFLA_INFO_DATA, nil)
 	data.AddRtAttr(nl.IFLA_IPOIB_PKEY, nl.Uint16Attr(uint16(ipoib.Pkey)))
