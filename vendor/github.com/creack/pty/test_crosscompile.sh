#!/usr/bin/env sh

# Test script checking that all expected os/arch compile properly.
# Does not actually test the logic, just the compilation so we make sure we don't break code depending on the lib.

echo2() {
    echo $@ >&2
}

trap end 0
end() {
    [ "$?" = 0 ] && echo2 "Pass." || (echo2 "Fail."; exit 1)
}

cross() {
    os=$1
    shift
    echo2 "Build for $os."
    for arch in $@; do
      echo2 "  - $os/$arch"
      GOOS=$os GOARCH=$arch go build
    done
    echo2
}

set -e

cross linux     amd64 386 arm arm64 ppc64 ppc64le s390x mips mipsle mips64 mips64le
<<<<<<< HEAD
cross darwin    amd64 386 arm arm64
cross freebsd   amd64 386 arm
cross netbsd    amd64 386 arm
=======
cross darwin    amd64 arm64
cross freebsd   amd64 386 arm arm64
cross netbsd    amd64 386 arm arm64
>>>>>>> c50cee4e
cross openbsd   amd64 386 arm arm64
cross dragonfly amd64
cross solaris   amd64

# Not expected to work but should still compile.
cross windows amd64 386 arm

# TODO: Fix compilation error on openbsd/arm.
# TODO: Merge the solaris PR.

# Some os/arch require a different compiler. Run in docker.
if ! hash docker; then
    # If docker is not present, stop here.
    return
fi

echo2 "Build for linux."
echo2 "  - linux/riscv"
docker build -t creack-pty-test -f Dockerfile.riscv .

# Golang dropped support for darwin 32bits since go1.15. Make sure the lib still compile with go1.14 on those archs.
echo2 "Build for darwin (32bits)."
echo2 "  - darwin/386"
docker build -t creack-pty-test -f Dockerfile.golang --build-arg=GOVERSION=1.14 --build-arg=GOOS=darwin --build-arg=GOARCH=386 .
echo2 "  - darwin/arm"
docker build -t creack-pty-test -f Dockerfile.golang --build-arg=GOVERSION=1.14 --build-arg=GOOS=darwin --build-arg=GOARCH=arm .

# Run a single test for an old go version. Would be best with go1.0, but not available on Dockerhub.
# Using 1.6 as it is the base version for the RISCV compiler.
# Would also be better to run all the tests, not just one, need to refactor this file to allow for specifc archs per version.
echo2 "Build for linux - go1.6."
echo2 "  - linux/amd64"
docker build -t creack-pty-test -f Dockerfile.golang --build-arg=GOVERSION=1.6 --build-arg=GOOS=linux --build-arg=GOARCH=amd64 .<|MERGE_RESOLUTION|>--- conflicted
+++ resolved
@@ -26,15 +26,9 @@
 set -e
 
 cross linux     amd64 386 arm arm64 ppc64 ppc64le s390x mips mipsle mips64 mips64le
-<<<<<<< HEAD
-cross darwin    amd64 386 arm arm64
-cross freebsd   amd64 386 arm
-cross netbsd    amd64 386 arm
-=======
 cross darwin    amd64 arm64
 cross freebsd   amd64 386 arm arm64
 cross netbsd    amd64 386 arm arm64
->>>>>>> c50cee4e
 cross openbsd   amd64 386 arm arm64
 cross dragonfly amd64
 cross solaris   amd64
