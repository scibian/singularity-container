# zstd 

[Zstandard](https://facebook.github.io/zstd/) is a real-time compression algorithm, providing high compression ratios. 
It offers a very wide range of compression / speed trade-off, while being backed by a very fast decoder.
A high performance compression algorithm is implemented. For now focused on speed. 

This package provides [compression](#Compressor) to and [decompression](#Decompressor) of Zstandard content. 

This package is pure Go and without use of "unsafe". 

The `zstd` package is provided as open source software using a Go standard license.

Currently the package is heavily optimized for 64 bit processors and will be significantly slower on 32 bit processors.

## Installation

Install using `go get -u github.com/klauspost/compress`. The package is located in `github.com/klauspost/compress/zstd`.

[![Go Reference](https://pkg.go.dev/badge/github.com/klauspost/compress/zstd.svg)](https://pkg.go.dev/github.com/klauspost/compress/zstd)

## Compressor

### Status: 

STABLE - there may always be subtle bugs, a wide variety of content has been tested and the library is actively 
used by several projects. This library is being [fuzz-tested](https://github.com/klauspost/compress-fuzz) for all updates.

There may still be specific combinations of data types/size/settings that could lead to edge cases, 
so as always, testing is recommended.  

For now, a high speed (fastest) and medium-fast (default) compressor has been implemented. 

* The "Fastest" compression ratio is roughly equivalent to zstd level 1. 
* The "Default" compression ratio is roughly equivalent to zstd level 3 (default).
* The "Better" compression ratio is roughly equivalent to zstd level 7.
* The "Best" compression ratio is roughly equivalent to zstd level 11.

In terms of speed, it is typically 2x as fast as the stdlib deflate/gzip in its fastest mode. 
The compression ratio compared to stdlib is around level 3, but usually 3x as fast.

 
### Usage

An Encoder can be used for either compressing a stream via the
`io.WriteCloser` interface supported by the Encoder or as multiple independent
tasks via the `EncodeAll` function.
Smaller encodes are encouraged to use the EncodeAll function.
Use `NewWriter` to create a new instance that can be used for both.

To create a writer with default options, do like this:

```Go
// Compress input to output.
func Compress(in io.Reader, out io.Writer) error {
    enc, err := zstd.NewWriter(out)
    if err != nil {
        return err
    }
    _, err = io.Copy(enc, in)
    if err != nil {
        enc.Close()
        return err
    }
    return enc.Close()
}
```

Now you can encode by writing data to `enc`. The output will be finished writing when `Close()` is called.
Even if your encode fails, you should still call `Close()` to release any resources that may be held up.  

The above is fine for big encodes. However, whenever possible try to *reuse* the writer.

To reuse the encoder, you can use the `Reset(io.Writer)` function to change to another output. 
This will allow the encoder to reuse all resources and avoid wasteful allocations. 

Currently stream encoding has 'light' concurrency, meaning up to 2 goroutines can be working on part 
of a stream. This is independent of the `WithEncoderConcurrency(n)`, but that is likely to change 
in the future. So if you want to limit concurrency for future updates, specify the concurrency
you would like.

If you would like stream encoding to be done without spawning async goroutines, use `WithEncoderConcurrency(1)`
which will compress input as each block is completed, blocking on writes until each has completed.

You can specify your desired compression level using `WithEncoderLevel()` option. Currently only pre-defined 
compression settings can be specified.

#### Future Compatibility Guarantees

This will be an evolving project. When using this package it is important to note that both the compression efficiency and speed may change.

The goal will be to keep the default efficiency at the default zstd (level 3). 
However the encoding should never be assumed to remain the same, 
and you should not use hashes of compressed output for similarity checks.

The Encoder can be assumed to produce the same output from the exact same code version.
However, the may be modes in the future that break this, 
although they will not be enabled without an explicit option.   

This encoder is not designed to (and will probably never) output the exact same bitstream as the reference encoder.

Also note, that the cgo decompressor currently does not [report all errors on invalid input](https://github.com/DataDog/zstd/issues/59),
[omits error checks](https://github.com/DataDog/zstd/issues/61), [ignores checksums](https://github.com/DataDog/zstd/issues/43) 
and seems to ignore concatenated streams, even though [it is part of the spec](https://github.com/facebook/zstd/blob/dev/doc/zstd_compression_format.md#frames).

#### Blocks

For compressing small blocks, the returned encoder has a function called `EncodeAll(src, dst []byte) []byte`.

`EncodeAll` will encode all input in src and append it to dst.
This function can be called concurrently. 
Each call will only run on a same goroutine as the caller.

Encoded blocks can be concatenated and the result will be the combined input stream.
Data compressed with EncodeAll can be decoded with the Decoder, using either a stream or `DecodeAll`.

Especially when encoding blocks you should take special care to reuse the encoder. 
This will effectively make it run without allocations after a warmup period. 
To make it run completely without allocations, supply a destination buffer with space for all content.   

```Go
import "github.com/klauspost/compress/zstd"

// Create a writer that caches compressors.
// For this operation type we supply a nil Reader.
var encoder, _ = zstd.NewWriter(nil)

// Compress a buffer. 
// If you have a destination buffer, the allocation in the call can also be eliminated.
func Compress(src []byte) []byte {
    return encoder.EncodeAll(src, make([]byte, 0, len(src)))
} 
```

You can control the maximum number of concurrent encodes using the `WithEncoderConcurrency(n)` 
option when creating the writer.

Using the Encoder for both a stream and individual blocks concurrently is safe. 

### Performance

I have collected some speed examples to compare speed and compression against other compressors.

* `file` is the input file.
* `out` is the compressor used. `zskp` is this package. `zstd` is the Datadog cgo library. `gzstd/gzkp` is gzip standard and this library.
* `level` is the compression level used. For `zskp` level 1 is "fastest", level 2 is "default"; 3 is "better", 4 is "best".
* `insize`/`outsize` is the input/output size.
* `millis` is the number of milliseconds used for compression.
* `mb/s` is megabytes (2^20 bytes) per second.

```
Silesia Corpus:
http://sun.aei.polsl.pl/~sdeor/corpus/silesia.zip
<<<<<<< HEAD

This package:
file    out     level   insize      outsize     millis  mb/s
silesia.tar zskp    1   211947520   73101992    643     313.87
silesia.tar zskp    2   211947520   67504318    969     208.38
silesia.tar zskp    3   211947520   65177448    1899    106.44
silesia.tar zskp    4   211947520   61381950    8115    24.91

cgo zstd:
silesia.tar zstd    1   211947520   73605392    543     371.56
silesia.tar zstd    3   211947520   66793289    864     233.68
silesia.tar zstd    6   211947520   62916450    1913    105.66
silesia.tar zstd    9   211947520   60212393    5063    39.92

gzip, stdlib/this package:
silesia.tar gzstd   1   211947520   80007735    1654    122.21
silesia.tar gzkp    1   211947520   80369488    1168    173.06

GOB stream of binary data. Highly compressible.
https://files.klauspost.com/compress/gob-stream.7z

file        out     level   insize  outsize     millis  mb/s
gob-stream  zskp    1   1911399616  235022249   3088    590.30
gob-stream  zskp    2   1911399616  205669791   3786    481.34
gob-stream  zskp    3   1911399616  185792019   9324    195.48
gob-stream  zskp    4   1911399616  171537212   32113   56.76
gob-stream  zstd    1   1911399616  249810424   2637    691.26
gob-stream  zstd    3   1911399616  208192146   3490    522.31
gob-stream  zstd    6   1911399616  193632038   6687    272.56
gob-stream  zstd    9   1911399616  177620386   16175   112.70
gob-stream  gzstd   1   1911399616  357382641   10251   177.82
gob-stream  gzkp    1   1911399616  362156523   5695    320.08

The test data for the Large Text Compression Benchmark is the first
10^9 bytes of the English Wikipedia dump on Mar. 3, 2006.
http://mattmahoney.net/dc/textdata.html

file    out level   insize      outsize     millis  mb/s
enwik9  zskp    1   1000000000  343848582   3609    264.18
enwik9  zskp    2   1000000000  317276632   5746    165.97
enwik9  zskp    3   1000000000  294540704   11725   81.34
enwik9  zskp    4   1000000000  276609671   44029   21.66
enwik9  zstd    1   1000000000  358072021   3110    306.65
enwik9  zstd    3   1000000000  313734672   4784    199.35
enwik9  zstd    6   1000000000  295138875   10290   92.68
enwik9  zstd    9   1000000000  278348700   28549   33.40
enwik9  gzstd   1   1000000000  382578136   9604    99.30
enwik9  gzkp    1   1000000000  383825945   6544    145.73

Highly compressible JSON file.
https://files.klauspost.com/compress/github-june-2days-2019.json.zst

file                        out level   insize      outsize     millis  mb/s
github-june-2days-2019.json zskp    1   6273951764  699045015   10620   563.40
github-june-2days-2019.json zskp    2   6273951764  617881763   11687   511.96
github-june-2days-2019.json zskp    3   6273951764  537511906   29252   204.54
github-june-2days-2019.json zskp    4   6273951764  512796117   97791   61.18
github-june-2days-2019.json zstd    1   6273951764  766284037   8450    708.00
github-june-2days-2019.json zstd    3   6273951764  661889476   10927   547.57
github-june-2days-2019.json zstd    6   6273951764  642756859   22996   260.18
github-june-2days-2019.json zstd    9   6273951764  601974523   52413   114.16
github-june-2days-2019.json gzstd   1   6273951764  1164400847  29948   199.79
github-june-2days-2019.json gzkp    1   6273951764  1128755542  19236   311.03

VM Image, Linux mint with a few installed applications:
https://files.klauspost.com/compress/rawstudio-mint14.7z

file                    out level   insize      outsize     millis  mb/s
rawstudio-mint14.tar    zskp    1   8558382592  3667489370  20210   403.84
rawstudio-mint14.tar    zskp    2   8558382592  3364592300  31873   256.07
rawstudio-mint14.tar    zskp    3   8558382592  3224594213  71751   113.75
rawstudio-mint14.tar    zskp    4   8558382592  3027332295  486243  16.79
rawstudio-mint14.tar    zstd    1   8558382592  3609250104  17136   476.27
rawstudio-mint14.tar    zstd    3   8558382592  3341679997  29262   278.92
rawstudio-mint14.tar    zstd    6   8558382592  3235846406  77904   104.77
rawstudio-mint14.tar    zstd    9   8558382592  3160778861  140946  57.91
rawstudio-mint14.tar    gzstd   1   8558382592  3926257486  57722   141.40
rawstudio-mint14.tar    gzkp    1   8558382592  3970463184  41749   195.49

CSV data:
https://files.klauspost.com/compress/nyc-taxi-data-10M.csv.zst

file                    out level   insize      outsize     millis  mb/s
nyc-taxi-data-10M.csv   zskp    1   3325605752  641339945   8925    355.35
nyc-taxi-data-10M.csv   zskp    2   3325605752  591748091   11268   281.44
nyc-taxi-data-10M.csv   zskp    3   3325605752  538490114   19880   159.53
nyc-taxi-data-10M.csv   zskp    4   3325605752  495986829   89368   35.49
nyc-taxi-data-10M.csv   zstd    1   3325605752  687399637   8233    385.18
nyc-taxi-data-10M.csv   zstd    3   3325605752  598514411   10065   315.07
nyc-taxi-data-10M.csv   zstd    6   3325605752  570522953   20038   158.27
nyc-taxi-data-10M.csv   zstd    9   3325605752  517554797   64565   49.12
nyc-taxi-data-10M.csv   gzstd   1   3325605752  928656485   23876   132.83
nyc-taxi-data-10M.csv   gzkp    1   3325605752  924718719   16388   193.53
```

=======

This package:
file    out     level   insize      outsize     millis  mb/s
silesia.tar zskp    1   211947520   73821326    634     318.47
silesia.tar zskp    2   211947520   67655404    1508    133.96
silesia.tar zskp    3   211947520   64746933    3000    67.37
silesia.tar zskp    4   211947520   60073508    16926   11.94

cgo zstd:
silesia.tar zstd    1   211947520   73605392    543     371.56
silesia.tar zstd    3   211947520   66793289    864     233.68
silesia.tar zstd    6   211947520   62916450    1913    105.66
silesia.tar zstd    9   211947520   60212393    5063    39.92

gzip, stdlib/this package:
silesia.tar gzstd   1   211947520   80007735    1498    134.87
silesia.tar gzkp    1   211947520   80088272    1009    200.31

GOB stream of binary data. Highly compressible.
https://files.klauspost.com/compress/gob-stream.7z

file        out     level   insize  outsize     millis  mb/s
gob-stream  zskp    1   1911399616  233948096   3230    564.34
gob-stream  zskp    2   1911399616  203997694   4997    364.73
gob-stream  zskp    3   1911399616  173526523   13435   135.68
gob-stream  zskp    4   1911399616  162195235   47559   38.33

gob-stream  zstd    1   1911399616  249810424   2637    691.26
gob-stream  zstd    3   1911399616  208192146   3490    522.31
gob-stream  zstd    6   1911399616  193632038   6687    272.56
gob-stream  zstd    9   1911399616  177620386   16175   112.70

gob-stream  gzstd   1   1911399616  357382013   9046    201.49
gob-stream  gzkp    1   1911399616  359136669   4885    373.08

The test data for the Large Text Compression Benchmark is the first
10^9 bytes of the English Wikipedia dump on Mar. 3, 2006.
http://mattmahoney.net/dc/textdata.html

file    out level   insize      outsize     millis  mb/s
enwik9  zskp    1   1000000000  343833605   3687    258.64
enwik9  zskp    2   1000000000  317001237   7672    124.29
enwik9  zskp    3   1000000000  291915823   15923   59.89
enwik9  zskp    4   1000000000  261710291   77697   12.27

enwik9  zstd    1   1000000000  358072021   3110    306.65
enwik9  zstd    3   1000000000  313734672   4784    199.35
enwik9  zstd    6   1000000000  295138875   10290   92.68
enwik9  zstd    9   1000000000  278348700   28549   33.40

enwik9  gzstd   1   1000000000  382578136   8608    110.78
enwik9  gzkp    1   1000000000  382781160   5628    169.45

Highly compressible JSON file.
https://files.klauspost.com/compress/github-june-2days-2019.json.zst

file                        out level   insize      outsize     millis  mb/s
github-june-2days-2019.json zskp    1   6273951764  697439532   9789    611.17
github-june-2days-2019.json zskp    2   6273951764  610876538   18553   322.49
github-june-2days-2019.json zskp    3   6273951764  517662858   44186   135.41
github-june-2days-2019.json zskp    4   6273951764  464617114   165373  36.18

github-june-2days-2019.json zstd    1   6273951764  766284037   8450    708.00
github-june-2days-2019.json zstd    3   6273951764  661889476   10927   547.57
github-june-2days-2019.json zstd    6   6273951764  642756859   22996   260.18
github-june-2days-2019.json zstd    9   6273951764  601974523   52413   114.16

github-june-2days-2019.json gzstd   1   6273951764  1164397768  26793   223.32
github-june-2days-2019.json gzkp    1   6273951764  1120631856  17693   338.16

VM Image, Linux mint with a few installed applications:
https://files.klauspost.com/compress/rawstudio-mint14.7z

file                    out level   insize      outsize     millis  mb/s
rawstudio-mint14.tar    zskp    1   8558382592  3718400221  18206   448.29
rawstudio-mint14.tar    zskp    2   8558382592  3326118337  37074   220.15
rawstudio-mint14.tar    zskp    3   8558382592  3163842361  87306   93.49
rawstudio-mint14.tar    zskp    4   8558382592  2970480650  783862  10.41

rawstudio-mint14.tar    zstd    1   8558382592  3609250104  17136   476.27
rawstudio-mint14.tar    zstd    3   8558382592  3341679997  29262   278.92
rawstudio-mint14.tar    zstd    6   8558382592  3235846406  77904   104.77
rawstudio-mint14.tar    zstd    9   8558382592  3160778861  140946  57.91

rawstudio-mint14.tar    gzstd   1   8558382592  3926234992  51345   158.96
rawstudio-mint14.tar    gzkp    1   8558382592  3960117298  36722   222.26

CSV data:
https://files.klauspost.com/compress/nyc-taxi-data-10M.csv.zst

file                    out level   insize      outsize     millis  mb/s
nyc-taxi-data-10M.csv   zskp    1   3325605752  641319332   9462    335.17
nyc-taxi-data-10M.csv   zskp    2   3325605752  588976126   17570   180.50
nyc-taxi-data-10M.csv   zskp    3   3325605752  529329260   32432   97.79
nyc-taxi-data-10M.csv   zskp    4   3325605752  474949772   138025  22.98

nyc-taxi-data-10M.csv   zstd    1   3325605752  687399637   8233    385.18
nyc-taxi-data-10M.csv   zstd    3   3325605752  598514411   10065   315.07
nyc-taxi-data-10M.csv   zstd    6   3325605752  570522953   20038   158.27
nyc-taxi-data-10M.csv   zstd    9   3325605752  517554797   64565   49.12

nyc-taxi-data-10M.csv   gzstd   1   3325605752  928654908   21270   149.11
nyc-taxi-data-10M.csv   gzkp    1   3325605752  922273214   13929   227.68
```

>>>>>>> c50cee4e
## Decompressor

Staus: STABLE - there may still be subtle bugs, but a wide variety of content has been tested.

This library is being continuously [fuzz-tested](https://github.com/klauspost/compress-fuzz),
kindly supplied by [fuzzit.dev](https://fuzzit.dev/). 
The main purpose of the fuzz testing is to ensure that it is not possible to crash the decoder, 
or run it past its limits with ANY input provided.  
 
### Usage

The package has been designed for two main usages, big streams of data and smaller in-memory buffers. 
There are two main usages of the package for these. Both of them are accessed by creating a `Decoder`.

For streaming use a simple setup could look like this:

```Go
import "github.com/klauspost/compress/zstd"

func Decompress(in io.Reader, out io.Writer) error {
    d, err := zstd.NewReader(in)
    if err != nil {
        return err
    }
    defer d.Close()
    
    // Copy content...
    _, err = io.Copy(out, d)
    return err
}
```

It is important to use the "Close" function when you no longer need the Reader to stop running goroutines, 
when running with default settings.
Goroutines will exit once an error has been returned, including `io.EOF` at the end of a stream.

Streams are decoded concurrently in 4 asynchronous stages to give the best possible throughput.
However, if you prefer synchronous decompression, use `WithDecoderConcurrency(1)` which will decompress data 
as it is being requested only.

For decoding buffers, it could look something like this:

```Go
import "github.com/klauspost/compress/zstd"

// Create a reader that caches decompressors.
// For this operation type we supply a nil Reader.
var decoder, _ = zstd.NewReader(nil, WithDecoderConcurrency(0))

// Decompress a buffer. We don't supply a destination buffer,
// so it will be allocated by the decoder.
func Decompress(src []byte) ([]byte, error) {
    return decoder.DecodeAll(src, nil)
} 
```

Both of these cases should provide the functionality needed. 
The decoder can be used for *concurrent* decompression of multiple buffers.
By default 4 decompressors will be created. 

It will only allow a certain number of concurrent operations to run. 
To tweak that yourself use the `WithDecoderConcurrency(n)` option when creating the decoder.
It is possible to use `WithDecoderConcurrency(0)` to create GOMAXPROCS decoders.

### Dictionaries

Data compressed with [dictionaries](https://github.com/facebook/zstd#the-case-for-small-data-compression) can be decompressed.

Dictionaries are added individually to Decoders.
Dictionaries are generated by the `zstd --train` command and contains an initial state for the decoder.
To add a dictionary use the `WithDecoderDicts(dicts ...[]byte)` option with the dictionary data.
Several dictionaries can be added at once.

The dictionary will be used automatically for the data that specifies them.
A re-used Decoder will still contain the dictionaries registered.

When registering multiple dictionaries with the same ID, the last one will be used.

It is possible to use dictionaries when compressing data.

To enable a dictionary use `WithEncoderDict(dict []byte)`. Here only one dictionary will be used 
and it will likely be used even if it doesn't improve compression. 

The used dictionary must be used to decompress the content.

For any real gains, the dictionary should be built with similar data. 
If an unsuitable dictionary is used the output may be slightly larger than using no dictionary.
Use the [zstd commandline tool](https://github.com/facebook/zstd/releases) to build a dictionary from sample data.
For information see [zstd dictionary information](https://github.com/facebook/zstd#the-case-for-small-data-compression). 

For now there is a fixed startup performance penalty for compressing content with dictionaries. 
This will likely be improved over time. Just be aware to test performance when implementing.  

### Dictionaries

Data compressed with [dictionaries](https://github.com/facebook/zstd#the-case-for-small-data-compression) can be decompressed.

Dictionaries are added individually to Decoders.
Dictionaries are generated by the `zstd --train` command and contains an initial state for the decoder.
To add a dictionary use the `WithDecoderDicts(dicts ...[]byte)` option with the dictionary data.
Several dictionaries can be added at once.

The dictionary will be used automatically for the data that specifies them.
A re-used Decoder will still contain the dictionaries registered.

When registering multiple dictionaries with the same ID, the last one will be used.

It is possible to use dictionaries when compressing data.

To enable a dictionary use `WithEncoderDict(dict []byte)`. Here only one dictionary will be used 
and it will likely be used even if it doesn't improve compression. 

The used dictionary must be used to decompress the content.

For any real gains, the dictionary should be built with similar data. 
If an unsuitable dictionary is used the output may be slightly larger than using no dictionary.
Use the [zstd commandline tool](https://github.com/facebook/zstd/releases) to build a dictionary from sample data.
For information see [zstd dictionary information](https://github.com/facebook/zstd#the-case-for-small-data-compression). 

For now there is a fixed startup performance penalty for compressing content with dictionaries. 
This will likely be improved over time. Just be aware to test performance when implementing.  

### Allocation-less operation

The decoder has been designed to operate without allocations after a warmup. 

This means that you should *store* the decoder for best performance. 
To re-use a stream decoder, use the `Reset(r io.Reader) error` to switch to another stream.
A decoder can safely be re-used even if the previous stream failed.

To release the resources, you must call the `Close()` function on a decoder.
After this it can *no longer be reused*, but all running goroutines will be stopped.
So you *must* use this if you will no longer need the Reader.

For decompressing smaller buffers a single decoder can be used.
When decoding buffers, you can supply a destination slice with length 0 and your expected capacity.
In this case no unneeded allocations should be made. 

### Concurrency

The buffer decoder does everything on the same goroutine and does nothing concurrently.
It can however decode several buffers concurrently. Use `WithDecoderConcurrency(n)` to limit that.

The stream decoder will create goroutines that:

1) Reads input and splits the input into blocks.
2) Decompression of literals.
3) Decompression of sequences.
4) Reconstruction of output stream.

So effectively this also means the decoder will "read ahead" and prepare data to always be available for output.

The concurrency level will, for streams, determine how many blocks ahead the compression will start.

Since "blocks" are quite dependent on the output of the previous block stream decoding will only have limited concurrency.

In practice this means that concurrency is often limited to utilizing about 3 cores effectively.
  
### Benchmarks

These are some examples of performance compared to [datadog cgo library](https://github.com/DataDog/zstd).

The first two are streaming decodes and the last are smaller inputs. 
 
```
BenchmarkDecoderSilesia-8                          3     385000067 ns/op     550.51 MB/s        5498 B/op          8 allocs/op
BenchmarkDecoderSilesiaCgo-8                       6     197666567 ns/op    1072.25 MB/s      270672 B/op          8 allocs/op

BenchmarkDecoderEnwik9-8                           1    2027001600 ns/op     493.34 MB/s       10496 B/op         18 allocs/op
BenchmarkDecoderEnwik9Cgo-8                        2     979499200 ns/op    1020.93 MB/s      270672 B/op          8 allocs/op

Concurrent performance:

BenchmarkDecoder_DecodeAllParallel/kppkn.gtb.zst-16                28915         42469 ns/op    4340.07 MB/s         114 B/op          0 allocs/op
BenchmarkDecoder_DecodeAllParallel/geo.protodata.zst-16           116505          9965 ns/op    11900.16 MB/s         16 B/op          0 allocs/op
BenchmarkDecoder_DecodeAllParallel/plrabn12.txt.zst-16              8952        134272 ns/op    3588.70 MB/s         915 B/op          0 allocs/op
BenchmarkDecoder_DecodeAllParallel/lcet10.txt.zst-16               11820        102538 ns/op    4161.90 MB/s         594 B/op          0 allocs/op
BenchmarkDecoder_DecodeAllParallel/asyoulik.txt.zst-16             34782         34184 ns/op    3661.88 MB/s          60 B/op          0 allocs/op
BenchmarkDecoder_DecodeAllParallel/alice29.txt.zst-16              27712         43447 ns/op    3500.58 MB/s          99 B/op          0 allocs/op
BenchmarkDecoder_DecodeAllParallel/html_x_4.zst-16                 62826         18750 ns/op    21845.10 MB/s        104 B/op          0 allocs/op
BenchmarkDecoder_DecodeAllParallel/paper-100k.pdf.zst-16          631545          1794 ns/op    57078.74 MB/s          2 B/op          0 allocs/op
BenchmarkDecoder_DecodeAllParallel/fireworks.jpeg.zst-16         1690140           712 ns/op    172938.13 MB/s         1 B/op          0 allocs/op
BenchmarkDecoder_DecodeAllParallel/urls.10K.zst-16                 10432        113593 ns/op    6180.73 MB/s        1143 B/op          0 allocs/op
BenchmarkDecoder_DecodeAllParallel/html.zst-16                    113206         10671 ns/op    9596.27 MB/s          15 B/op          0 allocs/op
BenchmarkDecoder_DecodeAllParallel/comp-data.bin.zst-16          1530615           779 ns/op    5229.49 MB/s           0 B/op          0 allocs/op

BenchmarkDecoder_DecodeAllParallelCgo/kppkn.gtb.zst-16             65217         16192 ns/op    11383.34 MB/s         46 B/op          0 allocs/op
BenchmarkDecoder_DecodeAllParallelCgo/geo.protodata.zst-16        292671          4039 ns/op    29363.19 MB/s          6 B/op          0 allocs/op
BenchmarkDecoder_DecodeAllParallelCgo/plrabn12.txt.zst-16          26314         46021 ns/op    10470.43 MB/s        293 B/op          0 allocs/op
BenchmarkDecoder_DecodeAllParallelCgo/lcet10.txt.zst-16            33897         34900 ns/op    12227.96 MB/s        205 B/op          0 allocs/op
BenchmarkDecoder_DecodeAllParallelCgo/asyoulik.txt.zst-16         104348         11433 ns/op    10949.01 MB/s         20 B/op          0 allocs/op
BenchmarkDecoder_DecodeAllParallelCgo/alice29.txt.zst-16           75949         15510 ns/op    9805.60 MB/s          32 B/op          0 allocs/op
BenchmarkDecoder_DecodeAllParallelCgo/html_x_4.zst-16             173910          6756 ns/op    60624.29 MB/s         37 B/op          0 allocs/op
BenchmarkDecoder_DecodeAllParallelCgo/paper-100k.pdf.zst-16       923076          1339 ns/op    76474.87 MB/s          1 B/op          0 allocs/op
BenchmarkDecoder_DecodeAllParallelCgo/fireworks.jpeg.zst-16       922920          1351 ns/op    91102.57 MB/s          2 B/op          0 allocs/op
BenchmarkDecoder_DecodeAllParallelCgo/urls.10K.zst-16              27649         43618 ns/op    16096.19 MB/s        407 B/op          0 allocs/op
BenchmarkDecoder_DecodeAllParallelCgo/html.zst-16                 279073          4160 ns/op    24614.18 MB/s          6 B/op          0 allocs/op
BenchmarkDecoder_DecodeAllParallelCgo/comp-data.bin.zst-16        749938          1579 ns/op    2581.71 MB/s           0 B/op          0 allocs/op
```

This reflects the performance around May 2020, but this may be out of date.
<<<<<<< HEAD
=======

## Zstd inside ZIP files

It is possible to use zstandard to compress individual files inside zip archives.
While this isn't widely supported it can be useful for internal files.

To support the compression and decompression of these files you must register a compressor and decompressor.

It is highly recommended registering the (de)compressors on individual zip Reader/Writer and NOT
use the global registration functions. The main reason for this is that 2 registrations from 
different packages will result in a panic.

It is a good idea to only have a single compressor and decompressor, since they can be used for multiple zip
files concurrently, and using a single instance will allow reusing some resources.

See [this example](https://pkg.go.dev/github.com/klauspost/compress/zstd#example-ZipCompressor) for 
how to compress and decompress files inside zip archives.
>>>>>>> c50cee4e

# Contributions

Contributions are always welcome. 
For new features/fixes, remember to add tests and for performance enhancements include benchmarks.

For general feedback and experience reports, feel free to open an issue or write me on [Twitter](https://twitter.com/sh0dan).

This package includes the excellent [`github.com/cespare/xxhash`](https://github.com/cespare/xxhash) package Copyright (c) 2016 Caleb Spare.<|MERGE_RESOLUTION|>--- conflicted
+++ resolved
@@ -150,103 +150,6 @@
 ```
 Silesia Corpus:
 http://sun.aei.polsl.pl/~sdeor/corpus/silesia.zip
-<<<<<<< HEAD
-
-This package:
-file    out     level   insize      outsize     millis  mb/s
-silesia.tar zskp    1   211947520   73101992    643     313.87
-silesia.tar zskp    2   211947520   67504318    969     208.38
-silesia.tar zskp    3   211947520   65177448    1899    106.44
-silesia.tar zskp    4   211947520   61381950    8115    24.91
-
-cgo zstd:
-silesia.tar zstd    1   211947520   73605392    543     371.56
-silesia.tar zstd    3   211947520   66793289    864     233.68
-silesia.tar zstd    6   211947520   62916450    1913    105.66
-silesia.tar zstd    9   211947520   60212393    5063    39.92
-
-gzip, stdlib/this package:
-silesia.tar gzstd   1   211947520   80007735    1654    122.21
-silesia.tar gzkp    1   211947520   80369488    1168    173.06
-
-GOB stream of binary data. Highly compressible.
-https://files.klauspost.com/compress/gob-stream.7z
-
-file        out     level   insize  outsize     millis  mb/s
-gob-stream  zskp    1   1911399616  235022249   3088    590.30
-gob-stream  zskp    2   1911399616  205669791   3786    481.34
-gob-stream  zskp    3   1911399616  185792019   9324    195.48
-gob-stream  zskp    4   1911399616  171537212   32113   56.76
-gob-stream  zstd    1   1911399616  249810424   2637    691.26
-gob-stream  zstd    3   1911399616  208192146   3490    522.31
-gob-stream  zstd    6   1911399616  193632038   6687    272.56
-gob-stream  zstd    9   1911399616  177620386   16175   112.70
-gob-stream  gzstd   1   1911399616  357382641   10251   177.82
-gob-stream  gzkp    1   1911399616  362156523   5695    320.08
-
-The test data for the Large Text Compression Benchmark is the first
-10^9 bytes of the English Wikipedia dump on Mar. 3, 2006.
-http://mattmahoney.net/dc/textdata.html
-
-file    out level   insize      outsize     millis  mb/s
-enwik9  zskp    1   1000000000  343848582   3609    264.18
-enwik9  zskp    2   1000000000  317276632   5746    165.97
-enwik9  zskp    3   1000000000  294540704   11725   81.34
-enwik9  zskp    4   1000000000  276609671   44029   21.66
-enwik9  zstd    1   1000000000  358072021   3110    306.65
-enwik9  zstd    3   1000000000  313734672   4784    199.35
-enwik9  zstd    6   1000000000  295138875   10290   92.68
-enwik9  zstd    9   1000000000  278348700   28549   33.40
-enwik9  gzstd   1   1000000000  382578136   9604    99.30
-enwik9  gzkp    1   1000000000  383825945   6544    145.73
-
-Highly compressible JSON file.
-https://files.klauspost.com/compress/github-june-2days-2019.json.zst
-
-file                        out level   insize      outsize     millis  mb/s
-github-june-2days-2019.json zskp    1   6273951764  699045015   10620   563.40
-github-june-2days-2019.json zskp    2   6273951764  617881763   11687   511.96
-github-june-2days-2019.json zskp    3   6273951764  537511906   29252   204.54
-github-june-2days-2019.json zskp    4   6273951764  512796117   97791   61.18
-github-june-2days-2019.json zstd    1   6273951764  766284037   8450    708.00
-github-june-2days-2019.json zstd    3   6273951764  661889476   10927   547.57
-github-june-2days-2019.json zstd    6   6273951764  642756859   22996   260.18
-github-june-2days-2019.json zstd    9   6273951764  601974523   52413   114.16
-github-june-2days-2019.json gzstd   1   6273951764  1164400847  29948   199.79
-github-june-2days-2019.json gzkp    1   6273951764  1128755542  19236   311.03
-
-VM Image, Linux mint with a few installed applications:
-https://files.klauspost.com/compress/rawstudio-mint14.7z
-
-file                    out level   insize      outsize     millis  mb/s
-rawstudio-mint14.tar    zskp    1   8558382592  3667489370  20210   403.84
-rawstudio-mint14.tar    zskp    2   8558382592  3364592300  31873   256.07
-rawstudio-mint14.tar    zskp    3   8558382592  3224594213  71751   113.75
-rawstudio-mint14.tar    zskp    4   8558382592  3027332295  486243  16.79
-rawstudio-mint14.tar    zstd    1   8558382592  3609250104  17136   476.27
-rawstudio-mint14.tar    zstd    3   8558382592  3341679997  29262   278.92
-rawstudio-mint14.tar    zstd    6   8558382592  3235846406  77904   104.77
-rawstudio-mint14.tar    zstd    9   8558382592  3160778861  140946  57.91
-rawstudio-mint14.tar    gzstd   1   8558382592  3926257486  57722   141.40
-rawstudio-mint14.tar    gzkp    1   8558382592  3970463184  41749   195.49
-
-CSV data:
-https://files.klauspost.com/compress/nyc-taxi-data-10M.csv.zst
-
-file                    out level   insize      outsize     millis  mb/s
-nyc-taxi-data-10M.csv   zskp    1   3325605752  641339945   8925    355.35
-nyc-taxi-data-10M.csv   zskp    2   3325605752  591748091   11268   281.44
-nyc-taxi-data-10M.csv   zskp    3   3325605752  538490114   19880   159.53
-nyc-taxi-data-10M.csv   zskp    4   3325605752  495986829   89368   35.49
-nyc-taxi-data-10M.csv   zstd    1   3325605752  687399637   8233    385.18
-nyc-taxi-data-10M.csv   zstd    3   3325605752  598514411   10065   315.07
-nyc-taxi-data-10M.csv   zstd    6   3325605752  570522953   20038   158.27
-nyc-taxi-data-10M.csv   zstd    9   3325605752  517554797   64565   49.12
-nyc-taxi-data-10M.csv   gzstd   1   3325605752  928656485   23876   132.83
-nyc-taxi-data-10M.csv   gzkp    1   3325605752  924718719   16388   193.53
-```
-
-=======
 
 This package:
 file    out     level   insize      outsize     millis  mb/s
@@ -352,7 +255,6 @@
 nyc-taxi-data-10M.csv   gzkp    1   3325605752  922273214   13929   227.68
 ```
 
->>>>>>> c50cee4e
 ## Decompressor
 
 Staus: STABLE - there may still be subtle bugs, but a wide variety of content has been tested.
@@ -416,35 +318,6 @@
 It will only allow a certain number of concurrent operations to run. 
 To tweak that yourself use the `WithDecoderConcurrency(n)` option when creating the decoder.
 It is possible to use `WithDecoderConcurrency(0)` to create GOMAXPROCS decoders.
-
-### Dictionaries
-
-Data compressed with [dictionaries](https://github.com/facebook/zstd#the-case-for-small-data-compression) can be decompressed.
-
-Dictionaries are added individually to Decoders.
-Dictionaries are generated by the `zstd --train` command and contains an initial state for the decoder.
-To add a dictionary use the `WithDecoderDicts(dicts ...[]byte)` option with the dictionary data.
-Several dictionaries can be added at once.
-
-The dictionary will be used automatically for the data that specifies them.
-A re-used Decoder will still contain the dictionaries registered.
-
-When registering multiple dictionaries with the same ID, the last one will be used.
-
-It is possible to use dictionaries when compressing data.
-
-To enable a dictionary use `WithEncoderDict(dict []byte)`. Here only one dictionary will be used 
-and it will likely be used even if it doesn't improve compression. 
-
-The used dictionary must be used to decompress the content.
-
-For any real gains, the dictionary should be built with similar data. 
-If an unsuitable dictionary is used the output may be slightly larger than using no dictionary.
-Use the [zstd commandline tool](https://github.com/facebook/zstd/releases) to build a dictionary from sample data.
-For information see [zstd dictionary information](https://github.com/facebook/zstd#the-case-for-small-data-compression). 
-
-For now there is a fixed startup performance penalty for compressing content with dictionaries. 
-This will likely be improved over time. Just be aware to test performance when implementing.  
 
 ### Dictionaries
 
@@ -554,8 +427,6 @@
 ```
 
 This reflects the performance around May 2020, but this may be out of date.
-<<<<<<< HEAD
-=======
 
 ## Zstd inside ZIP files
 
@@ -573,7 +444,6 @@
 
 See [this example](https://pkg.go.dev/github.com/klauspost/compress/zstd#example-ZipCompressor) for 
 how to compress and decompress files inside zip archives.
->>>>>>> c50cee4e
 
 # Contributions
 
