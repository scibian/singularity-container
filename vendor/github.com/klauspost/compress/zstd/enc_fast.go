// Copyright 2019+ Klaus Post. All rights reserved.
// License information can be found in the LICENSE file.
// Based on work by Yann Collet, released under BSD License.

package zstd

import (
	"fmt"
<<<<<<< HEAD
	"math"
	"math/bits"
)

const (
	tableBits      = 15                               // Bits used in the table
	tableSize      = 1 << tableBits                   // Size of the table
	tableShardCnt  = 1 << (tableBits - dictShardBits) // Number of shards in the table
	tableShardSize = tableSize / tableShardCnt        // Size of an individual shard
	tableMask      = tableSize - 1                    // Mask for table indices. Redundant, but can eliminate bounds checks.
	maxMatchLength = 131074
=======
)

const (
	tableBits        = 15                               // Bits used in the table
	tableSize        = 1 << tableBits                   // Size of the table
	tableShardCnt    = 1 << (tableBits - dictShardBits) // Number of shards in the table
	tableShardSize   = tableSize / tableShardCnt        // Size of an individual shard
	tableFastHashLen = 6
	tableMask        = tableSize - 1 // Mask for table indices. Redundant, but can eliminate bounds checks.
	maxMatchLength   = 131074
>>>>>>> c50cee4e
)

type tableEntry struct {
	val    uint32
	offset int32
}

type fastEncoder struct {
	fastBase
	table [tableSize]tableEntry
}

type fastEncoderDict struct {
	fastEncoder
	dictTable       []tableEntry
	tableShardDirty [tableShardCnt]bool
	allDirty        bool
}

// Encode mimmics functionality in zstd_fast.c
func (e *fastEncoder) Encode(blk *blockEnc, src []byte) {
	const (
		inputMargin            = 8
		minNonLiteralBlockSize = 1 + 1 + inputMargin
	)

	// Protect against e.cur wraparound.
	for e.cur >= bufferReset {
		if len(e.hist) == 0 {
			for i := range e.table[:] {
				e.table[i] = tableEntry{}
			}
			e.cur = e.maxMatchOff
			break
		}
		// Shift down everything in the table that isn't already too far away.
		minOff := e.cur + int32(len(e.hist)) - e.maxMatchOff
		for i := range e.table[:] {
			v := e.table[i].offset
			if v < minOff {
				v = 0
			} else {
				v = v - e.cur + e.maxMatchOff
			}
			e.table[i].offset = v
		}
		e.cur = e.maxMatchOff
		break
	}

	s := e.addBlock(src)
	blk.size = len(src)
	if len(src) < minNonLiteralBlockSize {
		blk.extraLits = len(src)
		blk.literals = blk.literals[:len(src)]
		copy(blk.literals, src)
		return
	}

	// Override src
	src = e.hist
	sLimit := int32(len(src)) - inputMargin
	// stepSize is the number of bytes to skip on every main loop iteration.
	// It should be >= 2.
	const stepSize = 2

	// TEMPLATE
	const hashLog = tableBits
	// seems global, but would be nice to tweak.
<<<<<<< HEAD
	const kSearchStrength = 7
=======
	const kSearchStrength = 6
>>>>>>> c50cee4e

	// nextEmit is where in src the next emitLiteral should start from.
	nextEmit := s
	cv := load6432(src, s)

	// Relative offsets
	offset1 := int32(blk.recentOffsets[0])
	offset2 := int32(blk.recentOffsets[1])

	addLiterals := func(s *seq, until int32) {
		if until == nextEmit {
			return
		}
		blk.literals = append(blk.literals, src[nextEmit:until]...)
		s.litLen = uint32(until - nextEmit)
	}
	if debugEncoder {
		println("recent offsets:", blk.recentOffsets)
	}

encodeLoop:
	for {
		// t will contain the match offset when we find one.
		// When existing the search loop, we have already checked 4 bytes.
		var t int32

		// We will not use repeat offsets across blocks.
		// By not using them for the first 3 matches
		canRepeat := len(blk.sequences) > 2

		for {
			if debugAsserts && canRepeat && offset1 == 0 {
				panic("offset0 was 0")
			}

<<<<<<< HEAD
			nextHash := hash6(cv, hashLog)
			nextHash2 := hash6(cv>>8, hashLog)
=======
			nextHash := hashLen(cv, hashLog, tableFastHashLen)
			nextHash2 := hashLen(cv>>8, hashLog, tableFastHashLen)
>>>>>>> c50cee4e
			candidate := e.table[nextHash]
			candidate2 := e.table[nextHash2]
			repIndex := s - offset1 + 2

			e.table[nextHash] = tableEntry{offset: s + e.cur, val: uint32(cv)}
			e.table[nextHash2] = tableEntry{offset: s + e.cur + 1, val: uint32(cv >> 8)}

			if canRepeat && repIndex >= 0 && load3232(src, repIndex) == uint32(cv>>16) {
				// Consider history as well.
				var seq seq
				var length int32
<<<<<<< HEAD
				// length = 4 + e.matchlen(s+6, repIndex+4, src)
				{
					a := src[s+6:]
					b := src[repIndex+4:]
					endI := len(a) & (math.MaxInt32 - 7)
					length = int32(endI) + 4
					for i := 0; i < endI; i += 8 {
						if diff := load64(a, i) ^ load64(b, i); diff != 0 {
							length = int32(i+bits.TrailingZeros64(diff)>>3) + 4
							break
						}
					}
				}

=======
				length = 4 + e.matchlen(s+6, repIndex+4, src)
>>>>>>> c50cee4e
				seq.matchLen = uint32(length - zstdMinMatch)

				// We might be able to match backwards.
				// Extend as long as we can.
				start := s + 2
				// We end the search early, so we don't risk 0 literals
				// and have to do special offset treatment.
				startLimit := nextEmit + 1

				sMin := s - e.maxMatchOff
				if sMin < 0 {
					sMin = 0
				}
				for repIndex > sMin && start > startLimit && src[repIndex-1] == src[start-1] && seq.matchLen < maxMatchLength-zstdMinMatch {
					repIndex--
					start--
					seq.matchLen++
				}
				addLiterals(&seq, start)

				// rep 0
				seq.offset = 1
				if debugSequences {
					println("repeat sequence", seq, "next s:", s)
				}
				blk.sequences = append(blk.sequences, seq)
				s += length + 2
				nextEmit = s
				if s >= sLimit {
<<<<<<< HEAD
					if debug {
=======
					if debugEncoder {
>>>>>>> c50cee4e
						println("repeat ended", s, length)

					}
					break encodeLoop
				}
				cv = load6432(src, s)
				continue
			}
			coffset0 := s - (candidate.offset - e.cur)
			coffset1 := s - (candidate2.offset - e.cur) + 1
			if coffset0 < e.maxMatchOff && uint32(cv) == candidate.val {
				// found a regular match
				t = candidate.offset - e.cur
				if debugAsserts && s <= t {
					panic(fmt.Sprintf("s (%d) <= t (%d)", s, t))
				}
				if debugAsserts && s-t > e.maxMatchOff {
					panic("s - t >e.maxMatchOff")
				}
				break
			}

			if coffset1 < e.maxMatchOff && uint32(cv>>8) == candidate2.val {
				// found a regular match
				t = candidate2.offset - e.cur
				s++
				if debugAsserts && s <= t {
					panic(fmt.Sprintf("s (%d) <= t (%d)", s, t))
				}
				if debugAsserts && s-t > e.maxMatchOff {
					panic("s - t >e.maxMatchOff")
				}
				if debugAsserts && t < 0 {
					panic("t<0")
				}
				break
			}
			s += stepSize + ((s - nextEmit) >> (kSearchStrength - 1))
			if s >= sLimit {
				break encodeLoop
			}
			cv = load6432(src, s)
		}
		// A 4-byte match has been found. We'll later see if more than 4 bytes.
		offset2 = offset1
		offset1 = s - t

		if debugAsserts && s <= t {
			panic(fmt.Sprintf("s (%d) <= t (%d)", s, t))
		}

		if debugAsserts && canRepeat && int(offset1) > len(src) {
			panic("invalid offset")
		}

		// Extend the 4-byte match as long as possible.
		//l := e.matchlen(s+4, t+4, src) + 4
		var l int32
		{
			a := src[s+4:]
			b := src[t+4:]
			endI := len(a) & (math.MaxInt32 - 7)
			l = int32(endI) + 4
			for i := 0; i < endI; i += 8 {
				if diff := load64(a, i) ^ load64(b, i); diff != 0 {
					l = int32(i+bits.TrailingZeros64(diff)>>3) + 4
					break
				}
			}
		}

		// Extend backwards
		tMin := s - e.maxMatchOff
		if tMin < 0 {
			tMin = 0
		}
		for t > tMin && s > nextEmit && src[t-1] == src[s-1] && l < maxMatchLength {
			s--
			t--
			l++
		}

		// Write our sequence.
		var seq seq
		seq.litLen = uint32(s - nextEmit)
		seq.matchLen = uint32(l - zstdMinMatch)
		if seq.litLen > 0 {
			blk.literals = append(blk.literals, src[nextEmit:s]...)
		}
		// Don't use repeat offsets
		seq.offset = uint32(s-t) + 3
		s += l
		if debugSequences {
			println("sequence", seq, "next s:", s)
		}
		blk.sequences = append(blk.sequences, seq)
		nextEmit = s
		if s >= sLimit {
			break encodeLoop
		}
		cv = load6432(src, s)

		// Check offset 2
		if o2 := s - offset2; canRepeat && load3232(src, o2) == uint32(cv) {
			// We have at least 4 byte match.
			// No need to check backwards. We come straight from a match
<<<<<<< HEAD
			//l := 4 + e.matchlen(s+4, o2+4, src)
			var l int32
			{
				a := src[s+4:]
				b := src[o2+4:]
				endI := len(a) & (math.MaxInt32 - 7)
				l = int32(endI) + 4
				for i := 0; i < endI; i += 8 {
					if diff := load64(a, i) ^ load64(b, i); diff != 0 {
						l = int32(i+bits.TrailingZeros64(diff)>>3) + 4
						break
					}
				}
			}

			// Store this, since we have it.
			nextHash := hash6(cv, hashLog)
=======
			l := 4 + e.matchlen(s+4, o2+4, src)

			// Store this, since we have it.
			nextHash := hashLen(cv, hashLog, tableFastHashLen)
>>>>>>> c50cee4e
			e.table[nextHash] = tableEntry{offset: s + e.cur, val: uint32(cv)}
			seq.matchLen = uint32(l) - zstdMinMatch
			seq.litLen = 0
			// Since litlen is always 0, this is offset 1.
			seq.offset = 1
			s += l
			nextEmit = s
			if debugSequences {
				println("sequence", seq, "next s:", s)
			}
			blk.sequences = append(blk.sequences, seq)

			// Swap offset 1 and 2.
			offset1, offset2 = offset2, offset1
			if s >= sLimit {
				break encodeLoop
			}
			// Prepare next loop.
			cv = load6432(src, s)
		}
	}

	if int(nextEmit) < len(src) {
		blk.literals = append(blk.literals, src[nextEmit:]...)
		blk.extraLits = len(src) - int(nextEmit)
	}
	blk.recentOffsets[0] = uint32(offset1)
	blk.recentOffsets[1] = uint32(offset2)
	if debugEncoder {
		println("returning, recent offsets:", blk.recentOffsets, "extra literals:", blk.extraLits)
	}
}

// EncodeNoHist will encode a block with no history and no following blocks.
// Most notable difference is that src will not be copied for history and
// we do not need to check for max match length.
func (e *fastEncoder) EncodeNoHist(blk *blockEnc, src []byte) {
	const (
		inputMargin            = 8
		minNonLiteralBlockSize = 1 + 1 + inputMargin
	)
<<<<<<< HEAD
	if debug {
		if len(src) > maxBlockSize {
			panic("src too big")
		}
	}

	// Protect against e.cur wraparound.
	if e.cur >= bufferReset {
		for i := range e.table[:] {
			e.table[i] = tableEntry{}
		}
		e.cur = e.maxMatchOff
	}

	s := int32(0)
	blk.size = len(src)
	if len(src) < minNonLiteralBlockSize {
		blk.extraLits = len(src)
		blk.literals = blk.literals[:len(src)]
		copy(blk.literals, src)
		return
	}

	sLimit := int32(len(src)) - inputMargin
	// stepSize is the number of bytes to skip on every main loop iteration.
	// It should be >= 2.
	const stepSize = 2

	// TEMPLATE
	const hashLog = tableBits
	// seems global, but would be nice to tweak.
	const kSearchStrength = 8

	// nextEmit is where in src the next emitLiteral should start from.
	nextEmit := s
	cv := load6432(src, s)

	// Relative offsets
	offset1 := int32(blk.recentOffsets[0])
	offset2 := int32(blk.recentOffsets[1])

	addLiterals := func(s *seq, until int32) {
		if until == nextEmit {
			return
		}
		blk.literals = append(blk.literals, src[nextEmit:until]...)
		s.litLen = uint32(until - nextEmit)
	}
	if debug {
		println("recent offsets:", blk.recentOffsets)
	}

encodeLoop:
	for {
		// t will contain the match offset when we find one.
		// When existing the search loop, we have already checked 4 bytes.
		var t int32

		// We will not use repeat offsets across blocks.
		// By not using them for the first 3 matches

		for {
			nextHash := hash6(cv, hashLog)
			nextHash2 := hash6(cv>>8, hashLog)
			candidate := e.table[nextHash]
			candidate2 := e.table[nextHash2]
			repIndex := s - offset1 + 2

			e.table[nextHash] = tableEntry{offset: s + e.cur, val: uint32(cv)}
			e.table[nextHash2] = tableEntry{offset: s + e.cur + 1, val: uint32(cv >> 8)}

			if len(blk.sequences) > 2 && load3232(src, repIndex) == uint32(cv>>16) {
				// Consider history as well.
				var seq seq
				// length := 4 + e.matchlen(s+6, repIndex+4, src)
				// length := 4 + int32(matchLen(src[s+6:], src[repIndex+4:]))
				var length int32
				{
					a := src[s+6:]
					b := src[repIndex+4:]
					endI := len(a) & (math.MaxInt32 - 7)
					length = int32(endI) + 4
					for i := 0; i < endI; i += 8 {
						if diff := load64(a, i) ^ load64(b, i); diff != 0 {
							length = int32(i+bits.TrailingZeros64(diff)>>3) + 4
							break
						}
					}
				}

				seq.matchLen = uint32(length - zstdMinMatch)

				// We might be able to match backwards.
				// Extend as long as we can.
				start := s + 2
				// We end the search early, so we don't risk 0 literals
				// and have to do special offset treatment.
				startLimit := nextEmit + 1

				sMin := s - e.maxMatchOff
				if sMin < 0 {
					sMin = 0
				}
				for repIndex > sMin && start > startLimit && src[repIndex-1] == src[start-1] {
					repIndex--
					start--
					seq.matchLen++
				}
				addLiterals(&seq, start)

				// rep 0
				seq.offset = 1
				if debugSequences {
					println("repeat sequence", seq, "next s:", s)
				}
				blk.sequences = append(blk.sequences, seq)
				s += length + 2
				nextEmit = s
				if s >= sLimit {
					if debug {
						println("repeat ended", s, length)

					}
					break encodeLoop
				}
				cv = load6432(src, s)
				continue
			}
			coffset0 := s - (candidate.offset - e.cur)
			coffset1 := s - (candidate2.offset - e.cur) + 1
			if coffset0 < e.maxMatchOff && uint32(cv) == candidate.val {
				// found a regular match
				t = candidate.offset - e.cur
				if debugAsserts && s <= t {
					panic(fmt.Sprintf("s (%d) <= t (%d)", s, t))
				}
				if debugAsserts && s-t > e.maxMatchOff {
					panic("s - t >e.maxMatchOff")
				}
				if debugAsserts && t < 0 {
					panic(fmt.Sprintf("t (%d) < 0, candidate.offset: %d, e.cur: %d, coffset0: %d, e.maxMatchOff: %d", t, candidate.offset, e.cur, coffset0, e.maxMatchOff))
				}
				break
			}

			if coffset1 < e.maxMatchOff && uint32(cv>>8) == candidate2.val {
				// found a regular match
				t = candidate2.offset - e.cur
				s++
				if debugAsserts && s <= t {
					panic(fmt.Sprintf("s (%d) <= t (%d)", s, t))
				}
				if debugAsserts && s-t > e.maxMatchOff {
					panic("s - t >e.maxMatchOff")
				}
				if debugAsserts && t < 0 {
					panic("t<0")
				}
				break
			}
			s += stepSize + ((s - nextEmit) >> (kSearchStrength - 1))
			if s >= sLimit {
				break encodeLoop
			}
			cv = load6432(src, s)
		}
		// A 4-byte match has been found. We'll later see if more than 4 bytes.
		offset2 = offset1
		offset1 = s - t

		if debugAsserts && s <= t {
			panic(fmt.Sprintf("s (%d) <= t (%d)", s, t))
		}

		if debugAsserts && t < 0 {
			panic(fmt.Sprintf("t (%d) < 0 ", t))
		}
		// Extend the 4-byte match as long as possible.
		//l := e.matchlenNoHist(s+4, t+4, src) + 4
		// l := int32(matchLen(src[s+4:], src[t+4:])) + 4
		var l int32
		{
			a := src[s+4:]
			b := src[t+4:]
			endI := len(a) & (math.MaxInt32 - 7)
			l = int32(endI) + 4
			for i := 0; i < endI; i += 8 {
				if diff := load64(a, i) ^ load64(b, i); diff != 0 {
					l = int32(i+bits.TrailingZeros64(diff)>>3) + 4
					break
				}
			}
		}

		// Extend backwards
		tMin := s - e.maxMatchOff
		if tMin < 0 {
			tMin = 0
		}
		for t > tMin && s > nextEmit && src[t-1] == src[s-1] {
			s--
			t--
			l++
		}

		// Write our sequence.
		var seq seq
		seq.litLen = uint32(s - nextEmit)
		seq.matchLen = uint32(l - zstdMinMatch)
		if seq.litLen > 0 {
			blk.literals = append(blk.literals, src[nextEmit:s]...)
		}
		// Don't use repeat offsets
		seq.offset = uint32(s-t) + 3
		s += l
		if debugSequences {
			println("sequence", seq, "next s:", s)
		}
		blk.sequences = append(blk.sequences, seq)
		nextEmit = s
		if s >= sLimit {
			break encodeLoop
		}
		cv = load6432(src, s)

		// Check offset 2
		if o2 := s - offset2; len(blk.sequences) > 2 && load3232(src, o2) == uint32(cv) {
			// We have at least 4 byte match.
			// No need to check backwards. We come straight from a match
			//l := 4 + e.matchlenNoHist(s+4, o2+4, src)
			// l := 4 + int32(matchLen(src[s+4:], src[o2+4:]))
			var l int32
			{
				a := src[s+4:]
				b := src[o2+4:]
				endI := len(a) & (math.MaxInt32 - 7)
				l = int32(endI) + 4
				for i := 0; i < endI; i += 8 {
					if diff := load64(a, i) ^ load64(b, i); diff != 0 {
						l = int32(i+bits.TrailingZeros64(diff)>>3) + 4
						break
					}
				}
			}

			// Store this, since we have it.
			nextHash := hash6(cv, hashLog)
			e.table[nextHash] = tableEntry{offset: s + e.cur, val: uint32(cv)}
			seq.matchLen = uint32(l) - zstdMinMatch
			seq.litLen = 0
			// Since litlen is always 0, this is offset 1.
			seq.offset = 1
			s += l
			nextEmit = s
			if debugSequences {
				println("sequence", seq, "next s:", s)
			}
			blk.sequences = append(blk.sequences, seq)

			// Swap offset 1 and 2.
			offset1, offset2 = offset2, offset1
			if s >= sLimit {
				break encodeLoop
			}
			// Prepare next loop.
			cv = load6432(src, s)
		}
	}

=======
	if debugEncoder {
		if len(src) > maxBlockSize {
			panic("src too big")
		}
	}

	// Protect against e.cur wraparound.
	if e.cur >= bufferReset {
		for i := range e.table[:] {
			e.table[i] = tableEntry{}
		}
		e.cur = e.maxMatchOff
	}

	s := int32(0)
	blk.size = len(src)
	if len(src) < minNonLiteralBlockSize {
		blk.extraLits = len(src)
		blk.literals = blk.literals[:len(src)]
		copy(blk.literals, src)
		return
	}

	sLimit := int32(len(src)) - inputMargin
	// stepSize is the number of bytes to skip on every main loop iteration.
	// It should be >= 2.
	const stepSize = 2

	// TEMPLATE
	const hashLog = tableBits
	// seems global, but would be nice to tweak.
	const kSearchStrength = 6

	// nextEmit is where in src the next emitLiteral should start from.
	nextEmit := s
	cv := load6432(src, s)

	// Relative offsets
	offset1 := int32(blk.recentOffsets[0])
	offset2 := int32(blk.recentOffsets[1])

	addLiterals := func(s *seq, until int32) {
		if until == nextEmit {
			return
		}
		blk.literals = append(blk.literals, src[nextEmit:until]...)
		s.litLen = uint32(until - nextEmit)
	}
	if debugEncoder {
		println("recent offsets:", blk.recentOffsets)
	}

encodeLoop:
	for {
		// t will contain the match offset when we find one.
		// When existing the search loop, we have already checked 4 bytes.
		var t int32

		// We will not use repeat offsets across blocks.
		// By not using them for the first 3 matches

		for {
			nextHash := hashLen(cv, hashLog, tableFastHashLen)
			nextHash2 := hashLen(cv>>8, hashLog, tableFastHashLen)
			candidate := e.table[nextHash]
			candidate2 := e.table[nextHash2]
			repIndex := s - offset1 + 2

			e.table[nextHash] = tableEntry{offset: s + e.cur, val: uint32(cv)}
			e.table[nextHash2] = tableEntry{offset: s + e.cur + 1, val: uint32(cv >> 8)}

			if len(blk.sequences) > 2 && load3232(src, repIndex) == uint32(cv>>16) {
				// Consider history as well.
				var seq seq
				length := 4 + e.matchlen(s+6, repIndex+4, src)

				seq.matchLen = uint32(length - zstdMinMatch)

				// We might be able to match backwards.
				// Extend as long as we can.
				start := s + 2
				// We end the search early, so we don't risk 0 literals
				// and have to do special offset treatment.
				startLimit := nextEmit + 1

				sMin := s - e.maxMatchOff
				if sMin < 0 {
					sMin = 0
				}
				for repIndex > sMin && start > startLimit && src[repIndex-1] == src[start-1] {
					repIndex--
					start--
					seq.matchLen++
				}
				addLiterals(&seq, start)

				// rep 0
				seq.offset = 1
				if debugSequences {
					println("repeat sequence", seq, "next s:", s)
				}
				blk.sequences = append(blk.sequences, seq)
				s += length + 2
				nextEmit = s
				if s >= sLimit {
					if debugEncoder {
						println("repeat ended", s, length)

					}
					break encodeLoop
				}
				cv = load6432(src, s)
				continue
			}
			coffset0 := s - (candidate.offset - e.cur)
			coffset1 := s - (candidate2.offset - e.cur) + 1
			if coffset0 < e.maxMatchOff && uint32(cv) == candidate.val {
				// found a regular match
				t = candidate.offset - e.cur
				if debugAsserts && s <= t {
					panic(fmt.Sprintf("s (%d) <= t (%d)", s, t))
				}
				if debugAsserts && s-t > e.maxMatchOff {
					panic("s - t >e.maxMatchOff")
				}
				if debugAsserts && t < 0 {
					panic(fmt.Sprintf("t (%d) < 0, candidate.offset: %d, e.cur: %d, coffset0: %d, e.maxMatchOff: %d", t, candidate.offset, e.cur, coffset0, e.maxMatchOff))
				}
				break
			}

			if coffset1 < e.maxMatchOff && uint32(cv>>8) == candidate2.val {
				// found a regular match
				t = candidate2.offset - e.cur
				s++
				if debugAsserts && s <= t {
					panic(fmt.Sprintf("s (%d) <= t (%d)", s, t))
				}
				if debugAsserts && s-t > e.maxMatchOff {
					panic("s - t >e.maxMatchOff")
				}
				if debugAsserts && t < 0 {
					panic("t<0")
				}
				break
			}
			s += stepSize + ((s - nextEmit) >> (kSearchStrength - 1))
			if s >= sLimit {
				break encodeLoop
			}
			cv = load6432(src, s)
		}
		// A 4-byte match has been found. We'll later see if more than 4 bytes.
		offset2 = offset1
		offset1 = s - t

		if debugAsserts && s <= t {
			panic(fmt.Sprintf("s (%d) <= t (%d)", s, t))
		}

		if debugAsserts && t < 0 {
			panic(fmt.Sprintf("t (%d) < 0 ", t))
		}
		// Extend the 4-byte match as long as possible.
		l := e.matchlen(s+4, t+4, src) + 4

		// Extend backwards
		tMin := s - e.maxMatchOff
		if tMin < 0 {
			tMin = 0
		}
		for t > tMin && s > nextEmit && src[t-1] == src[s-1] {
			s--
			t--
			l++
		}

		// Write our sequence.
		var seq seq
		seq.litLen = uint32(s - nextEmit)
		seq.matchLen = uint32(l - zstdMinMatch)
		if seq.litLen > 0 {
			blk.literals = append(blk.literals, src[nextEmit:s]...)
		}
		// Don't use repeat offsets
		seq.offset = uint32(s-t) + 3
		s += l
		if debugSequences {
			println("sequence", seq, "next s:", s)
		}
		blk.sequences = append(blk.sequences, seq)
		nextEmit = s
		if s >= sLimit {
			break encodeLoop
		}
		cv = load6432(src, s)

		// Check offset 2
		if o2 := s - offset2; len(blk.sequences) > 2 && load3232(src, o2) == uint32(cv) {
			// We have at least 4 byte match.
			// No need to check backwards. We come straight from a match
			l := 4 + e.matchlen(s+4, o2+4, src)

			// Store this, since we have it.
			nextHash := hashLen(cv, hashLog, tableFastHashLen)
			e.table[nextHash] = tableEntry{offset: s + e.cur, val: uint32(cv)}
			seq.matchLen = uint32(l) - zstdMinMatch
			seq.litLen = 0
			// Since litlen is always 0, this is offset 1.
			seq.offset = 1
			s += l
			nextEmit = s
			if debugSequences {
				println("sequence", seq, "next s:", s)
			}
			blk.sequences = append(blk.sequences, seq)

			// Swap offset 1 and 2.
			offset1, offset2 = offset2, offset1
			if s >= sLimit {
				break encodeLoop
			}
			// Prepare next loop.
			cv = load6432(src, s)
		}
	}

>>>>>>> c50cee4e
	if int(nextEmit) < len(src) {
		blk.literals = append(blk.literals, src[nextEmit:]...)
		blk.extraLits = len(src) - int(nextEmit)
	}
<<<<<<< HEAD
	if debug {
=======
	if debugEncoder {
>>>>>>> c50cee4e
		println("returning, recent offsets:", blk.recentOffsets, "extra literals:", blk.extraLits)
	}
	// We do not store history, so we must offset e.cur to avoid false matches for next user.
	if e.cur < bufferReset {
		e.cur += int32(len(src))
	}
}

// Encode will encode the content, with a dictionary if initialized for it.
func (e *fastEncoderDict) Encode(blk *blockEnc, src []byte) {
	const (
		inputMargin            = 8
		minNonLiteralBlockSize = 1 + 1 + inputMargin
	)
	if e.allDirty || len(src) > 32<<10 {
		e.fastEncoder.Encode(blk, src)
		e.allDirty = true
		return
	}
	// Protect against e.cur wraparound.
	for e.cur >= bufferReset {
		if len(e.hist) == 0 {
			for i := range e.table[:] {
				e.table[i] = tableEntry{}
			}
			e.cur = e.maxMatchOff
			break
		}
		// Shift down everything in the table that isn't already too far away.
		minOff := e.cur + int32(len(e.hist)) - e.maxMatchOff
		for i := range e.table[:] {
			v := e.table[i].offset
			if v < minOff {
				v = 0
			} else {
				v = v - e.cur + e.maxMatchOff
			}
			e.table[i].offset = v
		}
		e.cur = e.maxMatchOff
		break
	}

	s := e.addBlock(src)
	blk.size = len(src)
	if len(src) < minNonLiteralBlockSize {
		blk.extraLits = len(src)
		blk.literals = blk.literals[:len(src)]
		copy(blk.literals, src)
		return
	}

	// Override src
	src = e.hist
	sLimit := int32(len(src)) - inputMargin
	// stepSize is the number of bytes to skip on every main loop iteration.
	// It should be >= 2.
	const stepSize = 2

	// TEMPLATE
	const hashLog = tableBits
	// seems global, but would be nice to tweak.
	const kSearchStrength = 7

	// nextEmit is where in src the next emitLiteral should start from.
	nextEmit := s
	cv := load6432(src, s)

	// Relative offsets
	offset1 := int32(blk.recentOffsets[0])
	offset2 := int32(blk.recentOffsets[1])

	addLiterals := func(s *seq, until int32) {
		if until == nextEmit {
			return
<<<<<<< HEAD
		}
		blk.literals = append(blk.literals, src[nextEmit:until]...)
		s.litLen = uint32(until - nextEmit)
	}
	if debug {
		println("recent offsets:", blk.recentOffsets)
	}

encodeLoop:
	for {
		// t will contain the match offset when we find one.
		// When existing the search loop, we have already checked 4 bytes.
		var t int32

		// We will not use repeat offsets across blocks.
		// By not using them for the first 3 matches
		canRepeat := len(blk.sequences) > 2

		for {
			if debugAsserts && canRepeat && offset1 == 0 {
				panic("offset0 was 0")
			}

			nextHash := hash6(cv, hashLog)
			nextHash2 := hash6(cv>>8, hashLog)
			candidate := e.table[nextHash]
			candidate2 := e.table[nextHash2]
			repIndex := s - offset1 + 2

			e.table[nextHash] = tableEntry{offset: s + e.cur, val: uint32(cv)}
			e.markShardDirty(nextHash)
			e.table[nextHash2] = tableEntry{offset: s + e.cur + 1, val: uint32(cv >> 8)}
			e.markShardDirty(nextHash2)

			if canRepeat && repIndex >= 0 && load3232(src, repIndex) == uint32(cv>>16) {
				// Consider history as well.
				var seq seq
				var length int32
				// length = 4 + e.matchlen(s+6, repIndex+4, src)
				{
					a := src[s+6:]
					b := src[repIndex+4:]
					endI := len(a) & (math.MaxInt32 - 7)
					length = int32(endI) + 4
					for i := 0; i < endI; i += 8 {
						if diff := load64(a, i) ^ load64(b, i); diff != 0 {
							length = int32(i+bits.TrailingZeros64(diff)>>3) + 4
							break
						}
					}
				}

				seq.matchLen = uint32(length - zstdMinMatch)

				// We might be able to match backwards.
				// Extend as long as we can.
				start := s + 2
				// We end the search early, so we don't risk 0 literals
				// and have to do special offset treatment.
				startLimit := nextEmit + 1

				sMin := s - e.maxMatchOff
				if sMin < 0 {
					sMin = 0
				}
				for repIndex > sMin && start > startLimit && src[repIndex-1] == src[start-1] && seq.matchLen < maxMatchLength-zstdMinMatch {
					repIndex--
					start--
					seq.matchLen++
				}
				addLiterals(&seq, start)

				// rep 0
				seq.offset = 1
				if debugSequences {
					println("repeat sequence", seq, "next s:", s)
				}
				blk.sequences = append(blk.sequences, seq)
				s += length + 2
				nextEmit = s
				if s >= sLimit {
					if debug {
						println("repeat ended", s, length)

					}
					break encodeLoop
				}
				cv = load6432(src, s)
				continue
			}
			coffset0 := s - (candidate.offset - e.cur)
			coffset1 := s - (candidate2.offset - e.cur) + 1
			if coffset0 < e.maxMatchOff && uint32(cv) == candidate.val {
				// found a regular match
				t = candidate.offset - e.cur
				if debugAsserts && s <= t {
					panic(fmt.Sprintf("s (%d) <= t (%d)", s, t))
				}
				if debugAsserts && s-t > e.maxMatchOff {
					panic("s - t >e.maxMatchOff")
				}
				break
			}

			if coffset1 < e.maxMatchOff && uint32(cv>>8) == candidate2.val {
				// found a regular match
				t = candidate2.offset - e.cur
				s++
				if debugAsserts && s <= t {
					panic(fmt.Sprintf("s (%d) <= t (%d)", s, t))
				}
				if debugAsserts && s-t > e.maxMatchOff {
					panic("s - t >e.maxMatchOff")
				}
				if debugAsserts && t < 0 {
					panic("t<0")
				}
				break
			}
			s += stepSize + ((s - nextEmit) >> (kSearchStrength - 1))
			if s >= sLimit {
				break encodeLoop
			}
			cv = load6432(src, s)
		}
		// A 4-byte match has been found. We'll later see if more than 4 bytes.
		offset2 = offset1
		offset1 = s - t

		if debugAsserts && s <= t {
			panic(fmt.Sprintf("s (%d) <= t (%d)", s, t))
		}
=======
		}
		blk.literals = append(blk.literals, src[nextEmit:until]...)
		s.litLen = uint32(until - nextEmit)
	}
	if debugEncoder {
		println("recent offsets:", blk.recentOffsets)
	}

encodeLoop:
	for {
		// t will contain the match offset when we find one.
		// When existing the search loop, we have already checked 4 bytes.
		var t int32

		// We will not use repeat offsets across blocks.
		// By not using them for the first 3 matches
		canRepeat := len(blk.sequences) > 2

		for {
			if debugAsserts && canRepeat && offset1 == 0 {
				panic("offset0 was 0")
			}

			nextHash := hashLen(cv, hashLog, tableFastHashLen)
			nextHash2 := hashLen(cv>>8, hashLog, tableFastHashLen)
			candidate := e.table[nextHash]
			candidate2 := e.table[nextHash2]
			repIndex := s - offset1 + 2

			e.table[nextHash] = tableEntry{offset: s + e.cur, val: uint32(cv)}
			e.markShardDirty(nextHash)
			e.table[nextHash2] = tableEntry{offset: s + e.cur + 1, val: uint32(cv >> 8)}
			e.markShardDirty(nextHash2)

			if canRepeat && repIndex >= 0 && load3232(src, repIndex) == uint32(cv>>16) {
				// Consider history as well.
				var seq seq
				var length int32
				length = 4 + e.matchlen(s+6, repIndex+4, src)

				seq.matchLen = uint32(length - zstdMinMatch)

				// We might be able to match backwards.
				// Extend as long as we can.
				start := s + 2
				// We end the search early, so we don't risk 0 literals
				// and have to do special offset treatment.
				startLimit := nextEmit + 1

				sMin := s - e.maxMatchOff
				if sMin < 0 {
					sMin = 0
				}
				for repIndex > sMin && start > startLimit && src[repIndex-1] == src[start-1] && seq.matchLen < maxMatchLength-zstdMinMatch {
					repIndex--
					start--
					seq.matchLen++
				}
				addLiterals(&seq, start)

				// rep 0
				seq.offset = 1
				if debugSequences {
					println("repeat sequence", seq, "next s:", s)
				}
				blk.sequences = append(blk.sequences, seq)
				s += length + 2
				nextEmit = s
				if s >= sLimit {
					if debugEncoder {
						println("repeat ended", s, length)

					}
					break encodeLoop
				}
				cv = load6432(src, s)
				continue
			}
			coffset0 := s - (candidate.offset - e.cur)
			coffset1 := s - (candidate2.offset - e.cur) + 1
			if coffset0 < e.maxMatchOff && uint32(cv) == candidate.val {
				// found a regular match
				t = candidate.offset - e.cur
				if debugAsserts && s <= t {
					panic(fmt.Sprintf("s (%d) <= t (%d)", s, t))
				}
				if debugAsserts && s-t > e.maxMatchOff {
					panic("s - t >e.maxMatchOff")
				}
				break
			}

			if coffset1 < e.maxMatchOff && uint32(cv>>8) == candidate2.val {
				// found a regular match
				t = candidate2.offset - e.cur
				s++
				if debugAsserts && s <= t {
					panic(fmt.Sprintf("s (%d) <= t (%d)", s, t))
				}
				if debugAsserts && s-t > e.maxMatchOff {
					panic("s - t >e.maxMatchOff")
				}
				if debugAsserts && t < 0 {
					panic("t<0")
				}
				break
			}
			s += stepSize + ((s - nextEmit) >> (kSearchStrength - 1))
			if s >= sLimit {
				break encodeLoop
			}
			cv = load6432(src, s)
		}
		// A 4-byte match has been found. We'll later see if more than 4 bytes.
		offset2 = offset1
		offset1 = s - t

		if debugAsserts && s <= t {
			panic(fmt.Sprintf("s (%d) <= t (%d)", s, t))
		}
>>>>>>> c50cee4e

		if debugAsserts && canRepeat && int(offset1) > len(src) {
			panic("invalid offset")
		}

		// Extend the 4-byte match as long as possible.
<<<<<<< HEAD
		//l := e.matchlen(s+4, t+4, src) + 4
		var l int32
		{
			a := src[s+4:]
			b := src[t+4:]
			endI := len(a) & (math.MaxInt32 - 7)
			l = int32(endI) + 4
			for i := 0; i < endI; i += 8 {
				if diff := load64(a, i) ^ load64(b, i); diff != 0 {
					l = int32(i+bits.TrailingZeros64(diff)>>3) + 4
					break
				}
			}
		}
=======
		l := e.matchlen(s+4, t+4, src) + 4
>>>>>>> c50cee4e

		// Extend backwards
		tMin := s - e.maxMatchOff
		if tMin < 0 {
			tMin = 0
<<<<<<< HEAD
		}
		for t > tMin && s > nextEmit && src[t-1] == src[s-1] && l < maxMatchLength {
			s--
			t--
			l++
		}

		// Write our sequence.
		var seq seq
		seq.litLen = uint32(s - nextEmit)
		seq.matchLen = uint32(l - zstdMinMatch)
		if seq.litLen > 0 {
			blk.literals = append(blk.literals, src[nextEmit:s]...)
		}
		// Don't use repeat offsets
		seq.offset = uint32(s-t) + 3
		s += l
		if debugSequences {
			println("sequence", seq, "next s:", s)
		}
		blk.sequences = append(blk.sequences, seq)
		nextEmit = s
		if s >= sLimit {
			break encodeLoop
		}
=======
		}
		for t > tMin && s > nextEmit && src[t-1] == src[s-1] && l < maxMatchLength {
			s--
			t--
			l++
		}

		// Write our sequence.
		var seq seq
		seq.litLen = uint32(s - nextEmit)
		seq.matchLen = uint32(l - zstdMinMatch)
		if seq.litLen > 0 {
			blk.literals = append(blk.literals, src[nextEmit:s]...)
		}
		// Don't use repeat offsets
		seq.offset = uint32(s-t) + 3
		s += l
		if debugSequences {
			println("sequence", seq, "next s:", s)
		}
		blk.sequences = append(blk.sequences, seq)
		nextEmit = s
		if s >= sLimit {
			break encodeLoop
		}
>>>>>>> c50cee4e
		cv = load6432(src, s)

		// Check offset 2
		if o2 := s - offset2; canRepeat && load3232(src, o2) == uint32(cv) {
			// We have at least 4 byte match.
			// No need to check backwards. We come straight from a match
<<<<<<< HEAD
			//l := 4 + e.matchlen(s+4, o2+4, src)
			var l int32
			{
				a := src[s+4:]
				b := src[o2+4:]
				endI := len(a) & (math.MaxInt32 - 7)
				l = int32(endI) + 4
				for i := 0; i < endI; i += 8 {
					if diff := load64(a, i) ^ load64(b, i); diff != 0 {
						l = int32(i+bits.TrailingZeros64(diff)>>3) + 4
						break
					}
				}
			}

			// Store this, since we have it.
			nextHash := hash6(cv, hashLog)
=======
			l := 4 + e.matchlen(s+4, o2+4, src)

			// Store this, since we have it.
			nextHash := hashLen(cv, hashLog, tableFastHashLen)
>>>>>>> c50cee4e
			e.table[nextHash] = tableEntry{offset: s + e.cur, val: uint32(cv)}
			e.markShardDirty(nextHash)
			seq.matchLen = uint32(l) - zstdMinMatch
			seq.litLen = 0
			// Since litlen is always 0, this is offset 1.
			seq.offset = 1
			s += l
			nextEmit = s
			if debugSequences {
				println("sequence", seq, "next s:", s)
			}
			blk.sequences = append(blk.sequences, seq)

			// Swap offset 1 and 2.
			offset1, offset2 = offset2, offset1
			if s >= sLimit {
				break encodeLoop
			}
			// Prepare next loop.
			cv = load6432(src, s)
		}
	}

	if int(nextEmit) < len(src) {
		blk.literals = append(blk.literals, src[nextEmit:]...)
		blk.extraLits = len(src) - int(nextEmit)
<<<<<<< HEAD
	}
	blk.recentOffsets[0] = uint32(offset1)
	blk.recentOffsets[1] = uint32(offset2)
	if debug {
		println("returning, recent offsets:", blk.recentOffsets, "extra literals:", blk.extraLits)
	}
=======
	}
	blk.recentOffsets[0] = uint32(offset1)
	blk.recentOffsets[1] = uint32(offset2)
	if debugEncoder {
		println("returning, recent offsets:", blk.recentOffsets, "extra literals:", blk.extraLits)
	}
>>>>>>> c50cee4e
}

// ResetDict will reset and set a dictionary if not nil
func (e *fastEncoder) Reset(d *dict, singleBlock bool) {
	e.resetBase(d, singleBlock)
	if d != nil {
		panic("fastEncoder: Reset with dict")
	}
}

// ResetDict will reset and set a dictionary if not nil
func (e *fastEncoderDict) Reset(d *dict, singleBlock bool) {
	e.resetBase(d, singleBlock)
	if d == nil {
		return
	}

	// Init or copy dict table
	if len(e.dictTable) != len(e.table) || d.id != e.lastDictID {
		if len(e.dictTable) != len(e.table) {
			e.dictTable = make([]tableEntry, len(e.table))
		}
		if true {
			end := e.maxMatchOff + int32(len(d.content)) - 8
			for i := e.maxMatchOff; i < end; i += 3 {
				const hashLog = tableBits

				cv := load6432(d.content, i-e.maxMatchOff)
<<<<<<< HEAD
				nextHash := hash6(cv, hashLog)      // 0 -> 5
				nextHash1 := hash6(cv>>8, hashLog)  // 1 -> 6
				nextHash2 := hash6(cv>>16, hashLog) // 2 -> 7
=======
				nextHash := hashLen(cv, hashLog, tableFastHashLen)      // 0 -> 5
				nextHash1 := hashLen(cv>>8, hashLog, tableFastHashLen)  // 1 -> 6
				nextHash2 := hashLen(cv>>16, hashLog, tableFastHashLen) // 2 -> 7
>>>>>>> c50cee4e
				e.dictTable[nextHash] = tableEntry{
					val:    uint32(cv),
					offset: i,
				}
				e.dictTable[nextHash1] = tableEntry{
					val:    uint32(cv >> 8),
					offset: i + 1,
				}
				e.dictTable[nextHash2] = tableEntry{
					val:    uint32(cv >> 16),
					offset: i + 2,
				}
			}
		}
		e.lastDictID = d.id
		e.allDirty = true
	}

	e.cur = e.maxMatchOff
	dirtyShardCnt := 0
	if !e.allDirty {
		for i := range e.tableShardDirty {
			if e.tableShardDirty[i] {
				dirtyShardCnt++
			}
		}
	}

	const shardCnt = tableShardCnt
	const shardSize = tableShardSize
	if e.allDirty || dirtyShardCnt > shardCnt*4/6 {
		copy(e.table[:], e.dictTable)
		for i := range e.tableShardDirty {
			e.tableShardDirty[i] = false
		}
		e.allDirty = false
		return
	}
	for i := range e.tableShardDirty {
		if !e.tableShardDirty[i] {
			continue
		}

		copy(e.table[i*shardSize:(i+1)*shardSize], e.dictTable[i*shardSize:(i+1)*shardSize])
		e.tableShardDirty[i] = false
	}
	e.allDirty = false
}

func (e *fastEncoderDict) markAllShardsDirty() {
	e.allDirty = true
}

func (e *fastEncoderDict) markShardDirty(entryNum uint32) {
	e.tableShardDirty[entryNum/tableShardSize] = true
}<|MERGE_RESOLUTION|>--- conflicted
+++ resolved
@@ -6,19 +6,6 @@
 
 import (
 	"fmt"
-<<<<<<< HEAD
-	"math"
-	"math/bits"
-)
-
-const (
-	tableBits      = 15                               // Bits used in the table
-	tableSize      = 1 << tableBits                   // Size of the table
-	tableShardCnt  = 1 << (tableBits - dictShardBits) // Number of shards in the table
-	tableShardSize = tableSize / tableShardCnt        // Size of an individual shard
-	tableMask      = tableSize - 1                    // Mask for table indices. Redundant, but can eliminate bounds checks.
-	maxMatchLength = 131074
-=======
 )
 
 const (
@@ -29,7 +16,6 @@
 	tableFastHashLen = 6
 	tableMask        = tableSize - 1 // Mask for table indices. Redundant, but can eliminate bounds checks.
 	maxMatchLength   = 131074
->>>>>>> c50cee4e
 )
 
 type tableEntry struct {
@@ -99,11 +85,7 @@
 	// TEMPLATE
 	const hashLog = tableBits
 	// seems global, but would be nice to tweak.
-<<<<<<< HEAD
-	const kSearchStrength = 7
-=======
 	const kSearchStrength = 6
->>>>>>> c50cee4e
 
 	// nextEmit is where in src the next emitLiteral should start from.
 	nextEmit := s
@@ -139,13 +121,8 @@
 				panic("offset0 was 0")
 			}
 
-<<<<<<< HEAD
-			nextHash := hash6(cv, hashLog)
-			nextHash2 := hash6(cv>>8, hashLog)
-=======
 			nextHash := hashLen(cv, hashLog, tableFastHashLen)
 			nextHash2 := hashLen(cv>>8, hashLog, tableFastHashLen)
->>>>>>> c50cee4e
 			candidate := e.table[nextHash]
 			candidate2 := e.table[nextHash2]
 			repIndex := s - offset1 + 2
@@ -157,24 +134,7 @@
 				// Consider history as well.
 				var seq seq
 				var length int32
-<<<<<<< HEAD
-				// length = 4 + e.matchlen(s+6, repIndex+4, src)
-				{
-					a := src[s+6:]
-					b := src[repIndex+4:]
-					endI := len(a) & (math.MaxInt32 - 7)
-					length = int32(endI) + 4
-					for i := 0; i < endI; i += 8 {
-						if diff := load64(a, i) ^ load64(b, i); diff != 0 {
-							length = int32(i+bits.TrailingZeros64(diff)>>3) + 4
-							break
-						}
-					}
-				}
-
-=======
 				length = 4 + e.matchlen(s+6, repIndex+4, src)
->>>>>>> c50cee4e
 				seq.matchLen = uint32(length - zstdMinMatch)
 
 				// We might be able to match backwards.
@@ -204,11 +164,7 @@
 				s += length + 2
 				nextEmit = s
 				if s >= sLimit {
-<<<<<<< HEAD
-					if debug {
-=======
 					if debugEncoder {
->>>>>>> c50cee4e
 						println("repeat ended", s, length)
 
 					}
@@ -265,20 +221,7 @@
 		}
 
 		// Extend the 4-byte match as long as possible.
-		//l := e.matchlen(s+4, t+4, src) + 4
-		var l int32
-		{
-			a := src[s+4:]
-			b := src[t+4:]
-			endI := len(a) & (math.MaxInt32 - 7)
-			l = int32(endI) + 4
-			for i := 0; i < endI; i += 8 {
-				if diff := load64(a, i) ^ load64(b, i); diff != 0 {
-					l = int32(i+bits.TrailingZeros64(diff)>>3) + 4
-					break
-				}
-			}
-		}
+		l := e.matchlen(s+4, t+4, src) + 4
 
 		// Extend backwards
 		tMin := s - e.maxMatchOff
@@ -313,543 +256,6 @@
 
 		// Check offset 2
 		if o2 := s - offset2; canRepeat && load3232(src, o2) == uint32(cv) {
-			// We have at least 4 byte match.
-			// No need to check backwards. We come straight from a match
-<<<<<<< HEAD
-			//l := 4 + e.matchlen(s+4, o2+4, src)
-			var l int32
-			{
-				a := src[s+4:]
-				b := src[o2+4:]
-				endI := len(a) & (math.MaxInt32 - 7)
-				l = int32(endI) + 4
-				for i := 0; i < endI; i += 8 {
-					if diff := load64(a, i) ^ load64(b, i); diff != 0 {
-						l = int32(i+bits.TrailingZeros64(diff)>>3) + 4
-						break
-					}
-				}
-			}
-
-			// Store this, since we have it.
-			nextHash := hash6(cv, hashLog)
-=======
-			l := 4 + e.matchlen(s+4, o2+4, src)
-
-			// Store this, since we have it.
-			nextHash := hashLen(cv, hashLog, tableFastHashLen)
->>>>>>> c50cee4e
-			e.table[nextHash] = tableEntry{offset: s + e.cur, val: uint32(cv)}
-			seq.matchLen = uint32(l) - zstdMinMatch
-			seq.litLen = 0
-			// Since litlen is always 0, this is offset 1.
-			seq.offset = 1
-			s += l
-			nextEmit = s
-			if debugSequences {
-				println("sequence", seq, "next s:", s)
-			}
-			blk.sequences = append(blk.sequences, seq)
-
-			// Swap offset 1 and 2.
-			offset1, offset2 = offset2, offset1
-			if s >= sLimit {
-				break encodeLoop
-			}
-			// Prepare next loop.
-			cv = load6432(src, s)
-		}
-	}
-
-	if int(nextEmit) < len(src) {
-		blk.literals = append(blk.literals, src[nextEmit:]...)
-		blk.extraLits = len(src) - int(nextEmit)
-	}
-	blk.recentOffsets[0] = uint32(offset1)
-	blk.recentOffsets[1] = uint32(offset2)
-	if debugEncoder {
-		println("returning, recent offsets:", blk.recentOffsets, "extra literals:", blk.extraLits)
-	}
-}
-
-// EncodeNoHist will encode a block with no history and no following blocks.
-// Most notable difference is that src will not be copied for history and
-// we do not need to check for max match length.
-func (e *fastEncoder) EncodeNoHist(blk *blockEnc, src []byte) {
-	const (
-		inputMargin            = 8
-		minNonLiteralBlockSize = 1 + 1 + inputMargin
-	)
-<<<<<<< HEAD
-	if debug {
-		if len(src) > maxBlockSize {
-			panic("src too big")
-		}
-	}
-
-	// Protect against e.cur wraparound.
-	if e.cur >= bufferReset {
-		for i := range e.table[:] {
-			e.table[i] = tableEntry{}
-		}
-		e.cur = e.maxMatchOff
-	}
-
-	s := int32(0)
-	blk.size = len(src)
-	if len(src) < minNonLiteralBlockSize {
-		blk.extraLits = len(src)
-		blk.literals = blk.literals[:len(src)]
-		copy(blk.literals, src)
-		return
-	}
-
-	sLimit := int32(len(src)) - inputMargin
-	// stepSize is the number of bytes to skip on every main loop iteration.
-	// It should be >= 2.
-	const stepSize = 2
-
-	// TEMPLATE
-	const hashLog = tableBits
-	// seems global, but would be nice to tweak.
-	const kSearchStrength = 8
-
-	// nextEmit is where in src the next emitLiteral should start from.
-	nextEmit := s
-	cv := load6432(src, s)
-
-	// Relative offsets
-	offset1 := int32(blk.recentOffsets[0])
-	offset2 := int32(blk.recentOffsets[1])
-
-	addLiterals := func(s *seq, until int32) {
-		if until == nextEmit {
-			return
-		}
-		blk.literals = append(blk.literals, src[nextEmit:until]...)
-		s.litLen = uint32(until - nextEmit)
-	}
-	if debug {
-		println("recent offsets:", blk.recentOffsets)
-	}
-
-encodeLoop:
-	for {
-		// t will contain the match offset when we find one.
-		// When existing the search loop, we have already checked 4 bytes.
-		var t int32
-
-		// We will not use repeat offsets across blocks.
-		// By not using them for the first 3 matches
-
-		for {
-			nextHash := hash6(cv, hashLog)
-			nextHash2 := hash6(cv>>8, hashLog)
-			candidate := e.table[nextHash]
-			candidate2 := e.table[nextHash2]
-			repIndex := s - offset1 + 2
-
-			e.table[nextHash] = tableEntry{offset: s + e.cur, val: uint32(cv)}
-			e.table[nextHash2] = tableEntry{offset: s + e.cur + 1, val: uint32(cv >> 8)}
-
-			if len(blk.sequences) > 2 && load3232(src, repIndex) == uint32(cv>>16) {
-				// Consider history as well.
-				var seq seq
-				// length := 4 + e.matchlen(s+6, repIndex+4, src)
-				// length := 4 + int32(matchLen(src[s+6:], src[repIndex+4:]))
-				var length int32
-				{
-					a := src[s+6:]
-					b := src[repIndex+4:]
-					endI := len(a) & (math.MaxInt32 - 7)
-					length = int32(endI) + 4
-					for i := 0; i < endI; i += 8 {
-						if diff := load64(a, i) ^ load64(b, i); diff != 0 {
-							length = int32(i+bits.TrailingZeros64(diff)>>3) + 4
-							break
-						}
-					}
-				}
-
-				seq.matchLen = uint32(length - zstdMinMatch)
-
-				// We might be able to match backwards.
-				// Extend as long as we can.
-				start := s + 2
-				// We end the search early, so we don't risk 0 literals
-				// and have to do special offset treatment.
-				startLimit := nextEmit + 1
-
-				sMin := s - e.maxMatchOff
-				if sMin < 0 {
-					sMin = 0
-				}
-				for repIndex > sMin && start > startLimit && src[repIndex-1] == src[start-1] {
-					repIndex--
-					start--
-					seq.matchLen++
-				}
-				addLiterals(&seq, start)
-
-				// rep 0
-				seq.offset = 1
-				if debugSequences {
-					println("repeat sequence", seq, "next s:", s)
-				}
-				blk.sequences = append(blk.sequences, seq)
-				s += length + 2
-				nextEmit = s
-				if s >= sLimit {
-					if debug {
-						println("repeat ended", s, length)
-
-					}
-					break encodeLoop
-				}
-				cv = load6432(src, s)
-				continue
-			}
-			coffset0 := s - (candidate.offset - e.cur)
-			coffset1 := s - (candidate2.offset - e.cur) + 1
-			if coffset0 < e.maxMatchOff && uint32(cv) == candidate.val {
-				// found a regular match
-				t = candidate.offset - e.cur
-				if debugAsserts && s <= t {
-					panic(fmt.Sprintf("s (%d) <= t (%d)", s, t))
-				}
-				if debugAsserts && s-t > e.maxMatchOff {
-					panic("s - t >e.maxMatchOff")
-				}
-				if debugAsserts && t < 0 {
-					panic(fmt.Sprintf("t (%d) < 0, candidate.offset: %d, e.cur: %d, coffset0: %d, e.maxMatchOff: %d", t, candidate.offset, e.cur, coffset0, e.maxMatchOff))
-				}
-				break
-			}
-
-			if coffset1 < e.maxMatchOff && uint32(cv>>8) == candidate2.val {
-				// found a regular match
-				t = candidate2.offset - e.cur
-				s++
-				if debugAsserts && s <= t {
-					panic(fmt.Sprintf("s (%d) <= t (%d)", s, t))
-				}
-				if debugAsserts && s-t > e.maxMatchOff {
-					panic("s - t >e.maxMatchOff")
-				}
-				if debugAsserts && t < 0 {
-					panic("t<0")
-				}
-				break
-			}
-			s += stepSize + ((s - nextEmit) >> (kSearchStrength - 1))
-			if s >= sLimit {
-				break encodeLoop
-			}
-			cv = load6432(src, s)
-		}
-		// A 4-byte match has been found. We'll later see if more than 4 bytes.
-		offset2 = offset1
-		offset1 = s - t
-
-		if debugAsserts && s <= t {
-			panic(fmt.Sprintf("s (%d) <= t (%d)", s, t))
-		}
-
-		if debugAsserts && t < 0 {
-			panic(fmt.Sprintf("t (%d) < 0 ", t))
-		}
-		// Extend the 4-byte match as long as possible.
-		//l := e.matchlenNoHist(s+4, t+4, src) + 4
-		// l := int32(matchLen(src[s+4:], src[t+4:])) + 4
-		var l int32
-		{
-			a := src[s+4:]
-			b := src[t+4:]
-			endI := len(a) & (math.MaxInt32 - 7)
-			l = int32(endI) + 4
-			for i := 0; i < endI; i += 8 {
-				if diff := load64(a, i) ^ load64(b, i); diff != 0 {
-					l = int32(i+bits.TrailingZeros64(diff)>>3) + 4
-					break
-				}
-			}
-		}
-
-		// Extend backwards
-		tMin := s - e.maxMatchOff
-		if tMin < 0 {
-			tMin = 0
-		}
-		for t > tMin && s > nextEmit && src[t-1] == src[s-1] {
-			s--
-			t--
-			l++
-		}
-
-		// Write our sequence.
-		var seq seq
-		seq.litLen = uint32(s - nextEmit)
-		seq.matchLen = uint32(l - zstdMinMatch)
-		if seq.litLen > 0 {
-			blk.literals = append(blk.literals, src[nextEmit:s]...)
-		}
-		// Don't use repeat offsets
-		seq.offset = uint32(s-t) + 3
-		s += l
-		if debugSequences {
-			println("sequence", seq, "next s:", s)
-		}
-		blk.sequences = append(blk.sequences, seq)
-		nextEmit = s
-		if s >= sLimit {
-			break encodeLoop
-		}
-		cv = load6432(src, s)
-
-		// Check offset 2
-		if o2 := s - offset2; len(blk.sequences) > 2 && load3232(src, o2) == uint32(cv) {
-			// We have at least 4 byte match.
-			// No need to check backwards. We come straight from a match
-			//l := 4 + e.matchlenNoHist(s+4, o2+4, src)
-			// l := 4 + int32(matchLen(src[s+4:], src[o2+4:]))
-			var l int32
-			{
-				a := src[s+4:]
-				b := src[o2+4:]
-				endI := len(a) & (math.MaxInt32 - 7)
-				l = int32(endI) + 4
-				for i := 0; i < endI; i += 8 {
-					if diff := load64(a, i) ^ load64(b, i); diff != 0 {
-						l = int32(i+bits.TrailingZeros64(diff)>>3) + 4
-						break
-					}
-				}
-			}
-
-			// Store this, since we have it.
-			nextHash := hash6(cv, hashLog)
-			e.table[nextHash] = tableEntry{offset: s + e.cur, val: uint32(cv)}
-			seq.matchLen = uint32(l) - zstdMinMatch
-			seq.litLen = 0
-			// Since litlen is always 0, this is offset 1.
-			seq.offset = 1
-			s += l
-			nextEmit = s
-			if debugSequences {
-				println("sequence", seq, "next s:", s)
-			}
-			blk.sequences = append(blk.sequences, seq)
-
-			// Swap offset 1 and 2.
-			offset1, offset2 = offset2, offset1
-			if s >= sLimit {
-				break encodeLoop
-			}
-			// Prepare next loop.
-			cv = load6432(src, s)
-		}
-	}
-
-=======
-	if debugEncoder {
-		if len(src) > maxBlockSize {
-			panic("src too big")
-		}
-	}
-
-	// Protect against e.cur wraparound.
-	if e.cur >= bufferReset {
-		for i := range e.table[:] {
-			e.table[i] = tableEntry{}
-		}
-		e.cur = e.maxMatchOff
-	}
-
-	s := int32(0)
-	blk.size = len(src)
-	if len(src) < minNonLiteralBlockSize {
-		blk.extraLits = len(src)
-		blk.literals = blk.literals[:len(src)]
-		copy(blk.literals, src)
-		return
-	}
-
-	sLimit := int32(len(src)) - inputMargin
-	// stepSize is the number of bytes to skip on every main loop iteration.
-	// It should be >= 2.
-	const stepSize = 2
-
-	// TEMPLATE
-	const hashLog = tableBits
-	// seems global, but would be nice to tweak.
-	const kSearchStrength = 6
-
-	// nextEmit is where in src the next emitLiteral should start from.
-	nextEmit := s
-	cv := load6432(src, s)
-
-	// Relative offsets
-	offset1 := int32(blk.recentOffsets[0])
-	offset2 := int32(blk.recentOffsets[1])
-
-	addLiterals := func(s *seq, until int32) {
-		if until == nextEmit {
-			return
-		}
-		blk.literals = append(blk.literals, src[nextEmit:until]...)
-		s.litLen = uint32(until - nextEmit)
-	}
-	if debugEncoder {
-		println("recent offsets:", blk.recentOffsets)
-	}
-
-encodeLoop:
-	for {
-		// t will contain the match offset when we find one.
-		// When existing the search loop, we have already checked 4 bytes.
-		var t int32
-
-		// We will not use repeat offsets across blocks.
-		// By not using them for the first 3 matches
-
-		for {
-			nextHash := hashLen(cv, hashLog, tableFastHashLen)
-			nextHash2 := hashLen(cv>>8, hashLog, tableFastHashLen)
-			candidate := e.table[nextHash]
-			candidate2 := e.table[nextHash2]
-			repIndex := s - offset1 + 2
-
-			e.table[nextHash] = tableEntry{offset: s + e.cur, val: uint32(cv)}
-			e.table[nextHash2] = tableEntry{offset: s + e.cur + 1, val: uint32(cv >> 8)}
-
-			if len(blk.sequences) > 2 && load3232(src, repIndex) == uint32(cv>>16) {
-				// Consider history as well.
-				var seq seq
-				length := 4 + e.matchlen(s+6, repIndex+4, src)
-
-				seq.matchLen = uint32(length - zstdMinMatch)
-
-				// We might be able to match backwards.
-				// Extend as long as we can.
-				start := s + 2
-				// We end the search early, so we don't risk 0 literals
-				// and have to do special offset treatment.
-				startLimit := nextEmit + 1
-
-				sMin := s - e.maxMatchOff
-				if sMin < 0 {
-					sMin = 0
-				}
-				for repIndex > sMin && start > startLimit && src[repIndex-1] == src[start-1] {
-					repIndex--
-					start--
-					seq.matchLen++
-				}
-				addLiterals(&seq, start)
-
-				// rep 0
-				seq.offset = 1
-				if debugSequences {
-					println("repeat sequence", seq, "next s:", s)
-				}
-				blk.sequences = append(blk.sequences, seq)
-				s += length + 2
-				nextEmit = s
-				if s >= sLimit {
-					if debugEncoder {
-						println("repeat ended", s, length)
-
-					}
-					break encodeLoop
-				}
-				cv = load6432(src, s)
-				continue
-			}
-			coffset0 := s - (candidate.offset - e.cur)
-			coffset1 := s - (candidate2.offset - e.cur) + 1
-			if coffset0 < e.maxMatchOff && uint32(cv) == candidate.val {
-				// found a regular match
-				t = candidate.offset - e.cur
-				if debugAsserts && s <= t {
-					panic(fmt.Sprintf("s (%d) <= t (%d)", s, t))
-				}
-				if debugAsserts && s-t > e.maxMatchOff {
-					panic("s - t >e.maxMatchOff")
-				}
-				if debugAsserts && t < 0 {
-					panic(fmt.Sprintf("t (%d) < 0, candidate.offset: %d, e.cur: %d, coffset0: %d, e.maxMatchOff: %d", t, candidate.offset, e.cur, coffset0, e.maxMatchOff))
-				}
-				break
-			}
-
-			if coffset1 < e.maxMatchOff && uint32(cv>>8) == candidate2.val {
-				// found a regular match
-				t = candidate2.offset - e.cur
-				s++
-				if debugAsserts && s <= t {
-					panic(fmt.Sprintf("s (%d) <= t (%d)", s, t))
-				}
-				if debugAsserts && s-t > e.maxMatchOff {
-					panic("s - t >e.maxMatchOff")
-				}
-				if debugAsserts && t < 0 {
-					panic("t<0")
-				}
-				break
-			}
-			s += stepSize + ((s - nextEmit) >> (kSearchStrength - 1))
-			if s >= sLimit {
-				break encodeLoop
-			}
-			cv = load6432(src, s)
-		}
-		// A 4-byte match has been found. We'll later see if more than 4 bytes.
-		offset2 = offset1
-		offset1 = s - t
-
-		if debugAsserts && s <= t {
-			panic(fmt.Sprintf("s (%d) <= t (%d)", s, t))
-		}
-
-		if debugAsserts && t < 0 {
-			panic(fmt.Sprintf("t (%d) < 0 ", t))
-		}
-		// Extend the 4-byte match as long as possible.
-		l := e.matchlen(s+4, t+4, src) + 4
-
-		// Extend backwards
-		tMin := s - e.maxMatchOff
-		if tMin < 0 {
-			tMin = 0
-		}
-		for t > tMin && s > nextEmit && src[t-1] == src[s-1] {
-			s--
-			t--
-			l++
-		}
-
-		// Write our sequence.
-		var seq seq
-		seq.litLen = uint32(s - nextEmit)
-		seq.matchLen = uint32(l - zstdMinMatch)
-		if seq.litLen > 0 {
-			blk.literals = append(blk.literals, src[nextEmit:s]...)
-		}
-		// Don't use repeat offsets
-		seq.offset = uint32(s-t) + 3
-		s += l
-		if debugSequences {
-			println("sequence", seq, "next s:", s)
-		}
-		blk.sequences = append(blk.sequences, seq)
-		nextEmit = s
-		if s >= sLimit {
-			break encodeLoop
-		}
-		cv = load6432(src, s)
-
-		// Check offset 2
-		if o2 := s - offset2; len(blk.sequences) > 2 && load3232(src, o2) == uint32(cv) {
 			// We have at least 4 byte match.
 			// No need to check backwards. We come straight from a match
 			l := 4 + e.matchlen(s+4, o2+4, src)
@@ -878,16 +284,257 @@
 		}
 	}
 
->>>>>>> c50cee4e
 	if int(nextEmit) < len(src) {
 		blk.literals = append(blk.literals, src[nextEmit:]...)
 		blk.extraLits = len(src) - int(nextEmit)
 	}
-<<<<<<< HEAD
-	if debug {
-=======
+	blk.recentOffsets[0] = uint32(offset1)
+	blk.recentOffsets[1] = uint32(offset2)
 	if debugEncoder {
->>>>>>> c50cee4e
+		println("returning, recent offsets:", blk.recentOffsets, "extra literals:", blk.extraLits)
+	}
+}
+
+// EncodeNoHist will encode a block with no history and no following blocks.
+// Most notable difference is that src will not be copied for history and
+// we do not need to check for max match length.
+func (e *fastEncoder) EncodeNoHist(blk *blockEnc, src []byte) {
+	const (
+		inputMargin            = 8
+		minNonLiteralBlockSize = 1 + 1 + inputMargin
+	)
+	if debugEncoder {
+		if len(src) > maxBlockSize {
+			panic("src too big")
+		}
+	}
+
+	// Protect against e.cur wraparound.
+	if e.cur >= bufferReset {
+		for i := range e.table[:] {
+			e.table[i] = tableEntry{}
+		}
+		e.cur = e.maxMatchOff
+	}
+
+	s := int32(0)
+	blk.size = len(src)
+	if len(src) < minNonLiteralBlockSize {
+		blk.extraLits = len(src)
+		blk.literals = blk.literals[:len(src)]
+		copy(blk.literals, src)
+		return
+	}
+
+	sLimit := int32(len(src)) - inputMargin
+	// stepSize is the number of bytes to skip on every main loop iteration.
+	// It should be >= 2.
+	const stepSize = 2
+
+	// TEMPLATE
+	const hashLog = tableBits
+	// seems global, but would be nice to tweak.
+	const kSearchStrength = 6
+
+	// nextEmit is where in src the next emitLiteral should start from.
+	nextEmit := s
+	cv := load6432(src, s)
+
+	// Relative offsets
+	offset1 := int32(blk.recentOffsets[0])
+	offset2 := int32(blk.recentOffsets[1])
+
+	addLiterals := func(s *seq, until int32) {
+		if until == nextEmit {
+			return
+		}
+		blk.literals = append(blk.literals, src[nextEmit:until]...)
+		s.litLen = uint32(until - nextEmit)
+	}
+	if debugEncoder {
+		println("recent offsets:", blk.recentOffsets)
+	}
+
+encodeLoop:
+	for {
+		// t will contain the match offset when we find one.
+		// When existing the search loop, we have already checked 4 bytes.
+		var t int32
+
+		// We will not use repeat offsets across blocks.
+		// By not using them for the first 3 matches
+
+		for {
+			nextHash := hashLen(cv, hashLog, tableFastHashLen)
+			nextHash2 := hashLen(cv>>8, hashLog, tableFastHashLen)
+			candidate := e.table[nextHash]
+			candidate2 := e.table[nextHash2]
+			repIndex := s - offset1 + 2
+
+			e.table[nextHash] = tableEntry{offset: s + e.cur, val: uint32(cv)}
+			e.table[nextHash2] = tableEntry{offset: s + e.cur + 1, val: uint32(cv >> 8)}
+
+			if len(blk.sequences) > 2 && load3232(src, repIndex) == uint32(cv>>16) {
+				// Consider history as well.
+				var seq seq
+				length := 4 + e.matchlen(s+6, repIndex+4, src)
+
+				seq.matchLen = uint32(length - zstdMinMatch)
+
+				// We might be able to match backwards.
+				// Extend as long as we can.
+				start := s + 2
+				// We end the search early, so we don't risk 0 literals
+				// and have to do special offset treatment.
+				startLimit := nextEmit + 1
+
+				sMin := s - e.maxMatchOff
+				if sMin < 0 {
+					sMin = 0
+				}
+				for repIndex > sMin && start > startLimit && src[repIndex-1] == src[start-1] {
+					repIndex--
+					start--
+					seq.matchLen++
+				}
+				addLiterals(&seq, start)
+
+				// rep 0
+				seq.offset = 1
+				if debugSequences {
+					println("repeat sequence", seq, "next s:", s)
+				}
+				blk.sequences = append(blk.sequences, seq)
+				s += length + 2
+				nextEmit = s
+				if s >= sLimit {
+					if debugEncoder {
+						println("repeat ended", s, length)
+
+					}
+					break encodeLoop
+				}
+				cv = load6432(src, s)
+				continue
+			}
+			coffset0 := s - (candidate.offset - e.cur)
+			coffset1 := s - (candidate2.offset - e.cur) + 1
+			if coffset0 < e.maxMatchOff && uint32(cv) == candidate.val {
+				// found a regular match
+				t = candidate.offset - e.cur
+				if debugAsserts && s <= t {
+					panic(fmt.Sprintf("s (%d) <= t (%d)", s, t))
+				}
+				if debugAsserts && s-t > e.maxMatchOff {
+					panic("s - t >e.maxMatchOff")
+				}
+				if debugAsserts && t < 0 {
+					panic(fmt.Sprintf("t (%d) < 0, candidate.offset: %d, e.cur: %d, coffset0: %d, e.maxMatchOff: %d", t, candidate.offset, e.cur, coffset0, e.maxMatchOff))
+				}
+				break
+			}
+
+			if coffset1 < e.maxMatchOff && uint32(cv>>8) == candidate2.val {
+				// found a regular match
+				t = candidate2.offset - e.cur
+				s++
+				if debugAsserts && s <= t {
+					panic(fmt.Sprintf("s (%d) <= t (%d)", s, t))
+				}
+				if debugAsserts && s-t > e.maxMatchOff {
+					panic("s - t >e.maxMatchOff")
+				}
+				if debugAsserts && t < 0 {
+					panic("t<0")
+				}
+				break
+			}
+			s += stepSize + ((s - nextEmit) >> (kSearchStrength - 1))
+			if s >= sLimit {
+				break encodeLoop
+			}
+			cv = load6432(src, s)
+		}
+		// A 4-byte match has been found. We'll later see if more than 4 bytes.
+		offset2 = offset1
+		offset1 = s - t
+
+		if debugAsserts && s <= t {
+			panic(fmt.Sprintf("s (%d) <= t (%d)", s, t))
+		}
+
+		if debugAsserts && t < 0 {
+			panic(fmt.Sprintf("t (%d) < 0 ", t))
+		}
+		// Extend the 4-byte match as long as possible.
+		l := e.matchlen(s+4, t+4, src) + 4
+
+		// Extend backwards
+		tMin := s - e.maxMatchOff
+		if tMin < 0 {
+			tMin = 0
+		}
+		for t > tMin && s > nextEmit && src[t-1] == src[s-1] {
+			s--
+			t--
+			l++
+		}
+
+		// Write our sequence.
+		var seq seq
+		seq.litLen = uint32(s - nextEmit)
+		seq.matchLen = uint32(l - zstdMinMatch)
+		if seq.litLen > 0 {
+			blk.literals = append(blk.literals, src[nextEmit:s]...)
+		}
+		// Don't use repeat offsets
+		seq.offset = uint32(s-t) + 3
+		s += l
+		if debugSequences {
+			println("sequence", seq, "next s:", s)
+		}
+		blk.sequences = append(blk.sequences, seq)
+		nextEmit = s
+		if s >= sLimit {
+			break encodeLoop
+		}
+		cv = load6432(src, s)
+
+		// Check offset 2
+		if o2 := s - offset2; len(blk.sequences) > 2 && load3232(src, o2) == uint32(cv) {
+			// We have at least 4 byte match.
+			// No need to check backwards. We come straight from a match
+			l := 4 + e.matchlen(s+4, o2+4, src)
+
+			// Store this, since we have it.
+			nextHash := hashLen(cv, hashLog, tableFastHashLen)
+			e.table[nextHash] = tableEntry{offset: s + e.cur, val: uint32(cv)}
+			seq.matchLen = uint32(l) - zstdMinMatch
+			seq.litLen = 0
+			// Since litlen is always 0, this is offset 1.
+			seq.offset = 1
+			s += l
+			nextEmit = s
+			if debugSequences {
+				println("sequence", seq, "next s:", s)
+			}
+			blk.sequences = append(blk.sequences, seq)
+
+			// Swap offset 1 and 2.
+			offset1, offset2 = offset2, offset1
+			if s >= sLimit {
+				break encodeLoop
+			}
+			// Prepare next loop.
+			cv = load6432(src, s)
+		}
+	}
+
+	if int(nextEmit) < len(src) {
+		blk.literals = append(blk.literals, src[nextEmit:]...)
+		blk.extraLits = len(src) - int(nextEmit)
+	}
+	if debugEncoder {
 		println("returning, recent offsets:", blk.recentOffsets, "extra literals:", blk.extraLits)
 	}
 	// We do not store history, so we must offset e.cur to avoid false matches for next user.
@@ -963,12 +610,11 @@
 	addLiterals := func(s *seq, until int32) {
 		if until == nextEmit {
 			return
-<<<<<<< HEAD
 		}
 		blk.literals = append(blk.literals, src[nextEmit:until]...)
 		s.litLen = uint32(until - nextEmit)
 	}
-	if debug {
+	if debugEncoder {
 		println("recent offsets:", blk.recentOffsets)
 	}
 
@@ -987,8 +633,8 @@
 				panic("offset0 was 0")
 			}
 
-			nextHash := hash6(cv, hashLog)
-			nextHash2 := hash6(cv>>8, hashLog)
+			nextHash := hashLen(cv, hashLog, tableFastHashLen)
+			nextHash2 := hashLen(cv>>8, hashLog, tableFastHashLen)
 			candidate := e.table[nextHash]
 			candidate2 := e.table[nextHash2]
 			repIndex := s - offset1 + 2
@@ -1002,19 +648,7 @@
 				// Consider history as well.
 				var seq seq
 				var length int32
-				// length = 4 + e.matchlen(s+6, repIndex+4, src)
-				{
-					a := src[s+6:]
-					b := src[repIndex+4:]
-					endI := len(a) & (math.MaxInt32 - 7)
-					length = int32(endI) + 4
-					for i := 0; i < endI; i += 8 {
-						if diff := load64(a, i) ^ load64(b, i); diff != 0 {
-							length = int32(i+bits.TrailingZeros64(diff)>>3) + 4
-							break
-						}
-					}
-				}
+				length = 4 + e.matchlen(s+6, repIndex+4, src)
 
 				seq.matchLen = uint32(length - zstdMinMatch)
 
@@ -1045,7 +679,7 @@
 				s += length + 2
 				nextEmit = s
 				if s >= sLimit {
-					if debug {
+					if debugEncoder {
 						println("repeat ended", s, length)
 
 					}
@@ -1096,158 +730,18 @@
 		if debugAsserts && s <= t {
 			panic(fmt.Sprintf("s (%d) <= t (%d)", s, t))
 		}
-=======
-		}
-		blk.literals = append(blk.literals, src[nextEmit:until]...)
-		s.litLen = uint32(until - nextEmit)
-	}
-	if debugEncoder {
-		println("recent offsets:", blk.recentOffsets)
-	}
-
-encodeLoop:
-	for {
-		// t will contain the match offset when we find one.
-		// When existing the search loop, we have already checked 4 bytes.
-		var t int32
-
-		// We will not use repeat offsets across blocks.
-		// By not using them for the first 3 matches
-		canRepeat := len(blk.sequences) > 2
-
-		for {
-			if debugAsserts && canRepeat && offset1 == 0 {
-				panic("offset0 was 0")
-			}
-
-			nextHash := hashLen(cv, hashLog, tableFastHashLen)
-			nextHash2 := hashLen(cv>>8, hashLog, tableFastHashLen)
-			candidate := e.table[nextHash]
-			candidate2 := e.table[nextHash2]
-			repIndex := s - offset1 + 2
-
-			e.table[nextHash] = tableEntry{offset: s + e.cur, val: uint32(cv)}
-			e.markShardDirty(nextHash)
-			e.table[nextHash2] = tableEntry{offset: s + e.cur + 1, val: uint32(cv >> 8)}
-			e.markShardDirty(nextHash2)
-
-			if canRepeat && repIndex >= 0 && load3232(src, repIndex) == uint32(cv>>16) {
-				// Consider history as well.
-				var seq seq
-				var length int32
-				length = 4 + e.matchlen(s+6, repIndex+4, src)
-
-				seq.matchLen = uint32(length - zstdMinMatch)
-
-				// We might be able to match backwards.
-				// Extend as long as we can.
-				start := s + 2
-				// We end the search early, so we don't risk 0 literals
-				// and have to do special offset treatment.
-				startLimit := nextEmit + 1
-
-				sMin := s - e.maxMatchOff
-				if sMin < 0 {
-					sMin = 0
-				}
-				for repIndex > sMin && start > startLimit && src[repIndex-1] == src[start-1] && seq.matchLen < maxMatchLength-zstdMinMatch {
-					repIndex--
-					start--
-					seq.matchLen++
-				}
-				addLiterals(&seq, start)
-
-				// rep 0
-				seq.offset = 1
-				if debugSequences {
-					println("repeat sequence", seq, "next s:", s)
-				}
-				blk.sequences = append(blk.sequences, seq)
-				s += length + 2
-				nextEmit = s
-				if s >= sLimit {
-					if debugEncoder {
-						println("repeat ended", s, length)
-
-					}
-					break encodeLoop
-				}
-				cv = load6432(src, s)
-				continue
-			}
-			coffset0 := s - (candidate.offset - e.cur)
-			coffset1 := s - (candidate2.offset - e.cur) + 1
-			if coffset0 < e.maxMatchOff && uint32(cv) == candidate.val {
-				// found a regular match
-				t = candidate.offset - e.cur
-				if debugAsserts && s <= t {
-					panic(fmt.Sprintf("s (%d) <= t (%d)", s, t))
-				}
-				if debugAsserts && s-t > e.maxMatchOff {
-					panic("s - t >e.maxMatchOff")
-				}
-				break
-			}
-
-			if coffset1 < e.maxMatchOff && uint32(cv>>8) == candidate2.val {
-				// found a regular match
-				t = candidate2.offset - e.cur
-				s++
-				if debugAsserts && s <= t {
-					panic(fmt.Sprintf("s (%d) <= t (%d)", s, t))
-				}
-				if debugAsserts && s-t > e.maxMatchOff {
-					panic("s - t >e.maxMatchOff")
-				}
-				if debugAsserts && t < 0 {
-					panic("t<0")
-				}
-				break
-			}
-			s += stepSize + ((s - nextEmit) >> (kSearchStrength - 1))
-			if s >= sLimit {
-				break encodeLoop
-			}
-			cv = load6432(src, s)
-		}
-		// A 4-byte match has been found. We'll later see if more than 4 bytes.
-		offset2 = offset1
-		offset1 = s - t
-
-		if debugAsserts && s <= t {
-			panic(fmt.Sprintf("s (%d) <= t (%d)", s, t))
-		}
->>>>>>> c50cee4e
 
 		if debugAsserts && canRepeat && int(offset1) > len(src) {
 			panic("invalid offset")
 		}
 
 		// Extend the 4-byte match as long as possible.
-<<<<<<< HEAD
-		//l := e.matchlen(s+4, t+4, src) + 4
-		var l int32
-		{
-			a := src[s+4:]
-			b := src[t+4:]
-			endI := len(a) & (math.MaxInt32 - 7)
-			l = int32(endI) + 4
-			for i := 0; i < endI; i += 8 {
-				if diff := load64(a, i) ^ load64(b, i); diff != 0 {
-					l = int32(i+bits.TrailingZeros64(diff)>>3) + 4
-					break
-				}
-			}
-		}
-=======
 		l := e.matchlen(s+4, t+4, src) + 4
->>>>>>> c50cee4e
 
 		// Extend backwards
 		tMin := s - e.maxMatchOff
 		if tMin < 0 {
 			tMin = 0
-<<<<<<< HEAD
 		}
 		for t > tMin && s > nextEmit && src[t-1] == src[s-1] && l < maxMatchLength {
 			s--
@@ -1273,63 +767,16 @@
 		if s >= sLimit {
 			break encodeLoop
 		}
-=======
-		}
-		for t > tMin && s > nextEmit && src[t-1] == src[s-1] && l < maxMatchLength {
-			s--
-			t--
-			l++
-		}
-
-		// Write our sequence.
-		var seq seq
-		seq.litLen = uint32(s - nextEmit)
-		seq.matchLen = uint32(l - zstdMinMatch)
-		if seq.litLen > 0 {
-			blk.literals = append(blk.literals, src[nextEmit:s]...)
-		}
-		// Don't use repeat offsets
-		seq.offset = uint32(s-t) + 3
-		s += l
-		if debugSequences {
-			println("sequence", seq, "next s:", s)
-		}
-		blk.sequences = append(blk.sequences, seq)
-		nextEmit = s
-		if s >= sLimit {
-			break encodeLoop
-		}
->>>>>>> c50cee4e
 		cv = load6432(src, s)
 
 		// Check offset 2
 		if o2 := s - offset2; canRepeat && load3232(src, o2) == uint32(cv) {
 			// We have at least 4 byte match.
 			// No need to check backwards. We come straight from a match
-<<<<<<< HEAD
-			//l := 4 + e.matchlen(s+4, o2+4, src)
-			var l int32
-			{
-				a := src[s+4:]
-				b := src[o2+4:]
-				endI := len(a) & (math.MaxInt32 - 7)
-				l = int32(endI) + 4
-				for i := 0; i < endI; i += 8 {
-					if diff := load64(a, i) ^ load64(b, i); diff != 0 {
-						l = int32(i+bits.TrailingZeros64(diff)>>3) + 4
-						break
-					}
-				}
-			}
-
-			// Store this, since we have it.
-			nextHash := hash6(cv, hashLog)
-=======
 			l := 4 + e.matchlen(s+4, o2+4, src)
 
 			// Store this, since we have it.
 			nextHash := hashLen(cv, hashLog, tableFastHashLen)
->>>>>>> c50cee4e
 			e.table[nextHash] = tableEntry{offset: s + e.cur, val: uint32(cv)}
 			e.markShardDirty(nextHash)
 			seq.matchLen = uint32(l) - zstdMinMatch
@@ -1356,21 +803,12 @@
 	if int(nextEmit) < len(src) {
 		blk.literals = append(blk.literals, src[nextEmit:]...)
 		blk.extraLits = len(src) - int(nextEmit)
-<<<<<<< HEAD
-	}
-	blk.recentOffsets[0] = uint32(offset1)
-	blk.recentOffsets[1] = uint32(offset2)
-	if debug {
-		println("returning, recent offsets:", blk.recentOffsets, "extra literals:", blk.extraLits)
-	}
-=======
 	}
 	blk.recentOffsets[0] = uint32(offset1)
 	blk.recentOffsets[1] = uint32(offset2)
 	if debugEncoder {
 		println("returning, recent offsets:", blk.recentOffsets, "extra literals:", blk.extraLits)
 	}
->>>>>>> c50cee4e
 }
 
 // ResetDict will reset and set a dictionary if not nil
@@ -1399,15 +837,9 @@
 				const hashLog = tableBits
 
 				cv := load6432(d.content, i-e.maxMatchOff)
-<<<<<<< HEAD
-				nextHash := hash6(cv, hashLog)      // 0 -> 5
-				nextHash1 := hash6(cv>>8, hashLog)  // 1 -> 6
-				nextHash2 := hash6(cv>>16, hashLog) // 2 -> 7
-=======
 				nextHash := hashLen(cv, hashLog, tableFastHashLen)      // 0 -> 5
 				nextHash1 := hashLen(cv>>8, hashLog, tableFastHashLen)  // 1 -> 6
 				nextHash2 := hashLen(cv>>16, hashLog, tableFastHashLen) // 2 -> 7
->>>>>>> c50cee4e
 				e.dictTable[nextHash] = tableEntry{
 					val:    uint32(cv),
 					offset: i,
