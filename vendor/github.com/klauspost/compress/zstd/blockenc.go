--- conflicted
+++ resolved
@@ -51,11 +51,7 @@
 		if cap(b.literals) < maxCompressedBlockSize {
 			b.literals = make([]byte, 0, maxCompressedBlockSize)
 		}
-<<<<<<< HEAD
-		const defSeqs = 200
-=======
 		const defSeqs = 2000
->>>>>>> c50cee4e
 		if cap(b.sequences) < defSeqs {
 			b.sequences = make([]seq, 0, defSeqs)
 		}
@@ -188,11 +184,7 @@
 			lh |= 1 << 2
 		}
 		lh |= (uint64(inLen) << 4) | (uint64(compLen) << (10 + 4)) | (3 << 60)
-<<<<<<< HEAD
-		if debug {
-=======
-		if debugEncoder {
->>>>>>> c50cee4e
+		if debugEncoder {
 			const mmask = (1 << 24) - 1
 			n := (lh >> 4) & mmask
 			if int(n&1023) != inLen {
@@ -320,28 +312,9 @@
 	bh.setType(blockTypeRaw)
 	b.output = bh.appendTo(b.output[:0])
 	b.output = append(b.output, a...)
-<<<<<<< HEAD
-	if debug {
-		println("Adding RAW block, length", len(a), "last:", b.last)
-	}
-}
-
-// encodeRaw can be used to set the output to a raw representation of supplied bytes.
-func (b *blockEnc) encodeRawTo(dst, src []byte) []byte {
-	var bh blockHeader
-	bh.setLast(b.last)
-	bh.setSize(uint32(len(src)))
-	bh.setType(blockTypeRaw)
-	dst = bh.appendTo(dst)
-	dst = append(dst, src...)
-	if debug {
-		println("Adding RAW block, length", len(src), "last:", b.last)
-=======
 	if debugEncoder {
 		println("Adding RAW block, length", len(a), "last:", b.last)
->>>>>>> c50cee4e
-	}
-	return dst
+	}
 }
 
 // encodeRaw can be used to set the output to a raw representation of supplied bytes.
@@ -366,11 +339,7 @@
 
 	// Don't compress extremely small blocks
 	if len(lits) < 8 || (len(lits) < 32 && b.dictLitEnc == nil) || raw {
-<<<<<<< HEAD
-		if debug {
-=======
-		if debugEncoder {
->>>>>>> c50cee4e
+		if debugEncoder {
 			println("Adding RAW block, length", len(lits), "last:", b.last)
 		}
 		bh.setType(blockTypeRaw)
@@ -402,11 +371,7 @@
 
 	switch err {
 	case huff0.ErrIncompressible:
-<<<<<<< HEAD
-		if debug {
-=======
-		if debugEncoder {
->>>>>>> c50cee4e
+		if debugEncoder {
 			println("Adding RAW block, length", len(lits), "last:", b.last)
 		}
 		bh.setType(blockTypeRaw)
@@ -414,11 +379,7 @@
 		b.output = append(b.output, lits...)
 		return nil
 	case huff0.ErrUseRLE:
-<<<<<<< HEAD
-		if debug {
-=======
-		if debugEncoder {
->>>>>>> c50cee4e
+		if debugEncoder {
 			println("Adding RLE block, length", len(lits))
 		}
 		bh.setType(blockTypeRLE)
@@ -465,11 +426,7 @@
 		return 0
 	}
 	enc := fseEncoder{}
-<<<<<<< HEAD
-	hist := enc.Histogram()[:256]
-=======
 	hist := enc.Histogram()
->>>>>>> c50cee4e
 	maxSym := uint8(0)
 	for i, v := range data {
 		v = v & 63
@@ -591,11 +548,7 @@
 			}
 		}
 		lh.setSizes(len(out), len(b.literals), single)
-<<<<<<< HEAD
-		if debug {
-=======
-		if debugEncoder {
->>>>>>> c50cee4e
+		if debugEncoder {
 			printf("Compressed %d literals to %d bytes", len(b.literals), len(out))
 			println("Adding literal header:", lh)
 		}
@@ -834,11 +787,7 @@
 
 	// Size is output minus block header.
 	bh.setSize(uint32(len(b.output)-bhOffset) - 3)
-<<<<<<< HEAD
-	if debug {
-=======
 	if debugEncoder {
->>>>>>> c50cee4e
 		println("Rewriting block header", bh)
 	}
 	_ = bh.appendTo(b.output[bhOffset:bhOffset])
