--- conflicted
+++ resolved
@@ -48,11 +48,8 @@
 	err              error
 	writeErr         error
 	nWritten         int64
-<<<<<<< HEAD
-=======
 	nInput           int64
 	frameContentSize int64
->>>>>>> c50cee4e
 	headerWritten    bool
 	eofWritten       bool
 	fullFrameWritten bool
@@ -119,18 +116,7 @@
 	if s.encoder == nil {
 		s.encoder = e.o.encoder()
 	}
-<<<<<<< HEAD
-	if s.writing == nil {
-		s.writing = &blockEnc{lowMem: e.o.lowMem}
-		s.writing.init()
-	}
-	s.writing.initNewEncode()
 	s.filling = s.filling[:0]
-	s.current = s.current[:0]
-	s.previous = s.previous[:0]
-=======
-	s.filling = s.filling[:0]
->>>>>>> c50cee4e
 	s.encoder.Reset(e.o.dict, false)
 	s.headerWritten = false
 	s.eofWritten = false
@@ -222,10 +208,7 @@
 				return s.err
 			}
 			s.nWritten += int64(n2)
-<<<<<<< HEAD
-=======
 			s.nInput += int64(len(s.filling))
->>>>>>> c50cee4e
 			s.current = s.current[:0]
 			s.filling = s.filling[:0]
 			s.headerWritten = true
@@ -273,8 +256,6 @@
 			_, s.err = s.w.Write(blk.output)
 			s.nWritten += int64(len(blk.output))
 			s.eofWritten = true
-<<<<<<< HEAD
-=======
 		}
 		return s.err
 	}
@@ -312,7 +293,6 @@
 		default:
 			s.err = err
 			return err
->>>>>>> c50cee4e
 		}
 		_, s.err = s.w.Write(blk.output)
 		s.nWritten += int64(len(blk.output))
@@ -420,10 +400,7 @@
 				println("ReadFrom: got EOF final block:", len(e.state.filling))
 			}
 			return n, nil
-<<<<<<< HEAD
-=======
 		case nil:
->>>>>>> c50cee4e
 		default:
 			if debugEncoder {
 				println("ReadFrom: got error:", err)
@@ -477,14 +454,11 @@
 	if err != nil {
 		return err
 	}
-<<<<<<< HEAD
-=======
 	if s.frameContentSize > 0 {
 		if s.nInput != s.frameContentSize {
 			return fmt.Errorf("frame content size %d given, but %d bytes was written", s.frameContentSize, s.nInput)
 		}
 	}
->>>>>>> c50cee4e
 	if e.state.fullFrameWritten {
 		return s.err
 	}
@@ -639,11 +613,7 @@
 
 			switch err {
 			case errIncompressible:
-<<<<<<< HEAD
-				if debug {
-=======
 				if debugEncoder {
->>>>>>> c50cee4e
 					println("Storing incompressible block as raw")
 				}
 				dst = blk.encodeRawTo(dst, todo)
