--- conflicted
+++ resolved
@@ -24,10 +24,7 @@
 	allLitEntropy   bool
 	customWindow    bool
 	customALEntropy bool
-<<<<<<< HEAD
-=======
 	customBlockSize bool
->>>>>>> c50cee4e
 	lowMem          bool
 	dict            *dict
 }
@@ -37,11 +34,7 @@
 		concurrent:    runtime.GOMAXPROCS(0),
 		crc:           true,
 		single:        nil,
-<<<<<<< HEAD
-		blockSize:     1 << 16,
-=======
 		blockSize:     maxCompressedBlockSize,
->>>>>>> c50cee4e
 		windowSize:    8 << 20,
 		level:         SpeedDefault,
 		allLitEntropy: true,
@@ -115,10 +108,7 @@
 		o.customWindow = true
 		if o.blockSize > o.windowSize {
 			o.blockSize = o.windowSize
-<<<<<<< HEAD
-=======
 			o.customBlockSize = true
->>>>>>> c50cee4e
 		}
 		return nil
 	}
@@ -201,13 +191,8 @@
 		return SpeedDefault
 	case level >= 6 && level < 10:
 		return SpeedBetterCompression
-<<<<<<< HEAD
-	case level >= 10:
-		return SpeedBetterCompression
-=======
 	default:
 		return SpeedBestCompression
->>>>>>> c50cee4e
 	}
 }
 
@@ -239,12 +224,9 @@
 			switch o.level {
 			case SpeedFastest:
 				o.windowSize = 4 << 20
-<<<<<<< HEAD
-=======
 				if !o.customBlockSize {
 					o.blockSize = 1 << 16
 				}
->>>>>>> c50cee4e
 			case SpeedDefault:
 				o.windowSize = 8 << 20
 			case SpeedBetterCompression:
