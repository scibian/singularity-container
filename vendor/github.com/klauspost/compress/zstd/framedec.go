// Copyright 2019+ Klaus Post. All rights reserved.
// License information can be found in the LICENSE file.
// Based on work by Yann Collet, released under BSD License.

package zstd

import (
	"bytes"
	"encoding/hex"
	"errors"
	"io"

	"github.com/klauspost/compress/zstd/internal/xxhash"
)

type frameDec struct {
<<<<<<< HEAD
	o      decoderOptions
	crc    hash.Hash64
	offset int64

	WindowSize uint64

	// maxWindowSize is the maximum windows size to support.
	// should never be bigger than max-int.
	maxWindowSize uint64

	// In order queue of blocks being decoded.
	decoding chan *blockDec
=======
	o   decoderOptions
	crc *xxhash.Digest

	WindowSize uint64
>>>>>>> c50cee4e

	// Frame history passed between blocks
	history history

	rawInput byteBuffer

	// Byte buffer that can be reused for small input blocks.
	bBuf byteBuf

	FrameContentSize uint64
<<<<<<< HEAD
	frameDone        sync.WaitGroup
=======
>>>>>>> c50cee4e

	DictionaryID  *uint32
	HasCheckSum   bool
	SingleSegment bool
<<<<<<< HEAD

	// asyncRunning indicates whether the async routine processes input on 'decoding'.
	asyncRunningMu sync.Mutex
	asyncRunning   bool
}

const (
	// The minimum Window_Size is 1 KB.
	MinWindowSize = 1 << 10
=======
}

const (
	// MinWindowSize is the minimum Window Size, which is 1 KB.
	MinWindowSize = 1 << 10

	// MaxWindowSize is the maximum encoder window size
	// and the default decoder maximum window size.
>>>>>>> c50cee4e
	MaxWindowSize = 1 << 29
)

var (
	frameMagic          = []byte{0x28, 0xb5, 0x2f, 0xfd}
	skippableFrameMagic = []byte{0x2a, 0x4d, 0x18}
)

func newFrameDec(o decoderOptions) *frameDec {
	if o.maxWindowSize > o.maxDecodedSize {
		o.maxWindowSize = o.maxDecodedSize
	}
	d := frameDec{
<<<<<<< HEAD
		o:             o,
		maxWindowSize: MaxWindowSize,
	}
	if d.maxWindowSize > o.maxDecodedSize {
		d.maxWindowSize = o.maxDecodedSize
=======
		o: o,
>>>>>>> c50cee4e
	}
	return &d
}

// reset will read the frame header and prepare for block decoding.
// If nothing can be read from the input, io.EOF will be returned.
// Any other error indicated that the stream contained data, but
// there was a problem.
func (d *frameDec) reset(br byteBuffer) error {
	d.HasCheckSum = false
	d.WindowSize = 0
	var signature [4]byte
	for {
		var err error
		// Check if we can read more...
		b, err := br.readSmall(1)
		switch err {
		case io.EOF, io.ErrUnexpectedEOF:
			return io.EOF
		default:
			return err
		case nil:
			signature[0] = b[0]
		}
		// Read the rest, don't allow io.ErrUnexpectedEOF
		b, err = br.readSmall(3)
		switch err {
		case io.EOF:
			return io.EOF
		default:
			return err
		case nil:
			copy(signature[1:], b)
		}

		if !bytes.Equal(signature[1:4], skippableFrameMagic) || signature[0]&0xf0 != 0x50 {
			if debugDecoder {
				println("Not skippable", hex.EncodeToString(signature[:]), hex.EncodeToString(skippableFrameMagic))
			}
			// Break if not skippable frame.
			break
		}
		// Read size to skip
		b, err = br.readSmall(4)
		if err != nil {
			if debugDecoder {
				println("Reading Frame Size", err)
			}
			return err
		}
		n := uint32(b[0]) | (uint32(b[1]) << 8) | (uint32(b[2]) << 16) | (uint32(b[3]) << 24)
		println("Skipping frame with", n, "bytes.")
		err = br.skipN(int(n))
		if err != nil {
			if debugDecoder {
				println("Reading discarded frame", err)
			}
			return err
		}
	}
	if !bytes.Equal(signature[:], frameMagic) {
		if debugDecoder {
			println("Got magic numbers: ", signature, "want:", frameMagic)
		}
		return ErrMagicMismatch
	}

	// Read Frame_Header_Descriptor
	fhd, err := br.readByte()
	if err != nil {
		if debugDecoder {
			println("Reading Frame_Header_Descriptor", err)
		}
		return err
	}
	d.SingleSegment = fhd&(1<<5) != 0

	if fhd&(1<<3) != 0 {
		return errors.New("reserved bit set on frame header")
	}

	// Read Window_Descriptor
	// https://github.com/facebook/zstd/blob/dev/doc/zstd_compression_format.md#window_descriptor
	d.WindowSize = 0
	if !d.SingleSegment {
		wd, err := br.readByte()
		if err != nil {
			if debugDecoder {
				println("Reading Window_Descriptor", err)
			}
			return err
		}
		printf("raw: %x, mantissa: %d, exponent: %d\n", wd, wd&7, wd>>3)
		windowLog := 10 + (wd >> 3)
		windowBase := uint64(1) << windowLog
		windowAdd := (windowBase / 8) * uint64(wd&0x7)
		d.WindowSize = windowBase + windowAdd
	}

	// Read Dictionary_ID
	// https://github.com/facebook/zstd/blob/dev/doc/zstd_compression_format.md#dictionary_id
	d.DictionaryID = nil
	if size := fhd & 3; size != 0 {
		if size == 3 {
			size = 4
		}

		b, err := br.readSmall(int(size))
		if err != nil {
			println("Reading Dictionary_ID", err)
			return err
		}
		var id uint32
		switch size {
		case 1:
			id = uint32(b[0])
		case 2:
			id = uint32(b[0]) | (uint32(b[1]) << 8)
		case 4:
			id = uint32(b[0]) | (uint32(b[1]) << 8) | (uint32(b[2]) << 16) | (uint32(b[3]) << 24)
		}
<<<<<<< HEAD
		if debug {
=======
		if debugDecoder {
>>>>>>> c50cee4e
			println("Dict size", size, "ID:", id)
		}
		if id > 0 {
			// ID 0 means "sorry, no dictionary anyway".
			// https://github.com/facebook/zstd/blob/dev/doc/zstd_compression_format.md#dictionary-format
			d.DictionaryID = &id
		}
	}

	// Read Frame_Content_Size
	// https://github.com/facebook/zstd/blob/dev/doc/zstd_compression_format.md#frame_content_size
	var fcsSize int
	v := fhd >> 6
	switch v {
	case 0:
		if d.SingleSegment {
			fcsSize = 1
		}
	default:
		fcsSize = 1 << v
	}
	d.FrameContentSize = fcsUnknown
	if fcsSize > 0 {
		b, err := br.readSmall(fcsSize)
		if err != nil {
			println("Reading Frame content", err)
			return err
		}
		switch fcsSize {
		case 1:
			d.FrameContentSize = uint64(b[0])
		case 2:
			// When FCS_Field_Size is 2, the offset of 256 is added.
			d.FrameContentSize = uint64(b[0]) | (uint64(b[1]) << 8) + 256
		case 4:
			d.FrameContentSize = uint64(b[0]) | (uint64(b[1]) << 8) | (uint64(b[2]) << 16) | (uint64(b[3]) << 24)
		case 8:
			d1 := uint32(b[0]) | (uint32(b[1]) << 8) | (uint32(b[2]) << 16) | (uint32(b[3]) << 24)
			d2 := uint32(b[4]) | (uint32(b[5]) << 8) | (uint32(b[6]) << 16) | (uint32(b[7]) << 24)
			d.FrameContentSize = uint64(d1) | (uint64(d2) << 32)
		}
<<<<<<< HEAD
		if debug {
			println("field size bits:", v, "fcsSize:", fcsSize, "FrameContentSize:", d.FrameContentSize, hex.EncodeToString(b[:fcsSize]), "singleseg:", d.SingleSegment, "window:", d.WindowSize)
=======
		if debugDecoder {
			println("Read FCS:", d.FrameContentSize)
>>>>>>> c50cee4e
		}
	}

	// Move this to shared.
	d.HasCheckSum = fhd&(1<<2) != 0
	if d.HasCheckSum {
		if d.crc == nil {
			d.crc = xxhash.New()
		}
		d.crc.Reset()
	}

	if d.WindowSize == 0 && d.SingleSegment {
		// We may not need window in this case.
		d.WindowSize = d.FrameContentSize
		if d.WindowSize < MinWindowSize {
			d.WindowSize = MinWindowSize
		}
	}

	if d.WindowSize > uint64(d.o.maxWindowSize) {
		if debugDecoder {
			printf("window size %d > max %d\n", d.WindowSize, d.o.maxWindowSize)
		}
		return ErrWindowSizeExceeded
	}
	// The minimum Window_Size is 1 KB.
	if d.WindowSize < MinWindowSize {
<<<<<<< HEAD
		println("got window size: ", d.WindowSize)
=======
		if debugDecoder {
			println("got window size: ", d.WindowSize)
		}
>>>>>>> c50cee4e
		return ErrWindowSizeTooSmall
	}
	d.history.windowSize = int(d.WindowSize)
	if d.o.lowMem && d.history.windowSize < maxBlockSize {
<<<<<<< HEAD
		d.history.maxSize = d.history.windowSize * 2
	} else {
		d.history.maxSize = d.history.windowSize + maxBlockSize
	}
=======
		d.history.allocFrameBuffer = d.history.windowSize * 2
		// TODO: Maybe use FrameContent size
	} else {
		d.history.allocFrameBuffer = d.history.windowSize + maxBlockSize
	}

	if debugDecoder {
		println("Frame: Dict:", d.DictionaryID, "FrameContentSize:", d.FrameContentSize, "singleseg:", d.SingleSegment, "window:", d.WindowSize, "crc:", d.HasCheckSum)
	}

>>>>>>> c50cee4e
	// history contains input - maybe we do something
	d.rawInput = br
	return nil
}

// next will start decoding the next block from stream.
func (d *frameDec) next(block *blockDec) error {
<<<<<<< HEAD
	if debug {
		printf("decoding new block %p:%p", block, block.data)
=======
	if debugDecoder {
		println("decoding new block")
>>>>>>> c50cee4e
	}
	err := block.reset(d.rawInput, d.WindowSize)
	if err != nil {
		println("block error:", err)
		// Signal the frame decoder we have a problem.
		block.sendErr(err)
		return err
	}
	return nil
}

// checkCRC will check the checksum if the frame has one.
// Will return ErrCRCMismatch if crc check failed, otherwise nil.
func (d *frameDec) checkCRC() error {
	if !d.HasCheckSum {
		return nil
	}
	var tmp [4]byte
	got := d.crc.Sum64()
	// Flip to match file order.
	tmp[0] = byte(got >> 0)
	tmp[1] = byte(got >> 8)
	tmp[2] = byte(got >> 16)
	tmp[3] = byte(got >> 24)

	// We can overwrite upper tmp now
	want, err := d.rawInput.readSmall(4)
	if err != nil {
		println("CRC missing?", err)
		return err
	}

<<<<<<< HEAD
	if !bytes.Equal(tmp[:], want) {
		if debug {
=======
	if !bytes.Equal(tmp[:], want) && !ignoreCRC {
		if debugDecoder {
>>>>>>> c50cee4e
			println("CRC Check Failed:", tmp[:], "!=", want)
		}
		return ErrCRCMismatch
	}
<<<<<<< HEAD
	if debug {
		println("CRC ok", tmp[:])
	}
	return nil
}

func (d *frameDec) initAsync() {
	if !d.o.lowMem && !d.SingleSegment {
		// set max extra size history to 10MB.
		d.history.maxSize = d.history.windowSize + maxBlockSize*5
	}
	// re-alloc if more than one extra block size.
	if d.o.lowMem && cap(d.history.b) > d.history.maxSize+maxBlockSize {
		d.history.b = make([]byte, 0, d.history.maxSize)
	}
	if cap(d.history.b) < d.history.maxSize {
		d.history.b = make([]byte, 0, d.history.maxSize)
	}
	if cap(d.decoding) < d.o.concurrent {
		d.decoding = make(chan *blockDec, d.o.concurrent)
	}
	if debug {
		h := d.history
		printf("history init. len: %d, cap: %d", len(h.b), cap(h.b))
	}
	d.asyncRunningMu.Lock()
	d.asyncRunning = true
	d.asyncRunningMu.Unlock()
}

// startDecoder will start decoding blocks and write them to the writer.
// The decoder will stop as soon as an error occurs or at end of frame.
// When the frame has finished decoding the *bufio.Reader
// containing the remaining input will be sent on frameDec.frameDone.
func (d *frameDec) startDecoder(output chan decodeOutput) {
	written := int64(0)

	defer func() {
		d.asyncRunningMu.Lock()
		d.asyncRunning = false
		d.asyncRunningMu.Unlock()

		// Drain the currently decoding.
		d.history.error = true
	flushdone:
		for {
			select {
			case b := <-d.decoding:
				b.history <- &d.history
				output <- <-b.result
			default:
				break flushdone
			}
		}
		println("frame decoder done, signalling done")
		d.frameDone.Done()
	}()
	// Get decoder for first block.
	block := <-d.decoding
	block.history <- &d.history
	for {
		var next *blockDec
		// Get result
		r := <-block.result
		if r.err != nil {
			println("Result contained error", r.err)
			output <- r
			return
		}
		if debug {
			println("got result, from ", d.offset, "to", d.offset+int64(len(r.b)))
			d.offset += int64(len(r.b))
		}
		if !block.Last {
			// Send history to next block
			select {
			case next = <-d.decoding:
				if debug {
					println("Sending ", len(d.history.b), "bytes as history")
				}
				next.history <- &d.history
			default:
				// Wait until we have sent the block, so
				// other decoders can potentially get the decoder.
				next = nil
			}
		}

		// Add checksum, async to decoding.
		if d.HasCheckSum {
			n, err := d.crc.Write(r.b)
			if err != nil {
				r.err = err
				if n != len(r.b) {
					r.err = io.ErrShortWrite
				}
				output <- r
				return
			}
		}
		written += int64(len(r.b))
		if d.SingleSegment && uint64(written) > d.FrameContentSize {
			println("runDecoder: single segment and", uint64(written), ">", d.FrameContentSize)
			r.err = ErrFrameSizeExceeded
			output <- r
			return
		}
		if block.Last {
			r.err = d.checkCRC()
			output <- r
			return
		}
		output <- r
		if next == nil {
			// There was no decoder available, we wait for one now that we have sent to the writer.
			if debug {
				println("Sending ", len(d.history.b), " bytes as history")
			}
			next = <-d.decoding
			next.history <- &d.history
		}
		block = next
=======
	if debugDecoder {
		println("CRC ok", tmp[:])
>>>>>>> c50cee4e
	}
	return nil
}

// runDecoder will create a sync decoder that will decode a block of data.
func (d *frameDec) runDecoder(dst []byte, dec *blockDec) ([]byte, error) {
	saved := d.history.b

	// We use the history for output to avoid copying it.
	d.history.b = dst
	d.history.ignoreBuffer = len(dst)
	// Store input length, so we only check new data.
	crcStart := len(dst)
	var err error
	for {
		err = dec.reset(d.rawInput, d.WindowSize)
		if err != nil {
			break
		}
		if debugDecoder {
			println("next block:", dec)
		}
		err = dec.decodeBuf(&d.history)
		if err != nil {
			break
		}
		if uint64(len(d.history.b)) > d.o.maxDecodedSize {
			err = ErrDecoderSizeExceeded
			break
		}
<<<<<<< HEAD
		if d.SingleSegment && uint64(len(d.history.b)) > d.o.maxDecodedSize {
			println("runDecoder: single segment and", uint64(len(d.history.b)), ">", d.o.maxDecodedSize)
=======
		if uint64(len(d.history.b)-crcStart) > d.FrameContentSize {
			println("runDecoder: FrameContentSize exceeded", uint64(len(d.history.b)-crcStart), ">", d.FrameContentSize)
>>>>>>> c50cee4e
			err = ErrFrameSizeExceeded
			break
		}
		if dec.Last {
			break
		}
		if debugDecoder {
			println("runDecoder: FrameContentSize", uint64(len(d.history.b)-crcStart), "<=", d.FrameContentSize)
		}
	}
	dst = d.history.b
	if err == nil {
		if d.FrameContentSize != fcsUnknown && uint64(len(d.history.b)-crcStart) != d.FrameContentSize {
			err = ErrFrameSizeMismatch
		} else if d.HasCheckSum {
			var n int
			n, err = d.crc.Write(dst[crcStart:])
			if err == nil {
				if n != len(dst)-crcStart {
					err = io.ErrShortWrite
				} else {
					err = d.checkCRC()
				}
			}
		}
	}
	d.history.b = saved
	return dst, err
}<|MERGE_RESOLUTION|>--- conflicted
+++ resolved
@@ -14,25 +14,10 @@
 )
 
 type frameDec struct {
-<<<<<<< HEAD
-	o      decoderOptions
-	crc    hash.Hash64
-	offset int64
-
-	WindowSize uint64
-
-	// maxWindowSize is the maximum windows size to support.
-	// should never be bigger than max-int.
-	maxWindowSize uint64
-
-	// In order queue of blocks being decoded.
-	decoding chan *blockDec
-=======
 	o   decoderOptions
 	crc *xxhash.Digest
 
 	WindowSize uint64
->>>>>>> c50cee4e
 
 	// Frame history passed between blocks
 	history history
@@ -43,25 +28,10 @@
 	bBuf byteBuf
 
 	FrameContentSize uint64
-<<<<<<< HEAD
-	frameDone        sync.WaitGroup
-=======
->>>>>>> c50cee4e
 
 	DictionaryID  *uint32
 	HasCheckSum   bool
 	SingleSegment bool
-<<<<<<< HEAD
-
-	// asyncRunning indicates whether the async routine processes input on 'decoding'.
-	asyncRunningMu sync.Mutex
-	asyncRunning   bool
-}
-
-const (
-	// The minimum Window_Size is 1 KB.
-	MinWindowSize = 1 << 10
-=======
 }
 
 const (
@@ -70,7 +40,6 @@
 
 	// MaxWindowSize is the maximum encoder window size
 	// and the default decoder maximum window size.
->>>>>>> c50cee4e
 	MaxWindowSize = 1 << 29
 )
 
@@ -84,15 +53,7 @@
 		o.maxWindowSize = o.maxDecodedSize
 	}
 	d := frameDec{
-<<<<<<< HEAD
-		o:             o,
-		maxWindowSize: MaxWindowSize,
-	}
-	if d.maxWindowSize > o.maxDecodedSize {
-		d.maxWindowSize = o.maxDecodedSize
-=======
 		o: o,
->>>>>>> c50cee4e
 	}
 	return &d
 }
@@ -214,11 +175,7 @@
 		case 4:
 			id = uint32(b[0]) | (uint32(b[1]) << 8) | (uint32(b[2]) << 16) | (uint32(b[3]) << 24)
 		}
-<<<<<<< HEAD
-		if debug {
-=======
-		if debugDecoder {
->>>>>>> c50cee4e
+		if debugDecoder {
 			println("Dict size", size, "ID:", id)
 		}
 		if id > 0 {
@@ -260,13 +217,8 @@
 			d2 := uint32(b[4]) | (uint32(b[5]) << 8) | (uint32(b[6]) << 16) | (uint32(b[7]) << 24)
 			d.FrameContentSize = uint64(d1) | (uint64(d2) << 32)
 		}
-<<<<<<< HEAD
-		if debug {
-			println("field size bits:", v, "fcsSize:", fcsSize, "FrameContentSize:", d.FrameContentSize, hex.EncodeToString(b[:fcsSize]), "singleseg:", d.SingleSegment, "window:", d.WindowSize)
-=======
 		if debugDecoder {
 			println("Read FCS:", d.FrameContentSize)
->>>>>>> c50cee4e
 		}
 	}
 
@@ -295,23 +247,13 @@
 	}
 	// The minimum Window_Size is 1 KB.
 	if d.WindowSize < MinWindowSize {
-<<<<<<< HEAD
-		println("got window size: ", d.WindowSize)
-=======
 		if debugDecoder {
 			println("got window size: ", d.WindowSize)
 		}
->>>>>>> c50cee4e
 		return ErrWindowSizeTooSmall
 	}
 	d.history.windowSize = int(d.WindowSize)
 	if d.o.lowMem && d.history.windowSize < maxBlockSize {
-<<<<<<< HEAD
-		d.history.maxSize = d.history.windowSize * 2
-	} else {
-		d.history.maxSize = d.history.windowSize + maxBlockSize
-	}
-=======
 		d.history.allocFrameBuffer = d.history.windowSize * 2
 		// TODO: Maybe use FrameContent size
 	} else {
@@ -322,7 +264,6 @@
 		println("Frame: Dict:", d.DictionaryID, "FrameContentSize:", d.FrameContentSize, "singleseg:", d.SingleSegment, "window:", d.WindowSize, "crc:", d.HasCheckSum)
 	}
 
->>>>>>> c50cee4e
 	// history contains input - maybe we do something
 	d.rawInput = br
 	return nil
@@ -330,13 +271,8 @@
 
 // next will start decoding the next block from stream.
 func (d *frameDec) next(block *blockDec) error {
-<<<<<<< HEAD
-	if debug {
-		printf("decoding new block %p:%p", block, block.data)
-=======
 	if debugDecoder {
 		println("decoding new block")
->>>>>>> c50cee4e
 	}
 	err := block.reset(d.rawInput, d.WindowSize)
 	if err != nil {
@@ -369,144 +305,14 @@
 		return err
 	}
 
-<<<<<<< HEAD
-	if !bytes.Equal(tmp[:], want) {
-		if debug {
-=======
 	if !bytes.Equal(tmp[:], want) && !ignoreCRC {
 		if debugDecoder {
->>>>>>> c50cee4e
 			println("CRC Check Failed:", tmp[:], "!=", want)
 		}
 		return ErrCRCMismatch
 	}
-<<<<<<< HEAD
-	if debug {
-		println("CRC ok", tmp[:])
-	}
-	return nil
-}
-
-func (d *frameDec) initAsync() {
-	if !d.o.lowMem && !d.SingleSegment {
-		// set max extra size history to 10MB.
-		d.history.maxSize = d.history.windowSize + maxBlockSize*5
-	}
-	// re-alloc if more than one extra block size.
-	if d.o.lowMem && cap(d.history.b) > d.history.maxSize+maxBlockSize {
-		d.history.b = make([]byte, 0, d.history.maxSize)
-	}
-	if cap(d.history.b) < d.history.maxSize {
-		d.history.b = make([]byte, 0, d.history.maxSize)
-	}
-	if cap(d.decoding) < d.o.concurrent {
-		d.decoding = make(chan *blockDec, d.o.concurrent)
-	}
-	if debug {
-		h := d.history
-		printf("history init. len: %d, cap: %d", len(h.b), cap(h.b))
-	}
-	d.asyncRunningMu.Lock()
-	d.asyncRunning = true
-	d.asyncRunningMu.Unlock()
-}
-
-// startDecoder will start decoding blocks and write them to the writer.
-// The decoder will stop as soon as an error occurs or at end of frame.
-// When the frame has finished decoding the *bufio.Reader
-// containing the remaining input will be sent on frameDec.frameDone.
-func (d *frameDec) startDecoder(output chan decodeOutput) {
-	written := int64(0)
-
-	defer func() {
-		d.asyncRunningMu.Lock()
-		d.asyncRunning = false
-		d.asyncRunningMu.Unlock()
-
-		// Drain the currently decoding.
-		d.history.error = true
-	flushdone:
-		for {
-			select {
-			case b := <-d.decoding:
-				b.history <- &d.history
-				output <- <-b.result
-			default:
-				break flushdone
-			}
-		}
-		println("frame decoder done, signalling done")
-		d.frameDone.Done()
-	}()
-	// Get decoder for first block.
-	block := <-d.decoding
-	block.history <- &d.history
-	for {
-		var next *blockDec
-		// Get result
-		r := <-block.result
-		if r.err != nil {
-			println("Result contained error", r.err)
-			output <- r
-			return
-		}
-		if debug {
-			println("got result, from ", d.offset, "to", d.offset+int64(len(r.b)))
-			d.offset += int64(len(r.b))
-		}
-		if !block.Last {
-			// Send history to next block
-			select {
-			case next = <-d.decoding:
-				if debug {
-					println("Sending ", len(d.history.b), "bytes as history")
-				}
-				next.history <- &d.history
-			default:
-				// Wait until we have sent the block, so
-				// other decoders can potentially get the decoder.
-				next = nil
-			}
-		}
-
-		// Add checksum, async to decoding.
-		if d.HasCheckSum {
-			n, err := d.crc.Write(r.b)
-			if err != nil {
-				r.err = err
-				if n != len(r.b) {
-					r.err = io.ErrShortWrite
-				}
-				output <- r
-				return
-			}
-		}
-		written += int64(len(r.b))
-		if d.SingleSegment && uint64(written) > d.FrameContentSize {
-			println("runDecoder: single segment and", uint64(written), ">", d.FrameContentSize)
-			r.err = ErrFrameSizeExceeded
-			output <- r
-			return
-		}
-		if block.Last {
-			r.err = d.checkCRC()
-			output <- r
-			return
-		}
-		output <- r
-		if next == nil {
-			// There was no decoder available, we wait for one now that we have sent to the writer.
-			if debug {
-				println("Sending ", len(d.history.b), " bytes as history")
-			}
-			next = <-d.decoding
-			next.history <- &d.history
-		}
-		block = next
-=======
 	if debugDecoder {
 		println("CRC ok", tmp[:])
->>>>>>> c50cee4e
 	}
 	return nil
 }
@@ -537,13 +343,8 @@
 			err = ErrDecoderSizeExceeded
 			break
 		}
-<<<<<<< HEAD
-		if d.SingleSegment && uint64(len(d.history.b)) > d.o.maxDecodedSize {
-			println("runDecoder: single segment and", uint64(len(d.history.b)), ">", d.o.maxDecodedSize)
-=======
 		if uint64(len(d.history.b)-crcStart) > d.FrameContentSize {
 			println("runDecoder: FrameContentSize exceeded", uint64(len(d.history.b)-crcStart), ">", d.FrameContentSize)
->>>>>>> c50cee4e
 			err = ErrFrameSizeExceeded
 			break
 		}
