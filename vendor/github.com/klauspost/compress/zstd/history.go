// Copyright 2019+ Klaus Post. All rights reserved.
// License information can be found in the LICENSE file.
// Based on work by Yann Collet, released under BSD License.

package zstd

import (
	"github.com/klauspost/compress/huff0"
)

// history contains the information transferred between blocks.
type history struct {
	// Literal decompression
	huffTree *huff0.Scratch

	// Sequence decompression
	decoders      sequenceDecs
<<<<<<< HEAD
	windowSize    int
	maxSize       int
	error         bool
	dict          *dict
=======
	recentOffsets [3]int

	// History buffer...
	b []byte

	// ignoreBuffer is meant to ignore a number of bytes
	// when checking for matches in history
	ignoreBuffer int

	windowSize       int
	allocFrameBuffer int // needed?
	error            bool
	dict             *dict
>>>>>>> c50cee4e
}

// reset will reset the history to initial state of a frame.
// The history must already have been initialized to the desired size.
func (h *history) reset() {
	h.b = h.b[:0]
	h.ignoreBuffer = 0
	h.error = false
	h.recentOffsets = [3]int{1, 4, 8}
	if f := h.decoders.litLengths.fse; f != nil && !f.preDefined {
		fseDecoderPool.Put(f)
	}
	if f := h.decoders.offsets.fse; f != nil && !f.preDefined {
		fseDecoderPool.Put(f)
	}
	if f := h.decoders.matchLengths.fse; f != nil && !f.preDefined {
		fseDecoderPool.Put(f)
	}
	h.decoders = sequenceDecs{br: h.decoders.br}
	if h.huffTree != nil {
		if h.dict == nil || h.dict.litEnc != h.huffTree {
			huffDecoderPool.Put(h.huffTree)
		}
	}
	h.huffTree = nil
	h.dict = nil
	//printf("history created: %+v (l: %d, c: %d)", *h, len(h.b), cap(h.b))
}

func (h *history) setDict(dict *dict) {
	if dict == nil {
		return
	}
	h.dict = dict
	h.decoders.litLengths = dict.llDec
	h.decoders.offsets = dict.ofDec
	h.decoders.matchLengths = dict.mlDec
<<<<<<< HEAD
=======
	h.decoders.dict = dict.content
>>>>>>> c50cee4e
	h.recentOffsets = dict.offsets
	h.huffTree = dict.litEnc
}

// append bytes to history.
// This function will make sure there is space for it,
// if the buffer has been allocated with enough extra space.
func (h *history) append(b []byte) {
	if len(b) >= h.windowSize {
		// Discard all history by simply overwriting
		h.b = h.b[:h.windowSize]
		copy(h.b, b[len(b)-h.windowSize:])
		return
	}

	// If there is space, append it.
	if len(b) < cap(h.b)-len(h.b) {
		h.b = append(h.b, b...)
		return
	}

	// Move data down so we only have window size left.
	// We know we have less than window size in b at this point.
	discard := len(b) + len(h.b) - h.windowSize
	copy(h.b, h.b[discard:])
	h.b = h.b[:h.windowSize]
	copy(h.b[h.windowSize-len(b):], b)
}

// ensureBlock will ensure there is space for at least one block...
func (h *history) ensureBlock() {
	if cap(h.b) < h.allocFrameBuffer {
		h.b = make([]byte, 0, h.allocFrameBuffer)
		return
	}

	avail := cap(h.b) - len(h.b)
	if avail >= h.windowSize || avail > maxCompressedBlockSize {
		return
	}
	// Move data down so we only have window size left.
	// We know we have less than window size in b at this point.
	discard := len(h.b) - h.windowSize
	copy(h.b, h.b[discard:])
	h.b = h.b[:h.windowSize]
}

// append bytes to history without ever discarding anything.
func (h *history) appendKeep(b []byte) {
	h.b = append(h.b, b...)
}<|MERGE_RESOLUTION|>--- conflicted
+++ resolved
@@ -15,12 +15,6 @@
 
 	// Sequence decompression
 	decoders      sequenceDecs
-<<<<<<< HEAD
-	windowSize    int
-	maxSize       int
-	error         bool
-	dict          *dict
-=======
 	recentOffsets [3]int
 
 	// History buffer...
@@ -34,7 +28,6 @@
 	allocFrameBuffer int // needed?
 	error            bool
 	dict             *dict
->>>>>>> c50cee4e
 }
 
 // reset will reset the history to initial state of a frame.
@@ -72,10 +65,7 @@
 	h.decoders.litLengths = dict.llDec
 	h.decoders.offsets = dict.ofDec
 	h.decoders.matchLengths = dict.mlDec
-<<<<<<< HEAD
-=======
 	h.decoders.dict = dict.content
->>>>>>> c50cee4e
 	h.recentOffsets = dict.offsets
 	h.huffTree = dict.litEnc
 }
