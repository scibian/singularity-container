--- conflicted
+++ resolved
@@ -75,26 +75,6 @@
 
 	// Window size of the block.
 	WindowSize uint64
-<<<<<<< HEAD
-
-	history     chan *history
-	input       chan struct{}
-	result      chan decodeOutput
-	sequenceBuf []seq
-	err         error
-	decWG       sync.WaitGroup
-
-	// Frame to use for singlethreaded decoding.
-	// Should not be used by the decoder itself since parent may be another frame.
-	localFrame *frameDec
-
-	// Block is RLE, this is the size.
-	RLESize uint32
-	tmp     [4]byte
-
-	Type blockType
-
-=======
 
 	err error
 
@@ -121,7 +101,6 @@
 
 	Type blockType
 
->>>>>>> c50cee4e
 	// Is this the last block of a frame?
 	Last bool
 
@@ -140,11 +119,6 @@
 	b := blockDec{
 		lowMem: lowMem,
 	}
-<<<<<<< HEAD
-	b.decWG.Add(1)
-	go b.startDecoder()
-=======
->>>>>>> c50cee4e
 	return &b
 }
 
@@ -193,9 +167,6 @@
 			}
 			return ErrCompressedSizeTooBig
 		}
-<<<<<<< HEAD
-	case blockTypeRaw:
-=======
 		// Empty compressed blocks must at least be 2 bytes
 		// for Literals_Block_Type and one for Sequences_Section_Header.
 		if cSize < 2 {
@@ -209,7 +180,6 @@
 			return ErrWindowSizeExceeded
 		}
 
->>>>>>> c50cee4e
 		b.RLESize = 0
 		// We do not need a destination for raw blocks.
 		maxSize = -1
@@ -219,32 +189,18 @@
 
 	// Read block data.
 	if cap(b.dataStorage) < cSize {
-<<<<<<< HEAD
-		if b.lowMem {
-			b.dataStorage = make([]byte, 0, cSize)
-		} else {
-			b.dataStorage = make([]byte, 0, maxBlockSize)
-=======
 		if b.lowMem || cSize > maxCompressedBlockSize {
 			b.dataStorage = make([]byte, 0, cSize)
 		} else {
 			b.dataStorage = make([]byte, 0, maxCompressedBlockSize)
->>>>>>> c50cee4e
 		}
 	}
 	if cap(b.dst) <= maxSize {
 		b.dst = make([]byte, 0, maxSize+1)
 	}
-<<<<<<< HEAD
-	var err error
 	b.data, err = br.readBig(cSize, b.dataStorage)
 	if err != nil {
-		if debug {
-=======
-	b.data, err = br.readBig(cSize, b.dataStorage)
-	if err != nil {
-		if debugDecoder {
->>>>>>> c50cee4e
+		if debugDecoder {
 			println("Reading block:", err, "(", cSize, ")", len(b.data))
 			printf("%T", br)
 		}
@@ -263,78 +219,6 @@
 // Close will release resources.
 // Closed blockDec cannot be reset.
 func (b *blockDec) Close() {
-<<<<<<< HEAD
-	close(b.input)
-	close(b.history)
-	close(b.result)
-	b.decWG.Wait()
-}
-
-// decodeAsync will prepare decoding the block when it receives input.
-// This will separate output and history.
-func (b *blockDec) startDecoder() {
-	defer b.decWG.Done()
-	for range b.input {
-		//println("blockDec: Got block input")
-		switch b.Type {
-		case blockTypeRLE:
-			if cap(b.dst) < int(b.RLESize) {
-				if b.lowMem {
-					b.dst = make([]byte, b.RLESize)
-				} else {
-					b.dst = make([]byte, maxBlockSize)
-				}
-			}
-			o := decodeOutput{
-				d:   b,
-				b:   b.dst[:b.RLESize],
-				err: nil,
-			}
-			v := b.data[0]
-			for i := range o.b {
-				o.b[i] = v
-			}
-			hist := <-b.history
-			hist.append(o.b)
-			b.result <- o
-		case blockTypeRaw:
-			o := decodeOutput{
-				d:   b,
-				b:   b.data,
-				err: nil,
-			}
-			hist := <-b.history
-			hist.append(o.b)
-			b.result <- o
-		case blockTypeCompressed:
-			b.dst = b.dst[:0]
-			err := b.decodeCompressed(nil)
-			o := decodeOutput{
-				d:   b,
-				b:   b.dst,
-				err: err,
-			}
-			if debug {
-				println("Decompressed to", len(b.dst), "bytes, error:", err)
-			}
-			b.result <- o
-		case blockTypeReserved:
-			// Used for returning errors.
-			<-b.history
-			b.result <- decodeOutput{
-				d:   b,
-				b:   nil,
-				err: b.err,
-			}
-		default:
-			panic("Invalid block type")
-		}
-		if debug {
-			println("blockDec: Finished block")
-		}
-	}
-=======
->>>>>>> c50cee4e
 }
 
 // decodeBuf
@@ -368,10 +252,6 @@
 			b.dst = b.dst[:0]
 		}
 		err := b.decodeCompressed(hist)
-<<<<<<< HEAD
-		if debug {
-			println("Decompressed to total", len(b.dst), "bytes, hash:", xxhash.Sum64(b.dst), "error:", err)
-=======
 		if debugDecoder {
 			println("Decompressed to total", len(b.dst), "bytes, hash:", xxhash.Sum64(b.dst), "error:", err)
 		}
@@ -380,7 +260,6 @@
 			b.dst = saved
 		} else {
 			hist.appendKeep(b.dst)
->>>>>>> c50cee4e
 		}
 		return err
 	case blockTypeReserved:
@@ -458,11 +337,7 @@
 			in = in[5:]
 		}
 	}
-<<<<<<< HEAD
-	if debug {
-=======
 	if debugDecoder {
->>>>>>> c50cee4e
 		println("literals type:", litType, "litRegenSize:", litRegenSize, "litCompSize:", litCompSize, "sizeFormat:", sizeFormat, "4X:", fourStreams)
 	}
 	if litRegenSize > int(b.WindowSize) || litRegenSize > maxCompressedBlockSize {
@@ -551,11 +426,6 @@
 		}
 		literals = in[:litCompSize]
 		in = in[litCompSize:]
-<<<<<<< HEAD
-		huff = huffDecoderPool.Get().(*huff0.Scratch)
-		var err error
-=======
->>>>>>> c50cee4e
 		// Ensure we have space to store it.
 		if cap(b.literalBuf) < litRegenSize {
 			if b.lowMem {
@@ -571,10 +441,7 @@
 				huff = &huff0.Scratch{}
 			}
 		}
-<<<<<<< HEAD
-=======
 		var err error
->>>>>>> c50cee4e
 		huff, literals, err = huff0.ReadTable(literals, huff)
 		if err != nil {
 			println("reading huffman table:", err)
@@ -743,68 +610,8 @@
 		}
 		in = br.unread()
 	}
-<<<<<<< HEAD
-
-	// Wait for history.
-	// All time spent after this is critical since it is strictly sequential.
-	if hist == nil {
-		hist = <-b.history
-		if hist.error {
-			return ErrDecoderClosed
-		}
-	}
-
-	// Decode treeless literal block.
-	if litType == literalsBlockTreeless {
-		// TODO: We could send the history early WITHOUT the stream history.
-		//   This would allow decoding treeless literals before the byte history is available.
-		//   Silencia stats: Treeless 4393, with: 32775, total: 37168, 11% treeless.
-		//   So not much obvious gain here.
-
-		if hist.huffTree == nil {
-			return errors.New("literal block was treeless, but no history was defined")
-		}
-		// Ensure we have space to store it.
-		if cap(b.literalBuf) < litRegenSize {
-			if b.lowMem {
-				b.literalBuf = make([]byte, 0, litRegenSize)
-			} else {
-				b.literalBuf = make([]byte, 0, maxCompressedLiteralSize)
-			}
-		}
-		var err error
-		// Use our out buffer.
-		huff = hist.huffTree
-		if fourStreams {
-			literals, err = huff.Decoder().Decompress4X(b.literalBuf[:0:litRegenSize], literals)
-		} else {
-			literals, err = huff.Decoder().Decompress1X(b.literalBuf[:0:litRegenSize], literals)
-		}
-		// Make sure we don't leak our literals buffer
-		if err != nil {
-			println("decompressing literals:", err)
-			return err
-		}
-		if len(literals) != litRegenSize {
-			return fmt.Errorf("literal output size mismatch want %d, got %d", litRegenSize, len(literals))
-		}
-	} else {
-		if hist.huffTree != nil && huff != nil {
-			if hist.dict == nil || hist.dict.litEnc != hist.huffTree {
-				huffDecoderPool.Put(hist.huffTree)
-			}
-			hist.huffTree = nil
-		}
-	}
-	if huff != nil {
-		hist.huffTree = huff
-	}
-	if debug {
-		println("Final literals:", len(literals), "hash:", xxhash.Sum64(literals), "and", nSeqs, "sequences.")
-=======
 	if debugDecoder {
 		println("Literals:", len(seqs.literals), "hash:", xxhash.Sum64(seqs.literals), "and", seqs.nSeqs, "sequences.")
->>>>>>> c50cee4e
 	}
 
 	if nSeqs == 0 {
@@ -821,36 +628,13 @@
 		return err
 	}
 
-<<<<<<< HEAD
-	// TODO: Investigate if sending history without decoders are faster.
-	//   This would allow the sequences to be decoded async and only have to construct stream history.
-	//   If only recent offsets were not transferred, this would be an obvious win.
-	// 	 Also, if first 3 sequences don't reference recent offsets, all sequences can be decoded.
-
-	hbytes := hist.b
-	if len(hbytes) > hist.windowSize {
-		hbytes = hbytes[len(hbytes)-hist.windowSize:]
-		// We do not need history any more.
-		if hist.dict != nil {
-			hist.dict.content = nil
-		}
-	}
-
-	if err := seqs.initialize(br, hist, literals, b.dst); err != nil {
-=======
 	if err := seqs.initialize(br, hist, b.dst); err != nil {
->>>>>>> c50cee4e
 		println("initializing sequences:", err)
 		return err
 	}
 	return nil
 }
 
-<<<<<<< HEAD
-	err = seqs.decode(nSeqs, br, hbytes)
-	if err != nil {
-		return err
-=======
 func (b *blockDec) decodeSequences(hist *history) error {
 	if cap(b.sequence) < hist.decoders.nSeqs {
 		if b.lowMem {
@@ -858,7 +642,6 @@
 		} else {
 			b.sequence = make([]seqVals, 0, 0x7F00+0xffff)
 		}
->>>>>>> c50cee4e
 	}
 	b.sequence = b.sequence[:hist.decoders.nSeqs]
 	if hist.decoders.nSeqs == 0 {
