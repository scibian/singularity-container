// Copyright 2019+ Klaus Post. All rights reserved.
// License information can be found in the LICENSE file.
// Based on work by Yann Collet, released under BSD License.

package zstd

import (
	"errors"
	"fmt"
)

const (
	tablelogAbsoluteMax = 9
)

const (
	/*!MEMORY_USAGE :
	 *  Memory usage formula : N->2^N Bytes (examples : 10 -> 1KB; 12 -> 4KB ; 16 -> 64KB; 20 -> 1MB; etc.)
	 *  Increasing memory usage improves compression ratio
	 *  Reduced memory usage can improve speed, due to cache effect
	 *  Recommended max value is 14, for 16KB, which nicely fits into Intel x86 L1 cache */
	maxMemoryUsage = tablelogAbsoluteMax + 2

	maxTableLog    = maxMemoryUsage - 2
	maxTablesize   = 1 << maxTableLog
	maxTableMask   = (1 << maxTableLog) - 1
	minTablelog    = 5
	maxSymbolValue = 255
)

// fseDecoder provides temporary storage for compression and decompression.
type fseDecoder struct {
	dt             [maxTablesize]decSymbol // Decompression table.
	symbolLen      uint16                  // Length of active part of the symbol table.
	actualTableLog uint8                   // Selected tablelog.
	maxBits        uint8                   // Maximum number of additional bits

	// used for table creation to avoid allocations.
	stateTable [256]uint16
	norm       [maxSymbolValue + 1]int16
	preDefined bool
}

// tableStep returns the next table index.
func tableStep(tableSize uint32) uint32 {
	return (tableSize >> 1) + (tableSize >> 3) + 3
}

// readNCount will read the symbol distribution so decoding tables can be constructed.
func (s *fseDecoder) readNCount(b *byteReader, maxSymbol uint16) error {
	var (
		charnum   uint16
		previous0 bool
	)
	if b.remain() < 4 {
		return errors.New("input too small")
	}
	bitStream := b.Uint32NC()
	nbBits := uint((bitStream & 0xF) + minTablelog) // extract tableLog
	if nbBits > tablelogAbsoluteMax {
		println("Invalid tablelog:", nbBits)
		return errors.New("tableLog too large")
	}
	bitStream >>= 4
	bitCount := uint(4)

	s.actualTableLog = uint8(nbBits)
	remaining := int32((1 << nbBits) + 1)
	threshold := int32(1 << nbBits)
	gotTotal := int32(0)
	nbBits++

	for remaining > 1 && charnum <= maxSymbol {
		if previous0 {
			//println("prev0")
			n0 := charnum
			for (bitStream & 0xFFFF) == 0xFFFF {
				//println("24 x 0")
				n0 += 24
				if r := b.remain(); r > 5 {
					b.advance(2)
					// The check above should make sure we can read 32 bits
					bitStream = b.Uint32NC() >> bitCount
				} else {
					// end of bit stream
					bitStream >>= 16
					bitCount += 16
				}
			}
			//printf("bitstream: %d, 0b%b", bitStream&3, bitStream)
			for (bitStream & 3) == 3 {
				n0 += 3
				bitStream >>= 2
				bitCount += 2
			}
			n0 += uint16(bitStream & 3)
			bitCount += 2

			if n0 > maxSymbolValue {
				return errors.New("maxSymbolValue too small")
			}
			//println("inserting ", n0-charnum, "zeroes from idx", charnum, "ending before", n0)
			for charnum < n0 {
				s.norm[uint8(charnum)] = 0
				charnum++
			}

			if r := b.remain(); r >= 7 || r-int(bitCount>>3) >= 4 {
				b.advance(bitCount >> 3)
				bitCount &= 7
				// The check above should make sure we can read 32 bits
				bitStream = b.Uint32NC() >> bitCount
			} else {
				bitStream >>= 2
			}
		}

		max := (2*threshold - 1) - remaining
		var count int32

		if int32(bitStream)&(threshold-1) < max {
			count = int32(bitStream) & (threshold - 1)
			if debugAsserts && nbBits < 1 {
				panic("nbBits underflow")
			}
			bitCount += nbBits - 1
		} else {
			count = int32(bitStream) & (2*threshold - 1)
			if count >= threshold {
				count -= max
			}
			bitCount += nbBits
		}

		// extra accuracy
		count--
		if count < 0 {
			// -1 means +1
			remaining += count
			gotTotal -= count
		} else {
			remaining -= count
			gotTotal += count
		}
		s.norm[charnum&0xff] = int16(count)
		charnum++
		previous0 = count == 0
		for remaining < threshold {
			nbBits--
			threshold >>= 1
		}

		if r := b.remain(); r >= 7 || r-int(bitCount>>3) >= 4 {
			b.advance(bitCount >> 3)
			bitCount &= 7
			// The check above should make sure we can read 32 bits
			bitStream = b.Uint32NC() >> (bitCount & 31)
		} else {
			bitCount -= (uint)(8 * (len(b.b) - 4 - b.off))
			b.off = len(b.b) - 4
			bitStream = b.Uint32() >> (bitCount & 31)
		}
	}
	s.symbolLen = charnum
	if s.symbolLen <= 1 {
		return fmt.Errorf("symbolLen (%d) too small", s.symbolLen)
	}
	if s.symbolLen > maxSymbolValue+1 {
		return fmt.Errorf("symbolLen (%d) too big", s.symbolLen)
	}
	if remaining != 1 {
		return fmt.Errorf("corruption detected (remaining %d != 1)", remaining)
	}
	if bitCount > 32 {
		return fmt.Errorf("corruption detected (bitCount %d > 32)", bitCount)
	}
	if gotTotal != 1<<s.actualTableLog {
		return fmt.Errorf("corruption detected (total %d != %d)", gotTotal, 1<<s.actualTableLog)
	}
	b.advance((bitCount + 7) >> 3)
	// println(s.norm[:s.symbolLen], s.symbolLen)
	return s.buildDtable()
}

// decSymbol contains information about a state entry,
// Including the state offset base, the output symbol and
// the number of bits to read for the low part of the destination state.
// Using a composite uint64 is faster than a struct with separate members.
type decSymbol uint64

func newDecSymbol(nbits, addBits uint8, newState uint16, baseline uint32) decSymbol {
	return decSymbol(nbits) | (decSymbol(addBits) << 8) | (decSymbol(newState) << 16) | (decSymbol(baseline) << 32)
}

func (d decSymbol) nbBits() uint8 {
	return uint8(d)
}

func (d decSymbol) addBits() uint8 {
	return uint8(d >> 8)
}

func (d decSymbol) newState() uint16 {
	return uint16(d >> 16)
}

func (d decSymbol) baseline() uint32 {
	return uint32(d >> 32)
}

func (d decSymbol) baselineInt() int {
	return int(d >> 32)
}

func (d *decSymbol) set(nbits, addBits uint8, newState uint16, baseline uint32) {
	*d = decSymbol(nbits) | (decSymbol(addBits) << 8) | (decSymbol(newState) << 16) | (decSymbol(baseline) << 32)
}

func (d *decSymbol) setNBits(nBits uint8) {
	const mask = 0xffffffffffffff00
	*d = (*d & mask) | decSymbol(nBits)
}

func (d *decSymbol) setAddBits(addBits uint8) {
	const mask = 0xffffffffffff00ff
	*d = (*d & mask) | (decSymbol(addBits) << 8)
}

func (d *decSymbol) setNewState(state uint16) {
	const mask = 0xffffffff0000ffff
	*d = (*d & mask) | decSymbol(state)<<16
}

func (d *decSymbol) setBaseline(baseline uint32) {
	const mask = 0xffffffff
	*d = (*d & mask) | decSymbol(baseline)<<32
}

func (d *decSymbol) setExt(addBits uint8, baseline uint32) {
	const mask = 0xffff00ff
	*d = (*d & mask) | (decSymbol(addBits) << 8) | (decSymbol(baseline) << 32)
}

// decSymbolValue returns the transformed decSymbol for the given symbol.
func decSymbolValue(symb uint8, t []baseOffset) (decSymbol, error) {
	if int(symb) >= len(t) {
		return 0, fmt.Errorf("rle symbol %d >= max %d", symb, len(t))
	}
	lu := t[symb]
	return newDecSymbol(0, lu.addBits, 0, lu.baseLine), nil
}

// setRLE will set the decoder til RLE mode.
func (s *fseDecoder) setRLE(symbol decSymbol) {
	s.actualTableLog = 0
	s.maxBits = symbol.addBits()
	s.dt[0] = symbol
}

// buildDtable will build the decoding table.
func (s *fseDecoder) buildDtable() error {
	tableSize := uint32(1 << s.actualTableLog)
	highThreshold := tableSize - 1
	symbolNext := s.stateTable[:256]

	// Init, lay down lowprob symbols
	{
		for i, v := range s.norm[:s.symbolLen] {
			if v == -1 {
				s.dt[highThreshold].setAddBits(uint8(i))
				highThreshold--
				symbolNext[i] = 1
			} else {
				symbolNext[i] = uint16(v)
			}
		}
	}
	// Spread symbols
	{
		tableMask := tableSize - 1
		step := tableStep(tableSize)
		position := uint32(0)
		for ss, v := range s.norm[:s.symbolLen] {
			for i := 0; i < int(v); i++ {
				s.dt[position].setAddBits(uint8(ss))
				position = (position + step) & tableMask
				for position > highThreshold {
					// lowprob area
					position = (position + step) & tableMask
				}
			}
		}
		if position != 0 {
			// position must reach all cells once, otherwise normalizedCounter is incorrect
			return errors.New("corrupted input (position != 0)")
		}
	}

	// Build Decoding table
	{
		tableSize := uint16(1 << s.actualTableLog)
		for u, v := range s.dt[:tableSize] {
			symbol := v.addBits()
			nextState := symbolNext[symbol]
			symbolNext[symbol] = nextState + 1
			nBits := s.actualTableLog - byte(highBits(uint32(nextState)))
			s.dt[u&maxTableMask].setNBits(nBits)
			newState := (nextState << nBits) - tableSize
			if newState > tableSize {
				return fmt.Errorf("newState (%d) outside table size (%d)", newState, tableSize)
			}
			if newState == uint16(u) && nBits == 0 {
				// Seems weird that this is possible with nbits > 0.
				return fmt.Errorf("newState (%d) == oldState (%d) and no bits", newState, u)
			}
			s.dt[u&maxTableMask].setNewState(newState)
		}
	}
	return nil
}

// transform will transform the decoder table into a table usable for
// decoding without having to apply the transformation while decoding.
// The state will contain the base value and the number of bits to read.
func (s *fseDecoder) transform(t []baseOffset) error {
	tableSize := uint16(1 << s.actualTableLog)
	s.maxBits = 0
	for i, v := range s.dt[:tableSize] {
		add := v.addBits()
		if int(add) >= len(t) {
			return fmt.Errorf("invalid decoding table entry %d, symbol %d >= max (%d)", i, v.addBits(), len(t))
		}
		lu := t[add]
		if lu.addBits > s.maxBits {
			s.maxBits = lu.addBits
		}
		v.setExt(lu.addBits, lu.baseLine)
		s.dt[i] = v
	}
	return nil
}

type fseState struct {
	dt    []decSymbol
	state decSymbol
}

// Initialize and decodeAsync first state and symbol.
func (s *fseState) init(br *bitReader, tableLog uint8, dt []decSymbol) {
	s.dt = dt
	br.fill()
	s.state = dt[br.getBits(tableLog)]
}

// next returns the current symbol and sets the next state.
// At least tablelog bits must be available in the bit reader.
func (s *fseState) next(br *bitReader) {
	lowBits := uint16(br.getBits(s.state.nbBits()))
	s.state = s.dt[s.state.newState()+lowBits]
}

// finished returns true if all bits have been read from the bitstream
// and the next state would require reading bits from the input.
func (s *fseState) finished(br *bitReader) bool {
	return br.finished() && s.state.nbBits() > 0
}

// final returns the current state symbol without decoding the next.
func (s *fseState) final() (int, uint8) {
	return s.state.baselineInt(), s.state.addBits()
}

// final returns the current state symbol without decoding the next.
func (s decSymbol) final() (int, uint8) {
	return s.baselineInt(), s.addBits()
}

// nextFast returns the next symbol and sets the next state.
// This can only be used if no symbols are 0 bits.
// At least tablelog bits must be available in the bit reader.
func (s *fseState) nextFast(br *bitReader) (uint32, uint8) {
<<<<<<< HEAD
	lowBits := uint16(br.getBitsFast(s.state.nbBits()))
=======
	lowBits := br.get16BitsFast(s.state.nbBits())
>>>>>>> c50cee4e
	s.state = s.dt[s.state.newState()+lowBits]
	return s.state.baseline(), s.state.addBits()
}<|MERGE_RESOLUTION|>--- conflicted
+++ resolved
@@ -379,11 +379,7 @@
 // This can only be used if no symbols are 0 bits.
 // At least tablelog bits must be available in the bit reader.
 func (s *fseState) nextFast(br *bitReader) (uint32, uint8) {
-<<<<<<< HEAD
-	lowBits := uint16(br.getBitsFast(s.state.nbBits()))
-=======
 	lowBits := br.get16BitsFast(s.state.nbBits())
->>>>>>> c50cee4e
 	s.state = s.dt[s.state.newState()+lowBits]
 	return s.state.baseline(), s.state.addBits()
 }