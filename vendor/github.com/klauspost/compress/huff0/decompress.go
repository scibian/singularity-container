package huff0

import (
	"errors"
	"fmt"
	"io"
	"sync"

	"github.com/klauspost/compress/fse"
)

type dTable struct {
	single []dEntrySingle
	double []dEntryDouble
}

// single-symbols decoding
type dEntrySingle struct {
	entry uint16
}

// double-symbols decoding
type dEntryDouble struct {
	seq   [4]byte
	nBits uint8
	len   uint8
}

// Uses special code for all tables that are < 8 bits.
const use8BitTables = true

// ReadTable will read a table from the input.
// The size of the input may be larger than the table definition.
// Any content remaining after the table definition will be returned.
// If no Scratch is provided a new one is allocated.
// The returned Scratch can be used for encoding or decoding input using this table.
func ReadTable(in []byte, s *Scratch) (s2 *Scratch, remain []byte, err error) {
	s, err = s.prepare(in)
	if err != nil {
		return s, nil, err
	}
	if len(in) <= 1 {
		return s, nil, errors.New("input too small for table")
	}
	iSize := in[0]
	in = in[1:]
	if iSize >= 128 {
		// Uncompressed
		oSize := iSize - 127
		iSize = (oSize + 1) / 2
		if int(iSize) > len(in) {
			return s, nil, errors.New("input too small for table")
		}
		for n := uint8(0); n < oSize; n += 2 {
			v := in[n/2]
			s.huffWeight[n] = v >> 4
			s.huffWeight[n+1] = v & 15
		}
		s.symbolLen = uint16(oSize)
		in = in[iSize:]
	} else {
		if len(in) < int(iSize) {
			return s, nil, fmt.Errorf("input too small for table, want %d bytes, have %d", iSize, len(in))
		}
		// FSE compressed weights
		s.fse.DecompressLimit = 255
		hw := s.huffWeight[:]
		s.fse.Out = hw
		b, err := fse.Decompress(in[:iSize], s.fse)
		s.fse.Out = nil
		if err != nil {
			return s, nil, err
		}
		if len(b) > 255 {
			return s, nil, errors.New("corrupt input: output table too large")
		}
		s.symbolLen = uint16(len(b))
		in = in[iSize:]
	}

	// collect weight stats
	var rankStats [16]uint32
	weightTotal := uint32(0)
	for _, v := range s.huffWeight[:s.symbolLen] {
		if v > tableLogMax {
			return s, nil, errors.New("corrupt input: weight too large")
		}
		v2 := v & 15
		rankStats[v2]++
		// (1 << (v2-1)) is slower since the compiler cannot prove that v2 isn't 0.
		weightTotal += (1 << v2) >> 1
	}
	if weightTotal == 0 {
		return s, nil, errors.New("corrupt input: weights zero")
	}

	// get last non-null symbol weight (implied, total must be 2^n)
	{
		tableLog := highBit32(weightTotal) + 1
		if tableLog > tableLogMax {
			return s, nil, errors.New("corrupt input: tableLog too big")
		}
		s.actualTableLog = uint8(tableLog)
		// determine last weight
		{
			total := uint32(1) << tableLog
			rest := total - weightTotal
			verif := uint32(1) << highBit32(rest)
			lastWeight := highBit32(rest) + 1
			if verif != rest {
				// last value must be a clean power of 2
				return s, nil, errors.New("corrupt input: last value not power of two")
			}
			s.huffWeight[s.symbolLen] = uint8(lastWeight)
			s.symbolLen++
			rankStats[lastWeight]++
		}
	}

	if (rankStats[1] < 2) || (rankStats[1]&1 != 0) {
		// by construction : at least 2 elts of rank 1, must be even
		return s, nil, errors.New("corrupt input: min elt size, even check failed ")
	}

	// TODO: Choose between single/double symbol decoding

	// Calculate starting value for each rank
	{
		var nextRankStart uint32
		for n := uint8(1); n < s.actualTableLog+1; n++ {
			current := nextRankStart
			nextRankStart += rankStats[n] << (n - 1)
			rankStats[n] = current
		}
	}

	// fill DTable (always full size)
	tSize := 1 << tableLogMax
	if len(s.dt.single) != tSize {
		s.dt.single = make([]dEntrySingle, tSize)
	}
	cTable := s.prevTable
	if cap(cTable) < maxSymbolValue+1 {
		cTable = make([]cTableEntry, 0, maxSymbolValue+1)
	}
	cTable = cTable[:maxSymbolValue+1]
	s.prevTable = cTable[:s.symbolLen]
	s.prevTableLog = s.actualTableLog

	for n, w := range s.huffWeight[:s.symbolLen] {
		if w == 0 {
			cTable[n] = cTableEntry{
				val:   0,
				nBits: 0,
			}
			continue
		}
		length := (uint32(1) << w) >> 1
		d := dEntrySingle{
			entry: uint16(s.actualTableLog+1-w) | (uint16(n) << 8),
		}

		rank := &rankStats[w]
		cTable[n] = cTableEntry{
			val:   uint16(*rank >> (w - 1)),
			nBits: uint8(d.entry),
<<<<<<< HEAD
		}

		single := s.dt.single[*rank : *rank+length]
		for i := range single {
			single[i] = d
		}
=======
		}

		single := s.dt.single[*rank : *rank+length]
		for i := range single {
			single[i] = d
		}
>>>>>>> c50cee4e
		*rank += length
	}

	return s, in, nil
}

// Decompress1X will decompress a 1X encoded stream.
// The length of the supplied input must match the end of a block exactly.
// Before this is called, the table must be initialized with ReadTable unless
// the encoder re-used the table.
// deprecated: Use the stateless Decoder() to get a concurrent version.
func (s *Scratch) Decompress1X(in []byte) (out []byte, err error) {
	if cap(s.Out) < s.MaxDecodedSize {
		s.Out = make([]byte, s.MaxDecodedSize)
	}
	s.Out = s.Out[:0:s.MaxDecodedSize]
	s.Out, err = s.Decoder().Decompress1X(s.Out, in)
	return s.Out, err
}

// Decompress4X will decompress a 4X encoded stream.
// Before this is called, the table must be initialized with ReadTable unless
// the encoder re-used the table.
// The length of the supplied input must match the end of a block exactly.
// The destination size of the uncompressed data must be known and provided.
// deprecated: Use the stateless Decoder() to get a concurrent version.
func (s *Scratch) Decompress4X(in []byte, dstSize int) (out []byte, err error) {
	if dstSize > s.MaxDecodedSize {
		return nil, ErrMaxDecodedSizeExceeded
<<<<<<< HEAD
	}
	if cap(s.Out) < dstSize {
		s.Out = make([]byte, s.MaxDecodedSize)
	}
=======
	}
	if cap(s.Out) < dstSize {
		s.Out = make([]byte, s.MaxDecodedSize)
	}
>>>>>>> c50cee4e
	s.Out = s.Out[:0:dstSize]
	s.Out, err = s.Decoder().Decompress4X(s.Out, in)
	return s.Out, err
}

// Decoder will return a stateless decoder that can be used by multiple
// decompressors concurrently.
// Before this is called, the table must be initialized with ReadTable.
// The Decoder is still linked to the scratch buffer so that cannot be reused.
// However, it is safe to discard the scratch.
func (s *Scratch) Decoder() *Decoder {
	return &Decoder{
		dt:             s.dt,
		actualTableLog: s.actualTableLog,
<<<<<<< HEAD
=======
		bufs:           &s.decPool,
>>>>>>> c50cee4e
	}
}

// Decoder provides stateless decoding.
type Decoder struct {
	dt             dTable
	actualTableLog uint8
<<<<<<< HEAD
}

// Decompress1X will decompress a 1X encoded stream.
// The cap of the output buffer will be the maximum decompressed size.
// The length of the supplied input must match the end of a block exactly.
func (d *Decoder) Decompress1X(dst, src []byte) ([]byte, error) {
	if len(d.dt.single) == 0 {
		return nil, errors.New("no table loaded")
	}
=======
	bufs           *sync.Pool
}

func (d *Decoder) buffer() *[4][256]byte {
	buf, ok := d.bufs.Get().(*[4][256]byte)
	if ok {
		return buf
	}
	return &[4][256]byte{}
}

// Decompress1X will decompress a 1X encoded stream.
// The cap of the output buffer will be the maximum decompressed size.
// The length of the supplied input must match the end of a block exactly.
func (d *Decoder) Decompress1X(dst, src []byte) ([]byte, error) {
	if len(d.dt.single) == 0 {
		return nil, errors.New("no table loaded")
	}
>>>>>>> c50cee4e
	if use8BitTables && d.actualTableLog <= 8 {
		return d.decompress1X8Bit(dst, src)
	}
	var br bitReaderShifted
	err := br.init(src)
	if err != nil {
		return dst, err
	}
	maxDecodedSize := cap(dst)
	dst = dst[:0]

	// Avoid bounds check by always having full sized table.
	const tlSize = 1 << tableLogMax
	const tlMask = tlSize - 1
	dt := d.dt.single[:tlSize]

	// Use temp table to avoid bound checks/append penalty.
<<<<<<< HEAD
	var buf [256]byte
=======
	bufs := d.buffer()
	buf := &bufs[0]
>>>>>>> c50cee4e
	var off uint8

	for br.off >= 8 {
		br.fillFast()
		v := dt[br.peekBitsFast(d.actualTableLog)&tlMask]
		br.advance(uint8(v.entry))
		buf[off+0] = uint8(v.entry >> 8)

		v = dt[br.peekBitsFast(d.actualTableLog)&tlMask]
		br.advance(uint8(v.entry))
		buf[off+1] = uint8(v.entry >> 8)

		// Refill
		br.fillFast()

		v = dt[br.peekBitsFast(d.actualTableLog)&tlMask]
		br.advance(uint8(v.entry))
		buf[off+2] = uint8(v.entry >> 8)

		v = dt[br.peekBitsFast(d.actualTableLog)&tlMask]
		br.advance(uint8(v.entry))
		buf[off+3] = uint8(v.entry >> 8)

		off += 4
		if off == 0 {
			if len(dst)+256 > maxDecodedSize {
				br.close()
<<<<<<< HEAD
=======
				d.bufs.Put(bufs)
>>>>>>> c50cee4e
				return nil, ErrMaxDecodedSizeExceeded
			}
			dst = append(dst, buf[:]...)
		}
	}

	if len(dst)+int(off) > maxDecodedSize {
<<<<<<< HEAD
=======
		d.bufs.Put(bufs)
>>>>>>> c50cee4e
		br.close()
		return nil, ErrMaxDecodedSizeExceeded
	}
	dst = append(dst, buf[:off]...)

	// br < 8, so uint8 is fine
	bitsLeft := uint8(br.off)*8 + 64 - br.bitsRead
	for bitsLeft > 0 {
		br.fill()
		if false && br.bitsRead >= 32 {
			if br.off >= 4 {
				v := br.in[br.off-4:]
				v = v[:4]
				low := (uint32(v[0])) | (uint32(v[1]) << 8) | (uint32(v[2]) << 16) | (uint32(v[3]) << 24)
				br.value = (br.value << 32) | uint64(low)
				br.bitsRead -= 32
				br.off -= 4
			} else {
				for br.off > 0 {
					br.value = (br.value << 8) | uint64(br.in[br.off-1])
					br.bitsRead -= 8
					br.off--
				}
			}
		}
		if len(dst) >= maxDecodedSize {
<<<<<<< HEAD
=======
			d.bufs.Put(bufs)
>>>>>>> c50cee4e
			br.close()
			return nil, ErrMaxDecodedSizeExceeded
		}
		v := d.dt.single[br.peekBitsFast(d.actualTableLog)&tlMask]
		nBits := uint8(v.entry)
		br.advance(nBits)
		bitsLeft -= nBits
		dst = append(dst, uint8(v.entry>>8))
<<<<<<< HEAD
	}
	return dst, br.close()
}

// decompress1X8Bit will decompress a 1X encoded stream with tablelog <= 8.
// The cap of the output buffer will be the maximum decompressed size.
// The length of the supplied input must match the end of a block exactly.
func (d *Decoder) decompress1X8Bit(dst, src []byte) ([]byte, error) {
	if d.actualTableLog == 8 {
		return d.decompress1X8BitExactly(dst, src)
	}
	var br bitReaderBytes
	err := br.init(src)
	if err != nil {
		return dst, err
	}
	maxDecodedSize := cap(dst)
	dst = dst[:0]

	// Avoid bounds check by always having full sized table.
	dt := d.dt.single[:256]

	// Use temp table to avoid bound checks/append penalty.
	var buf [256]byte
	var off uint8

	shift := (8 - d.actualTableLog) & 7

	//fmt.Printf("mask: %b, tl:%d\n", mask, d.actualTableLog)
	for br.off >= 4 {
		br.fillFast()
		v := dt[br.peekByteFast()>>shift]
		br.advance(uint8(v.entry))
		buf[off+0] = uint8(v.entry >> 8)

		v = dt[br.peekByteFast()>>shift]
		br.advance(uint8(v.entry))
		buf[off+1] = uint8(v.entry >> 8)

		v = dt[br.peekByteFast()>>shift]
		br.advance(uint8(v.entry))
		buf[off+2] = uint8(v.entry >> 8)

		v = dt[br.peekByteFast()>>shift]
		br.advance(uint8(v.entry))
		buf[off+3] = uint8(v.entry >> 8)

		off += 4
		if off == 0 {
			if len(dst)+256 > maxDecodedSize {
				br.close()
				return nil, ErrMaxDecodedSizeExceeded
			}
			dst = append(dst, buf[:]...)
		}
	}

	if len(dst)+int(off) > maxDecodedSize {
		br.close()
		return nil, ErrMaxDecodedSizeExceeded
	}
	dst = append(dst, buf[:off]...)

	// br < 4, so uint8 is fine
	bitsLeft := int8(uint8(br.off)*8 + (64 - br.bitsRead))
	for bitsLeft > 0 {
		if br.bitsRead >= 64-8 {
			for br.off > 0 {
				br.value |= uint64(br.in[br.off-1]) << (br.bitsRead - 8)
				br.bitsRead -= 8
				br.off--
			}
		}
		if len(dst) >= maxDecodedSize {
			br.close()
			return nil, ErrMaxDecodedSizeExceeded
		}
		v := dt[br.peekByteFast()>>shift]
		nBits := uint8(v.entry)
		br.advance(nBits)
		bitsLeft -= int8(nBits)
		dst = append(dst, uint8(v.entry>>8))
	}
	return dst, br.close()
}

// decompress1X8Bit will decompress a 1X encoded stream with tablelog <= 8.
// The cap of the output buffer will be the maximum decompressed size.
// The length of the supplied input must match the end of a block exactly.
func (d *Decoder) decompress1X8BitExactly(dst, src []byte) ([]byte, error) {
	var br bitReaderBytes
	err := br.init(src)
	if err != nil {
		return dst, err
	}
	maxDecodedSize := cap(dst)
	dst = dst[:0]

	// Avoid bounds check by always having full sized table.
	dt := d.dt.single[:256]

	// Use temp table to avoid bound checks/append penalty.
	var buf [256]byte
	var off uint8

	const shift = 0

	//fmt.Printf("mask: %b, tl:%d\n", mask, d.actualTableLog)
	for br.off >= 4 {
		br.fillFast()
		v := dt[br.peekByteFast()>>shift]
		br.advance(uint8(v.entry))
		buf[off+0] = uint8(v.entry >> 8)

		v = dt[br.peekByteFast()>>shift]
		br.advance(uint8(v.entry))
		buf[off+1] = uint8(v.entry >> 8)

		v = dt[br.peekByteFast()>>shift]
		br.advance(uint8(v.entry))
		buf[off+2] = uint8(v.entry >> 8)

		v = dt[br.peekByteFast()>>shift]
		br.advance(uint8(v.entry))
		buf[off+3] = uint8(v.entry >> 8)

		off += 4
		if off == 0 {
			if len(dst)+256 > maxDecodedSize {
				br.close()
				return nil, ErrMaxDecodedSizeExceeded
			}
			dst = append(dst, buf[:]...)
		}
	}

	if len(dst)+int(off) > maxDecodedSize {
		br.close()
		return nil, ErrMaxDecodedSizeExceeded
	}
	dst = append(dst, buf[:off]...)

	// br < 4, so uint8 is fine
	bitsLeft := int8(uint8(br.off)*8 + (64 - br.bitsRead))
	for bitsLeft > 0 {
		if br.bitsRead >= 64-8 {
			for br.off > 0 {
				br.value |= uint64(br.in[br.off-1]) << (br.bitsRead - 8)
				br.bitsRead -= 8
				br.off--
			}
		}
		if len(dst) >= maxDecodedSize {
			br.close()
			return nil, ErrMaxDecodedSizeExceeded
		}
		v := dt[br.peekByteFast()>>shift]
		nBits := uint8(v.entry)
		br.advance(nBits)
		bitsLeft -= int8(nBits)
		dst = append(dst, uint8(v.entry>>8))
	}
	return dst, br.close()
}

// Decompress4X will decompress a 4X encoded stream.
// The length of the supplied input must match the end of a block exactly.
// The *capacity* of the dst slice must match the destination size of
// the uncompressed data exactly.
func (d *Decoder) Decompress4X(dst, src []byte) ([]byte, error) {
	if len(d.dt.single) == 0 {
		return nil, errors.New("no table loaded")
	}
	if len(src) < 6+(4*1) {
		return nil, errors.New("input too small")
	}
	if use8BitTables && d.actualTableLog <= 8 {
		return d.decompress4X8bit(dst, src)
	}

	var br [4]bitReaderShifted
=======
	}
	d.bufs.Put(bufs)
	return dst, br.close()
}

// decompress1X8Bit will decompress a 1X encoded stream with tablelog <= 8.
// The cap of the output buffer will be the maximum decompressed size.
// The length of the supplied input must match the end of a block exactly.
func (d *Decoder) decompress1X8Bit(dst, src []byte) ([]byte, error) {
	if d.actualTableLog == 8 {
		return d.decompress1X8BitExactly(dst, src)
	}
	var br bitReaderBytes
	err := br.init(src)
	if err != nil {
		return dst, err
	}
	maxDecodedSize := cap(dst)
	dst = dst[:0]

	// Avoid bounds check by always having full sized table.
	dt := d.dt.single[:256]

	// Use temp table to avoid bound checks/append penalty.
	bufs := d.buffer()
	buf := &bufs[0]
	var off uint8

	switch d.actualTableLog {
	case 8:
		const shift = 8 - 8
		for br.off >= 4 {
			br.fillFast()
			v := dt[uint8(br.value>>(56+shift))]
			br.advance(uint8(v.entry))
			buf[off+0] = uint8(v.entry >> 8)

			v = dt[uint8(br.value>>(56+shift))]
			br.advance(uint8(v.entry))
			buf[off+1] = uint8(v.entry >> 8)

			v = dt[uint8(br.value>>(56+shift))]
			br.advance(uint8(v.entry))
			buf[off+2] = uint8(v.entry >> 8)

			v = dt[uint8(br.value>>(56+shift))]
			br.advance(uint8(v.entry))
			buf[off+3] = uint8(v.entry >> 8)

			off += 4
			if off == 0 {
				if len(dst)+256 > maxDecodedSize {
					br.close()
					d.bufs.Put(bufs)
					return nil, ErrMaxDecodedSizeExceeded
				}
				dst = append(dst, buf[:]...)
			}
		}
	case 7:
		const shift = 8 - 7
		for br.off >= 4 {
			br.fillFast()
			v := dt[uint8(br.value>>(56+shift))]
			br.advance(uint8(v.entry))
			buf[off+0] = uint8(v.entry >> 8)

			v = dt[uint8(br.value>>(56+shift))]
			br.advance(uint8(v.entry))
			buf[off+1] = uint8(v.entry >> 8)

			v = dt[uint8(br.value>>(56+shift))]
			br.advance(uint8(v.entry))
			buf[off+2] = uint8(v.entry >> 8)

			v = dt[uint8(br.value>>(56+shift))]
			br.advance(uint8(v.entry))
			buf[off+3] = uint8(v.entry >> 8)

			off += 4
			if off == 0 {
				if len(dst)+256 > maxDecodedSize {
					br.close()
					d.bufs.Put(bufs)
					return nil, ErrMaxDecodedSizeExceeded
				}
				dst = append(dst, buf[:]...)
			}
		}
	case 6:
		const shift = 8 - 6
		for br.off >= 4 {
			br.fillFast()
			v := dt[uint8(br.value>>(56+shift))]
			br.advance(uint8(v.entry))
			buf[off+0] = uint8(v.entry >> 8)

			v = dt[uint8(br.value>>(56+shift))]
			br.advance(uint8(v.entry))
			buf[off+1] = uint8(v.entry >> 8)

			v = dt[uint8(br.value>>(56+shift))]
			br.advance(uint8(v.entry))
			buf[off+2] = uint8(v.entry >> 8)

			v = dt[uint8(br.value>>(56+shift))]
			br.advance(uint8(v.entry))
			buf[off+3] = uint8(v.entry >> 8)

			off += 4
			if off == 0 {
				if len(dst)+256 > maxDecodedSize {
					d.bufs.Put(bufs)
					br.close()
					return nil, ErrMaxDecodedSizeExceeded
				}
				dst = append(dst, buf[:]...)
			}
		}
	case 5:
		const shift = 8 - 5
		for br.off >= 4 {
			br.fillFast()
			v := dt[uint8(br.value>>(56+shift))]
			br.advance(uint8(v.entry))
			buf[off+0] = uint8(v.entry >> 8)

			v = dt[uint8(br.value>>(56+shift))]
			br.advance(uint8(v.entry))
			buf[off+1] = uint8(v.entry >> 8)

			v = dt[uint8(br.value>>(56+shift))]
			br.advance(uint8(v.entry))
			buf[off+2] = uint8(v.entry >> 8)

			v = dt[uint8(br.value>>(56+shift))]
			br.advance(uint8(v.entry))
			buf[off+3] = uint8(v.entry >> 8)

			off += 4
			if off == 0 {
				if len(dst)+256 > maxDecodedSize {
					d.bufs.Put(bufs)
					br.close()
					return nil, ErrMaxDecodedSizeExceeded
				}
				dst = append(dst, buf[:]...)
			}
		}
	case 4:
		const shift = 8 - 4
		for br.off >= 4 {
			br.fillFast()
			v := dt[uint8(br.value>>(56+shift))]
			br.advance(uint8(v.entry))
			buf[off+0] = uint8(v.entry >> 8)

			v = dt[uint8(br.value>>(56+shift))]
			br.advance(uint8(v.entry))
			buf[off+1] = uint8(v.entry >> 8)

			v = dt[uint8(br.value>>(56+shift))]
			br.advance(uint8(v.entry))
			buf[off+2] = uint8(v.entry >> 8)

			v = dt[uint8(br.value>>(56+shift))]
			br.advance(uint8(v.entry))
			buf[off+3] = uint8(v.entry >> 8)

			off += 4
			if off == 0 {
				if len(dst)+256 > maxDecodedSize {
					d.bufs.Put(bufs)
					br.close()
					return nil, ErrMaxDecodedSizeExceeded
				}
				dst = append(dst, buf[:]...)
			}
		}
	case 3:
		const shift = 8 - 3
		for br.off >= 4 {
			br.fillFast()
			v := dt[uint8(br.value>>(56+shift))]
			br.advance(uint8(v.entry))
			buf[off+0] = uint8(v.entry >> 8)

			v = dt[uint8(br.value>>(56+shift))]
			br.advance(uint8(v.entry))
			buf[off+1] = uint8(v.entry >> 8)

			v = dt[uint8(br.value>>(56+shift))]
			br.advance(uint8(v.entry))
			buf[off+2] = uint8(v.entry >> 8)

			v = dt[uint8(br.value>>(56+shift))]
			br.advance(uint8(v.entry))
			buf[off+3] = uint8(v.entry >> 8)

			off += 4
			if off == 0 {
				if len(dst)+256 > maxDecodedSize {
					d.bufs.Put(bufs)
					br.close()
					return nil, ErrMaxDecodedSizeExceeded
				}
				dst = append(dst, buf[:]...)
			}
		}
	case 2:
		const shift = 8 - 2
		for br.off >= 4 {
			br.fillFast()
			v := dt[uint8(br.value>>(56+shift))]
			br.advance(uint8(v.entry))
			buf[off+0] = uint8(v.entry >> 8)

			v = dt[uint8(br.value>>(56+shift))]
			br.advance(uint8(v.entry))
			buf[off+1] = uint8(v.entry >> 8)

			v = dt[uint8(br.value>>(56+shift))]
			br.advance(uint8(v.entry))
			buf[off+2] = uint8(v.entry >> 8)

			v = dt[uint8(br.value>>(56+shift))]
			br.advance(uint8(v.entry))
			buf[off+3] = uint8(v.entry >> 8)

			off += 4
			if off == 0 {
				if len(dst)+256 > maxDecodedSize {
					d.bufs.Put(bufs)
					br.close()
					return nil, ErrMaxDecodedSizeExceeded
				}
				dst = append(dst, buf[:]...)
			}
		}
	case 1:
		const shift = 8 - 1
		for br.off >= 4 {
			br.fillFast()
			v := dt[uint8(br.value>>(56+shift))]
			br.advance(uint8(v.entry))
			buf[off+0] = uint8(v.entry >> 8)

			v = dt[uint8(br.value>>(56+shift))]
			br.advance(uint8(v.entry))
			buf[off+1] = uint8(v.entry >> 8)

			v = dt[uint8(br.value>>(56+shift))]
			br.advance(uint8(v.entry))
			buf[off+2] = uint8(v.entry >> 8)

			v = dt[uint8(br.value>>(56+shift))]
			br.advance(uint8(v.entry))
			buf[off+3] = uint8(v.entry >> 8)

			off += 4
			if off == 0 {
				if len(dst)+256 > maxDecodedSize {
					d.bufs.Put(bufs)
					br.close()
					return nil, ErrMaxDecodedSizeExceeded
				}
				dst = append(dst, buf[:]...)
			}
		}
	default:
		d.bufs.Put(bufs)
		return nil, fmt.Errorf("invalid tablelog: %d", d.actualTableLog)
	}

	if len(dst)+int(off) > maxDecodedSize {
		d.bufs.Put(bufs)
		br.close()
		return nil, ErrMaxDecodedSizeExceeded
	}
	dst = append(dst, buf[:off]...)

	// br < 4, so uint8 is fine
	bitsLeft := int8(uint8(br.off)*8 + (64 - br.bitsRead))
	shift := (8 - d.actualTableLog) & 7

	for bitsLeft > 0 {
		if br.bitsRead >= 64-8 {
			for br.off > 0 {
				br.value |= uint64(br.in[br.off-1]) << (br.bitsRead - 8)
				br.bitsRead -= 8
				br.off--
			}
		}
		if len(dst) >= maxDecodedSize {
			br.close()
			d.bufs.Put(bufs)
			return nil, ErrMaxDecodedSizeExceeded
		}
		v := dt[br.peekByteFast()>>shift]
		nBits := uint8(v.entry)
		br.advance(nBits)
		bitsLeft -= int8(nBits)
		dst = append(dst, uint8(v.entry>>8))
	}
	d.bufs.Put(bufs)
	return dst, br.close()
}

// decompress1X8Bit will decompress a 1X encoded stream with tablelog <= 8.
// The cap of the output buffer will be the maximum decompressed size.
// The length of the supplied input must match the end of a block exactly.
func (d *Decoder) decompress1X8BitExactly(dst, src []byte) ([]byte, error) {
	var br bitReaderBytes
	err := br.init(src)
	if err != nil {
		return dst, err
	}
	maxDecodedSize := cap(dst)
	dst = dst[:0]

	// Avoid bounds check by always having full sized table.
	dt := d.dt.single[:256]

	// Use temp table to avoid bound checks/append penalty.
	bufs := d.buffer()
	buf := &bufs[0]
	var off uint8

	const shift = 56

	//fmt.Printf("mask: %b, tl:%d\n", mask, d.actualTableLog)
	for br.off >= 4 {
		br.fillFast()
		v := dt[uint8(br.value>>shift)]
		br.advance(uint8(v.entry))
		buf[off+0] = uint8(v.entry >> 8)

		v = dt[uint8(br.value>>shift)]
		br.advance(uint8(v.entry))
		buf[off+1] = uint8(v.entry >> 8)

		v = dt[uint8(br.value>>shift)]
		br.advance(uint8(v.entry))
		buf[off+2] = uint8(v.entry >> 8)

		v = dt[uint8(br.value>>shift)]
		br.advance(uint8(v.entry))
		buf[off+3] = uint8(v.entry >> 8)

		off += 4
		if off == 0 {
			if len(dst)+256 > maxDecodedSize {
				d.bufs.Put(bufs)
				br.close()
				return nil, ErrMaxDecodedSizeExceeded
			}
			dst = append(dst, buf[:]...)
		}
	}

	if len(dst)+int(off) > maxDecodedSize {
		d.bufs.Put(bufs)
		br.close()
		return nil, ErrMaxDecodedSizeExceeded
	}
	dst = append(dst, buf[:off]...)

	// br < 4, so uint8 is fine
	bitsLeft := int8(uint8(br.off)*8 + (64 - br.bitsRead))
	for bitsLeft > 0 {
		if br.bitsRead >= 64-8 {
			for br.off > 0 {
				br.value |= uint64(br.in[br.off-1]) << (br.bitsRead - 8)
				br.bitsRead -= 8
				br.off--
			}
		}
		if len(dst) >= maxDecodedSize {
			d.bufs.Put(bufs)
			br.close()
			return nil, ErrMaxDecodedSizeExceeded
		}
		v := dt[br.peekByteFast()]
		nBits := uint8(v.entry)
		br.advance(nBits)
		bitsLeft -= int8(nBits)
		dst = append(dst, uint8(v.entry>>8))
	}
	d.bufs.Put(bufs)
	return dst, br.close()
}

// Decompress4X will decompress a 4X encoded stream.
// The length of the supplied input must match the end of a block exactly.
// The *capacity* of the dst slice must match the destination size of
// the uncompressed data exactly.
func (d *Decoder) decompress4X8bit(dst, src []byte) ([]byte, error) {
	if d.actualTableLog == 8 {
		return d.decompress4X8bitExactly(dst, src)
	}

	var br [4]bitReaderBytes
>>>>>>> c50cee4e
	start := 6
	for i := 0; i < 3; i++ {
		length := int(src[i*2]) | (int(src[i*2+1]) << 8)
		if start+length >= len(src) {
			return nil, errors.New("truncated input (or invalid offset)")
		}
		err := br[i].init(src[start : start+length])
		if err != nil {
			return nil, err
		}
		start += length
	}
	err := br[3].init(src[start:])
	if err != nil {
		return nil, err
	}

	// destination, offset to match first output
	dstSize := cap(dst)
	dst = dst[:dstSize]
	out := dst
	dstEvery := (dstSize + 3) / 4

<<<<<<< HEAD
	const tlSize = 1 << tableLogMax
	const tlMask = tlSize - 1
	single := d.dt.single[:tlSize]

	// Use temp table to avoid bound checks/append penalty.
	var buf [256]byte
	var off uint8
	var decoded int

	// Decode 2 values from each decoder/loop.
	const bufoff = 256 / 4
=======
	shift := (56 + (8 - d.actualTableLog)) & 63

	const tlSize = 1 << 8
	single := d.dt.single[:tlSize]

	// Use temp table to avoid bound checks/append penalty.
	buf := d.buffer()
	var off uint8
	var decoded int

	// Decode 4 values from each decoder/loop.
	const bufoff = 256
>>>>>>> c50cee4e
	for {
		if br[0].off < 4 || br[1].off < 4 || br[2].off < 4 || br[3].off < 4 {
			break
		}

		{
<<<<<<< HEAD
			const stream = 0
			const stream2 = 1
			br[stream].fillFast()
			br[stream2].fillFast()

			val := br[stream].peekBitsFast(d.actualTableLog)
			v := single[val&tlMask]
			br[stream].advance(uint8(v.entry))
			buf[off+bufoff*stream] = uint8(v.entry >> 8)

			val2 := br[stream2].peekBitsFast(d.actualTableLog)
			v2 := single[val2&tlMask]
			br[stream2].advance(uint8(v2.entry))
			buf[off+bufoff*stream2] = uint8(v2.entry >> 8)

			val = br[stream].peekBitsFast(d.actualTableLog)
			v = single[val&tlMask]
			br[stream].advance(uint8(v.entry))
			buf[off+bufoff*stream+1] = uint8(v.entry >> 8)

			val2 = br[stream2].peekBitsFast(d.actualTableLog)
			v2 = single[val2&tlMask]
			br[stream2].advance(uint8(v2.entry))
			buf[off+bufoff*stream2+1] = uint8(v2.entry >> 8)
=======
			// Interleave 2 decodes.
			const stream = 0
			const stream2 = 1
			br1 := &br[stream]
			br2 := &br[stream2]
			br1.fillFast()
			br2.fillFast()

			v := single[uint8(br1.value>>shift)].entry
			v2 := single[uint8(br2.value>>shift)].entry
			br1.bitsRead += uint8(v)
			br1.value <<= v & 63
			br2.bitsRead += uint8(v2)
			br2.value <<= v2 & 63
			buf[stream][off] = uint8(v >> 8)
			buf[stream2][off] = uint8(v2 >> 8)

			v = single[uint8(br1.value>>shift)].entry
			v2 = single[uint8(br2.value>>shift)].entry
			br1.bitsRead += uint8(v)
			br1.value <<= v & 63
			br2.bitsRead += uint8(v2)
			br2.value <<= v2 & 63
			buf[stream][off+1] = uint8(v >> 8)
			buf[stream2][off+1] = uint8(v2 >> 8)

			v = single[uint8(br1.value>>shift)].entry
			v2 = single[uint8(br2.value>>shift)].entry
			br1.bitsRead += uint8(v)
			br1.value <<= v & 63
			br2.bitsRead += uint8(v2)
			br2.value <<= v2 & 63
			buf[stream][off+2] = uint8(v >> 8)
			buf[stream2][off+2] = uint8(v2 >> 8)

			v = single[uint8(br1.value>>shift)].entry
			v2 = single[uint8(br2.value>>shift)].entry
			br1.bitsRead += uint8(v)
			br1.value <<= v & 63
			br2.bitsRead += uint8(v2)
			br2.value <<= v2 & 63
			buf[stream][off+3] = uint8(v >> 8)
			buf[stream2][off+3] = uint8(v2 >> 8)
>>>>>>> c50cee4e
		}

		{
			const stream = 2
			const stream2 = 3
<<<<<<< HEAD
			br[stream].fillFast()
			br[stream2].fillFast()

			val := br[stream].peekBitsFast(d.actualTableLog)
			v := single[val&tlMask]
			br[stream].advance(uint8(v.entry))
			buf[off+bufoff*stream] = uint8(v.entry >> 8)

			val2 := br[stream2].peekBitsFast(d.actualTableLog)
			v2 := single[val2&tlMask]
			br[stream2].advance(uint8(v2.entry))
			buf[off+bufoff*stream2] = uint8(v2.entry >> 8)

			val = br[stream].peekBitsFast(d.actualTableLog)
			v = single[val&tlMask]
			br[stream].advance(uint8(v.entry))
			buf[off+bufoff*stream+1] = uint8(v.entry >> 8)

			val2 = br[stream2].peekBitsFast(d.actualTableLog)
			v2 = single[val2&tlMask]
			br[stream2].advance(uint8(v2.entry))
			buf[off+bufoff*stream2+1] = uint8(v2.entry >> 8)
		}

		off += 2

		if off == bufoff {
			if bufoff > dstEvery {
				return nil, errors.New("corruption detected: stream overrun 1")
			}
			copy(out, buf[:bufoff])
			copy(out[dstEvery:], buf[bufoff:bufoff*2])
			copy(out[dstEvery*2:], buf[bufoff*2:bufoff*3])
			copy(out[dstEvery*3:], buf[bufoff*3:bufoff*4])
			off = 0
			out = out[bufoff:]
			decoded += 256
			// There must at least be 3 buffers left.
			if len(out) < dstEvery*3 {
=======
			br1 := &br[stream]
			br2 := &br[stream2]
			br1.fillFast()
			br2.fillFast()

			v := single[uint8(br1.value>>shift)].entry
			v2 := single[uint8(br2.value>>shift)].entry
			br1.bitsRead += uint8(v)
			br1.value <<= v & 63
			br2.bitsRead += uint8(v2)
			br2.value <<= v2 & 63
			buf[stream][off] = uint8(v >> 8)
			buf[stream2][off] = uint8(v2 >> 8)

			v = single[uint8(br1.value>>shift)].entry
			v2 = single[uint8(br2.value>>shift)].entry
			br1.bitsRead += uint8(v)
			br1.value <<= v & 63
			br2.bitsRead += uint8(v2)
			br2.value <<= v2 & 63
			buf[stream][off+1] = uint8(v >> 8)
			buf[stream2][off+1] = uint8(v2 >> 8)

			v = single[uint8(br1.value>>shift)].entry
			v2 = single[uint8(br2.value>>shift)].entry
			br1.bitsRead += uint8(v)
			br1.value <<= v & 63
			br2.bitsRead += uint8(v2)
			br2.value <<= v2 & 63
			buf[stream][off+2] = uint8(v >> 8)
			buf[stream2][off+2] = uint8(v2 >> 8)

			v = single[uint8(br1.value>>shift)].entry
			v2 = single[uint8(br2.value>>shift)].entry
			br1.bitsRead += uint8(v)
			br1.value <<= v & 63
			br2.bitsRead += uint8(v2)
			br2.value <<= v2 & 63
			buf[stream][off+3] = uint8(v >> 8)
			buf[stream2][off+3] = uint8(v2 >> 8)
		}

		off += 4

		if off == 0 {
			if bufoff > dstEvery {
				d.bufs.Put(buf)
				return nil, errors.New("corruption detected: stream overrun 1")
			}
			copy(out, buf[0][:])
			copy(out[dstEvery:], buf[1][:])
			copy(out[dstEvery*2:], buf[2][:])
			copy(out[dstEvery*3:], buf[3][:])
			out = out[bufoff:]
			decoded += bufoff * 4
			// There must at least be 3 buffers left.
			if len(out) < dstEvery*3 {
				d.bufs.Put(buf)
>>>>>>> c50cee4e
				return nil, errors.New("corruption detected: stream overrun 2")
			}
		}
	}
	if off > 0 {
		ioff := int(off)
		if len(out) < dstEvery*3+ioff {
<<<<<<< HEAD
			return nil, errors.New("corruption detected: stream overrun 3")
		}
		copy(out, buf[:off])
		copy(out[dstEvery:dstEvery+ioff], buf[bufoff:bufoff*2])
		copy(out[dstEvery*2:dstEvery*2+ioff], buf[bufoff*2:bufoff*3])
		copy(out[dstEvery*3:dstEvery*3+ioff], buf[bufoff*3:bufoff*4])
=======
			d.bufs.Put(buf)
			return nil, errors.New("corruption detected: stream overrun 3")
		}
		copy(out, buf[0][:off])
		copy(out[dstEvery:], buf[1][:off])
		copy(out[dstEvery*2:], buf[2][:off])
		copy(out[dstEvery*3:], buf[3][:off])
>>>>>>> c50cee4e
		decoded += int(off) * 4
		out = out[off:]
	}

	// Decode remaining.
<<<<<<< HEAD
=======
	// Decode remaining.
	remainBytes := dstEvery - (decoded / 4)
>>>>>>> c50cee4e
	for i := range br {
		offset := dstEvery * i
		endsAt := offset + remainBytes
		if endsAt > len(out) {
			endsAt = len(out)
		}
		br := &br[i]
<<<<<<< HEAD
		bitsLeft := br.off*8 + uint(64-br.bitsRead)
		for bitsLeft > 0 {
			br.fill()
			if false && br.bitsRead >= 32 {
=======
		bitsLeft := br.remaining()
		for bitsLeft > 0 {
			if br.finished() {
				d.bufs.Put(buf)
				return nil, io.ErrUnexpectedEOF
			}
			if br.bitsRead >= 56 {
>>>>>>> c50cee4e
				if br.off >= 4 {
					v := br.in[br.off-4:]
					v = v[:4]
					low := (uint32(v[0])) | (uint32(v[1]) << 8) | (uint32(v[2]) << 16) | (uint32(v[3]) << 24)
<<<<<<< HEAD
					br.value = (br.value << 32) | uint64(low)
=======
					br.value |= uint64(low) << (br.bitsRead - 32)
>>>>>>> c50cee4e
					br.bitsRead -= 32
					br.off -= 4
				} else {
					for br.off > 0 {
<<<<<<< HEAD
						br.value = (br.value << 8) | uint64(br.in[br.off-1])
=======
						br.value |= uint64(br.in[br.off-1]) << (br.bitsRead - 8)
>>>>>>> c50cee4e
						br.bitsRead -= 8
						br.off--
					}
				}
<<<<<<< HEAD
			}
			// end inline...
			if offset >= len(out) {
				return nil, errors.New("corruption detected: stream overrun 4")
			}

			// Read value and increment offset.
			val := br.peekBitsFast(d.actualTableLog)
			v := single[val&tlMask].entry
=======
			}
			// end inline...
			if offset >= endsAt {
				d.bufs.Put(buf)
				return nil, errors.New("corruption detected: stream overrun 4")
			}

			// Read value and increment offset.
			v := single[uint8(br.value>>shift)].entry
>>>>>>> c50cee4e
			nBits := uint8(v)
			br.advance(nBits)
			bitsLeft -= uint(nBits)
			out[offset] = uint8(v >> 8)
			offset++
		}
<<<<<<< HEAD
=======
		if offset != endsAt {
			d.bufs.Put(buf)
			return nil, fmt.Errorf("corruption detected: short output block %d, end %d != %d", i, offset, endsAt)
		}
>>>>>>> c50cee4e
		decoded += offset - dstEvery*i
		err = br.close()
		if err != nil {
			d.bufs.Put(buf)
			return nil, err
		}
	}
<<<<<<< HEAD
=======
	d.bufs.Put(buf)
>>>>>>> c50cee4e
	if dstSize != decoded {
		return nil, errors.New("corruption detected: short output block")
	}
	return dst, nil
}
<<<<<<< HEAD

// Decompress4X will decompress a 4X encoded stream.
// The length of the supplied input must match the end of a block exactly.
// The *capacity* of the dst slice must match the destination size of
// the uncompressed data exactly.
func (d *Decoder) decompress4X8bit(dst, src []byte) ([]byte, error) {
	if d.actualTableLog == 8 {
		return d.decompress4X8bitExactly(dst, src)
	}

	var br [4]bitReaderBytes
	start := 6
	for i := 0; i < 3; i++ {
		length := int(src[i*2]) | (int(src[i*2+1]) << 8)
		if start+length >= len(src) {
			return nil, errors.New("truncated input (or invalid offset)")
		}
		err := br[i].init(src[start : start+length])
		if err != nil {
			return nil, err
		}
		start += length
	}
	err := br[3].init(src[start:])
	if err != nil {
		return nil, err
	}

	// destination, offset to match first output
	dstSize := cap(dst)
	dst = dst[:dstSize]
	out := dst
	dstEvery := (dstSize + 3) / 4

	shift := (8 - d.actualTableLog) & 7

	const tlSize = 1 << 8
	const tlMask = tlSize - 1
	single := d.dt.single[:tlSize]

	// Use temp table to avoid bound checks/append penalty.
	var buf [256]byte
	var off uint8
	var decoded int

	// Decode 4 values from each decoder/loop.
	const bufoff = 256 / 4
	for {
		if br[0].off < 4 || br[1].off < 4 || br[2].off < 4 || br[3].off < 4 {
			break
		}

		{
			// Interleave 2 decodes.
			const stream = 0
			const stream2 = 1
			br[stream].fillFast()
			br[stream2].fillFast()

			v := single[br[stream].peekByteFast()>>shift].entry
			buf[off+bufoff*stream] = uint8(v >> 8)
			br[stream].advance(uint8(v))

			v2 := single[br[stream2].peekByteFast()>>shift].entry
			buf[off+bufoff*stream2] = uint8(v2 >> 8)
			br[stream2].advance(uint8(v2))

			v = single[br[stream].peekByteFast()>>shift].entry
			buf[off+bufoff*stream+1] = uint8(v >> 8)
			br[stream].advance(uint8(v))

			v2 = single[br[stream2].peekByteFast()>>shift].entry
			buf[off+bufoff*stream2+1] = uint8(v2 >> 8)
			br[stream2].advance(uint8(v2))

			v = single[br[stream].peekByteFast()>>shift].entry
			buf[off+bufoff*stream+2] = uint8(v >> 8)
			br[stream].advance(uint8(v))

			v2 = single[br[stream2].peekByteFast()>>shift].entry
			buf[off+bufoff*stream2+2] = uint8(v2 >> 8)
			br[stream2].advance(uint8(v2))

			v = single[br[stream].peekByteFast()>>shift].entry
			buf[off+bufoff*stream+3] = uint8(v >> 8)
			br[stream].advance(uint8(v))

			v2 = single[br[stream2].peekByteFast()>>shift].entry
			buf[off+bufoff*stream2+3] = uint8(v2 >> 8)
			br[stream2].advance(uint8(v2))
		}

		{
			const stream = 2
			const stream2 = 3
			br[stream].fillFast()
			br[stream2].fillFast()

			v := single[br[stream].peekByteFast()>>shift].entry
			buf[off+bufoff*stream] = uint8(v >> 8)
			br[stream].advance(uint8(v))

			v2 := single[br[stream2].peekByteFast()>>shift].entry
			buf[off+bufoff*stream2] = uint8(v2 >> 8)
			br[stream2].advance(uint8(v2))

			v = single[br[stream].peekByteFast()>>shift].entry
			buf[off+bufoff*stream+1] = uint8(v >> 8)
			br[stream].advance(uint8(v))

			v2 = single[br[stream2].peekByteFast()>>shift].entry
			buf[off+bufoff*stream2+1] = uint8(v2 >> 8)
			br[stream2].advance(uint8(v2))

			v = single[br[stream].peekByteFast()>>shift].entry
			buf[off+bufoff*stream+2] = uint8(v >> 8)
			br[stream].advance(uint8(v))

			v2 = single[br[stream2].peekByteFast()>>shift].entry
			buf[off+bufoff*stream2+2] = uint8(v2 >> 8)
			br[stream2].advance(uint8(v2))

			v = single[br[stream].peekByteFast()>>shift].entry
			buf[off+bufoff*stream+3] = uint8(v >> 8)
			br[stream].advance(uint8(v))

			v2 = single[br[stream2].peekByteFast()>>shift].entry
			buf[off+bufoff*stream2+3] = uint8(v2 >> 8)
			br[stream2].advance(uint8(v2))
		}

		off += 4

		if off == bufoff {
			if bufoff > dstEvery {
				return nil, errors.New("corruption detected: stream overrun 1")
			}
			copy(out, buf[:bufoff])
			copy(out[dstEvery:], buf[bufoff:bufoff*2])
			copy(out[dstEvery*2:], buf[bufoff*2:bufoff*3])
			copy(out[dstEvery*3:], buf[bufoff*3:bufoff*4])
			off = 0
			out = out[bufoff:]
			decoded += 256
			// There must at least be 3 buffers left.
			if len(out) < dstEvery*3 {
				return nil, errors.New("corruption detected: stream overrun 2")
			}
		}
	}
	if off > 0 {
		ioff := int(off)
		if len(out) < dstEvery*3+ioff {
			return nil, errors.New("corruption detected: stream overrun 3")
		}
		copy(out, buf[:off])
		copy(out[dstEvery:dstEvery+ioff], buf[bufoff:bufoff*2])
		copy(out[dstEvery*2:dstEvery*2+ioff], buf[bufoff*2:bufoff*3])
		copy(out[dstEvery*3:dstEvery*3+ioff], buf[bufoff*3:bufoff*4])
		decoded += int(off) * 4
		out = out[off:]
	}

	// Decode remaining.
	for i := range br {
		offset := dstEvery * i
		br := &br[i]
		bitsLeft := int(br.off*8) + int(64-br.bitsRead)
		for bitsLeft > 0 {
			if br.finished() {
				return nil, io.ErrUnexpectedEOF
			}
			if br.bitsRead >= 56 {
				if br.off >= 4 {
					v := br.in[br.off-4:]
					v = v[:4]
					low := (uint32(v[0])) | (uint32(v[1]) << 8) | (uint32(v[2]) << 16) | (uint32(v[3]) << 24)
					br.value |= uint64(low) << (br.bitsRead - 32)
					br.bitsRead -= 32
					br.off -= 4
				} else {
					for br.off > 0 {
						br.value |= uint64(br.in[br.off-1]) << (br.bitsRead - 8)
						br.bitsRead -= 8
						br.off--
					}
				}
			}
			// end inline...
			if offset >= len(out) {
				return nil, errors.New("corruption detected: stream overrun 4")
			}

			// Read value and increment offset.
			v := single[br.peekByteFast()>>shift].entry
			nBits := uint8(v)
			br.advance(nBits)
			bitsLeft -= int(nBits)
			out[offset] = uint8(v >> 8)
			offset++
		}
		decoded += offset - dstEvery*i
		err = br.close()
		if err != nil {
			return nil, err
		}
	}
	if dstSize != decoded {
		return nil, errors.New("corruption detected: short output block")
	}
	return dst, nil
}

=======

>>>>>>> c50cee4e
// Decompress4X will decompress a 4X encoded stream.
// The length of the supplied input must match the end of a block exactly.
// The *capacity* of the dst slice must match the destination size of
// the uncompressed data exactly.
func (d *Decoder) decompress4X8bitExactly(dst, src []byte) ([]byte, error) {
	var br [4]bitReaderBytes
	start := 6
	for i := 0; i < 3; i++ {
		length := int(src[i*2]) | (int(src[i*2+1]) << 8)
		if start+length >= len(src) {
			return nil, errors.New("truncated input (or invalid offset)")
		}
		err := br[i].init(src[start : start+length])
		if err != nil {
			return nil, err
		}
		start += length
	}
	err := br[3].init(src[start:])
	if err != nil {
		return nil, err
	}

	// destination, offset to match first output
	dstSize := cap(dst)
	dst = dst[:dstSize]
	out := dst
	dstEvery := (dstSize + 3) / 4

<<<<<<< HEAD
	const shift = 0
=======
	const shift = 56
>>>>>>> c50cee4e
	const tlSize = 1 << 8
	const tlMask = tlSize - 1
	single := d.dt.single[:tlSize]

	// Use temp table to avoid bound checks/append penalty.
<<<<<<< HEAD
	var buf [256]byte
=======
	buf := d.buffer()
>>>>>>> c50cee4e
	var off uint8
	var decoded int

	// Decode 4 values from each decoder/loop.
<<<<<<< HEAD
	const bufoff = 256 / 4
=======
	const bufoff = 256
>>>>>>> c50cee4e
	for {
		if br[0].off < 4 || br[1].off < 4 || br[2].off < 4 || br[3].off < 4 {
			break
		}

		{
			// Interleave 2 decodes.
			const stream = 0
			const stream2 = 1
<<<<<<< HEAD
			br[stream].fillFast()
			br[stream2].fillFast()

			v := single[br[stream].peekByteFast()>>shift].entry
			buf[off+bufoff*stream] = uint8(v >> 8)
			br[stream].advance(uint8(v))

			v2 := single[br[stream2].peekByteFast()>>shift].entry
			buf[off+bufoff*stream2] = uint8(v2 >> 8)
			br[stream2].advance(uint8(v2))

			v = single[br[stream].peekByteFast()>>shift].entry
			buf[off+bufoff*stream+1] = uint8(v >> 8)
			br[stream].advance(uint8(v))

			v2 = single[br[stream2].peekByteFast()>>shift].entry
			buf[off+bufoff*stream2+1] = uint8(v2 >> 8)
			br[stream2].advance(uint8(v2))

			v = single[br[stream].peekByteFast()>>shift].entry
			buf[off+bufoff*stream+2] = uint8(v >> 8)
			br[stream].advance(uint8(v))

			v2 = single[br[stream2].peekByteFast()>>shift].entry
			buf[off+bufoff*stream2+2] = uint8(v2 >> 8)
			br[stream2].advance(uint8(v2))

			v = single[br[stream].peekByteFast()>>shift].entry
			buf[off+bufoff*stream+3] = uint8(v >> 8)
			br[stream].advance(uint8(v))

			v2 = single[br[stream2].peekByteFast()>>shift].entry
			buf[off+bufoff*stream2+3] = uint8(v2 >> 8)
			br[stream2].advance(uint8(v2))
=======
			br1 := &br[stream]
			br2 := &br[stream2]
			br1.fillFast()
			br2.fillFast()

			v := single[uint8(br1.value>>shift)].entry
			v2 := single[uint8(br2.value>>shift)].entry
			br1.bitsRead += uint8(v)
			br1.value <<= v & 63
			br2.bitsRead += uint8(v2)
			br2.value <<= v2 & 63
			buf[stream][off] = uint8(v >> 8)
			buf[stream2][off] = uint8(v2 >> 8)

			v = single[uint8(br1.value>>shift)].entry
			v2 = single[uint8(br2.value>>shift)].entry
			br1.bitsRead += uint8(v)
			br1.value <<= v & 63
			br2.bitsRead += uint8(v2)
			br2.value <<= v2 & 63
			buf[stream][off+1] = uint8(v >> 8)
			buf[stream2][off+1] = uint8(v2 >> 8)

			v = single[uint8(br1.value>>shift)].entry
			v2 = single[uint8(br2.value>>shift)].entry
			br1.bitsRead += uint8(v)
			br1.value <<= v & 63
			br2.bitsRead += uint8(v2)
			br2.value <<= v2 & 63
			buf[stream][off+2] = uint8(v >> 8)
			buf[stream2][off+2] = uint8(v2 >> 8)

			v = single[uint8(br1.value>>shift)].entry
			v2 = single[uint8(br2.value>>shift)].entry
			br1.bitsRead += uint8(v)
			br1.value <<= v & 63
			br2.bitsRead += uint8(v2)
			br2.value <<= v2 & 63
			buf[stream][off+3] = uint8(v >> 8)
			buf[stream2][off+3] = uint8(v2 >> 8)
>>>>>>> c50cee4e
		}

		{
			const stream = 2
			const stream2 = 3
<<<<<<< HEAD
			br[stream].fillFast()
			br[stream2].fillFast()

			v := single[br[stream].peekByteFast()>>shift].entry
			buf[off+bufoff*stream] = uint8(v >> 8)
			br[stream].advance(uint8(v))

			v2 := single[br[stream2].peekByteFast()>>shift].entry
			buf[off+bufoff*stream2] = uint8(v2 >> 8)
			br[stream2].advance(uint8(v2))

			v = single[br[stream].peekByteFast()>>shift].entry
			buf[off+bufoff*stream+1] = uint8(v >> 8)
			br[stream].advance(uint8(v))

			v2 = single[br[stream2].peekByteFast()>>shift].entry
			buf[off+bufoff*stream2+1] = uint8(v2 >> 8)
			br[stream2].advance(uint8(v2))

			v = single[br[stream].peekByteFast()>>shift].entry
			buf[off+bufoff*stream+2] = uint8(v >> 8)
			br[stream].advance(uint8(v))

			v2 = single[br[stream2].peekByteFast()>>shift].entry
			buf[off+bufoff*stream2+2] = uint8(v2 >> 8)
			br[stream2].advance(uint8(v2))

			v = single[br[stream].peekByteFast()>>shift].entry
			buf[off+bufoff*stream+3] = uint8(v >> 8)
			br[stream].advance(uint8(v))

			v2 = single[br[stream2].peekByteFast()>>shift].entry
			buf[off+bufoff*stream2+3] = uint8(v2 >> 8)
			br[stream2].advance(uint8(v2))
=======
			br1 := &br[stream]
			br2 := &br[stream2]
			br1.fillFast()
			br2.fillFast()

			v := single[uint8(br1.value>>shift)].entry
			v2 := single[uint8(br2.value>>shift)].entry
			br1.bitsRead += uint8(v)
			br1.value <<= v & 63
			br2.bitsRead += uint8(v2)
			br2.value <<= v2 & 63
			buf[stream][off] = uint8(v >> 8)
			buf[stream2][off] = uint8(v2 >> 8)

			v = single[uint8(br1.value>>shift)].entry
			v2 = single[uint8(br2.value>>shift)].entry
			br1.bitsRead += uint8(v)
			br1.value <<= v & 63
			br2.bitsRead += uint8(v2)
			br2.value <<= v2 & 63
			buf[stream][off+1] = uint8(v >> 8)
			buf[stream2][off+1] = uint8(v2 >> 8)

			v = single[uint8(br1.value>>shift)].entry
			v2 = single[uint8(br2.value>>shift)].entry
			br1.bitsRead += uint8(v)
			br1.value <<= v & 63
			br2.bitsRead += uint8(v2)
			br2.value <<= v2 & 63
			buf[stream][off+2] = uint8(v >> 8)
			buf[stream2][off+2] = uint8(v2 >> 8)

			v = single[uint8(br1.value>>shift)].entry
			v2 = single[uint8(br2.value>>shift)].entry
			br1.bitsRead += uint8(v)
			br1.value <<= v & 63
			br2.bitsRead += uint8(v2)
			br2.value <<= v2 & 63
			buf[stream][off+3] = uint8(v >> 8)
			buf[stream2][off+3] = uint8(v2 >> 8)
>>>>>>> c50cee4e
		}

		off += 4

<<<<<<< HEAD
		if off == bufoff {
			if bufoff > dstEvery {
				return nil, errors.New("corruption detected: stream overrun 1")
			}
			copy(out, buf[:bufoff])
			copy(out[dstEvery:], buf[bufoff:bufoff*2])
			copy(out[dstEvery*2:], buf[bufoff*2:bufoff*3])
			copy(out[dstEvery*3:], buf[bufoff*3:bufoff*4])
			off = 0
			out = out[bufoff:]
			decoded += 256
			// There must at least be 3 buffers left.
			if len(out) < dstEvery*3 {
=======
		if off == 0 {
			if bufoff > dstEvery {
				d.bufs.Put(buf)
				return nil, errors.New("corruption detected: stream overrun 1")
			}
			copy(out, buf[0][:])
			copy(out[dstEvery:], buf[1][:])
			copy(out[dstEvery*2:], buf[2][:])
			copy(out[dstEvery*3:], buf[3][:])
			out = out[bufoff:]
			decoded += bufoff * 4
			// There must at least be 3 buffers left.
			if len(out) < dstEvery*3 {
				d.bufs.Put(buf)
>>>>>>> c50cee4e
				return nil, errors.New("corruption detected: stream overrun 2")
			}
		}
	}
	if off > 0 {
		ioff := int(off)
		if len(out) < dstEvery*3+ioff {
			return nil, errors.New("corruption detected: stream overrun 3")
		}
<<<<<<< HEAD
		copy(out, buf[:off])
		copy(out[dstEvery:dstEvery+ioff], buf[bufoff:bufoff*2])
		copy(out[dstEvery*2:dstEvery*2+ioff], buf[bufoff*2:bufoff*3])
		copy(out[dstEvery*3:dstEvery*3+ioff], buf[bufoff*3:bufoff*4])
=======
		copy(out, buf[0][:off])
		copy(out[dstEvery:], buf[1][:off])
		copy(out[dstEvery*2:], buf[2][:off])
		copy(out[dstEvery*3:], buf[3][:off])
>>>>>>> c50cee4e
		decoded += int(off) * 4
		out = out[off:]
	}

	// Decode remaining.
<<<<<<< HEAD
	for i := range br {
		offset := dstEvery * i
		br := &br[i]
		bitsLeft := int(br.off*8) + int(64-br.bitsRead)
		for bitsLeft > 0 {
			if br.finished() {
=======
	remainBytes := dstEvery - (decoded / 4)
	for i := range br {
		offset := dstEvery * i
		endsAt := offset + remainBytes
		if endsAt > len(out) {
			endsAt = len(out)
		}
		br := &br[i]
		bitsLeft := br.remaining()
		for bitsLeft > 0 {
			if br.finished() {
				d.bufs.Put(buf)
>>>>>>> c50cee4e
				return nil, io.ErrUnexpectedEOF
			}
			if br.bitsRead >= 56 {
				if br.off >= 4 {
					v := br.in[br.off-4:]
					v = v[:4]
					low := (uint32(v[0])) | (uint32(v[1]) << 8) | (uint32(v[2]) << 16) | (uint32(v[3]) << 24)
					br.value |= uint64(low) << (br.bitsRead - 32)
					br.bitsRead -= 32
					br.off -= 4
				} else {
					for br.off > 0 {
						br.value |= uint64(br.in[br.off-1]) << (br.bitsRead - 8)
						br.bitsRead -= 8
						br.off--
					}
				}
			}
			// end inline...
<<<<<<< HEAD
			if offset >= len(out) {
=======
			if offset >= endsAt {
				d.bufs.Put(buf)
>>>>>>> c50cee4e
				return nil, errors.New("corruption detected: stream overrun 4")
			}

			// Read value and increment offset.
<<<<<<< HEAD
			v := single[br.peekByteFast()>>shift].entry
			nBits := uint8(v)
			br.advance(nBits)
			bitsLeft -= int(nBits)
			out[offset] = uint8(v >> 8)
			offset++
		}
		decoded += offset - dstEvery*i
		err = br.close()
		if err != nil {
			return nil, err
		}
	}
=======
			v := single[br.peekByteFast()].entry
			nBits := uint8(v)
			br.advance(nBits)
			bitsLeft -= uint(nBits)
			out[offset] = uint8(v >> 8)
			offset++
		}
		if offset != endsAt {
			d.bufs.Put(buf)
			return nil, fmt.Errorf("corruption detected: short output block %d, end %d != %d", i, offset, endsAt)
		}

		decoded += offset - dstEvery*i
		err = br.close()
		if err != nil {
			d.bufs.Put(buf)
			return nil, err
		}
	}
	d.bufs.Put(buf)
>>>>>>> c50cee4e
	if dstSize != decoded {
		return nil, errors.New("corruption detected: short output block")
	}
	return dst, nil
}

// matches will compare a decoding table to a coding table.
// Errors are written to the writer.
// Nothing will be written if table is ok.
func (s *Scratch) matches(ct cTable, w io.Writer) {
	if s == nil || len(s.dt.single) == 0 {
		return
	}
	dt := s.dt.single[:1<<s.actualTableLog]
	tablelog := s.actualTableLog
	ok := 0
	broken := 0
	for sym, enc := range ct {
		errs := 0
		broken++
		if enc.nBits == 0 {
			for _, dec := range dt {
				if uint8(dec.entry>>8) == byte(sym) {
					fmt.Fprintf(w, "symbol %x has decoder, but no encoder\n", sym)
					errs++
					break
				}
			}
			if errs == 0 {
				broken--
			}
			continue
		}
		// Unused bits in input
		ub := tablelog - enc.nBits
		top := enc.val << ub
		// decoder looks at top bits.
		dec := dt[top]
		if uint8(dec.entry) != enc.nBits {
			fmt.Fprintf(w, "symbol 0x%x bit size mismatch (enc: %d, dec:%d).\n", sym, enc.nBits, uint8(dec.entry))
			errs++
		}
		if uint8(dec.entry>>8) != uint8(sym) {
			fmt.Fprintf(w, "symbol 0x%x decoder output mismatch (enc: %d, dec:%d).\n", sym, sym, uint8(dec.entry>>8))
			errs++
		}
		if errs > 0 {
			fmt.Fprintf(w, "%d errros in base, stopping\n", errs)
			continue
		}
		// Ensure that all combinations are covered.
		for i := uint16(0); i < (1 << ub); i++ {
			vval := top | i
			dec := dt[vval]
			if uint8(dec.entry) != enc.nBits {
				fmt.Fprintf(w, "symbol 0x%x bit size mismatch (enc: %d, dec:%d).\n", vval, enc.nBits, uint8(dec.entry))
				errs++
			}
			if uint8(dec.entry>>8) != uint8(sym) {
				fmt.Fprintf(w, "symbol 0x%x decoder output mismatch (enc: %d, dec:%d).\n", vval, sym, uint8(dec.entry>>8))
				errs++
			}
			if errs > 20 {
				fmt.Fprintf(w, "%d errros, stopping\n", errs)
				break
			}
		}
		if errs == 0 {
			ok++
			broken--
		}
	}
	if broken > 0 {
		fmt.Fprintf(w, "%d broken, %d ok\n", broken, ok)
	}
}<|MERGE_RESOLUTION|>--- conflicted
+++ resolved
@@ -164,21 +164,12 @@
 		cTable[n] = cTableEntry{
 			val:   uint16(*rank >> (w - 1)),
 			nBits: uint8(d.entry),
-<<<<<<< HEAD
 		}
 
 		single := s.dt.single[*rank : *rank+length]
 		for i := range single {
 			single[i] = d
 		}
-=======
-		}
-
-		single := s.dt.single[*rank : *rank+length]
-		for i := range single {
-			single[i] = d
-		}
->>>>>>> c50cee4e
 		*rank += length
 	}
 
@@ -208,17 +199,10 @@
 func (s *Scratch) Decompress4X(in []byte, dstSize int) (out []byte, err error) {
 	if dstSize > s.MaxDecodedSize {
 		return nil, ErrMaxDecodedSizeExceeded
-<<<<<<< HEAD
 	}
 	if cap(s.Out) < dstSize {
 		s.Out = make([]byte, s.MaxDecodedSize)
 	}
-=======
-	}
-	if cap(s.Out) < dstSize {
-		s.Out = make([]byte, s.MaxDecodedSize)
-	}
->>>>>>> c50cee4e
 	s.Out = s.Out[:0:dstSize]
 	s.Out, err = s.Decoder().Decompress4X(s.Out, in)
 	return s.Out, err
@@ -233,10 +217,7 @@
 	return &Decoder{
 		dt:             s.dt,
 		actualTableLog: s.actualTableLog,
-<<<<<<< HEAD
-=======
 		bufs:           &s.decPool,
->>>>>>> c50cee4e
 	}
 }
 
@@ -244,7 +225,15 @@
 type Decoder struct {
 	dt             dTable
 	actualTableLog uint8
-<<<<<<< HEAD
+	bufs           *sync.Pool
+}
+
+func (d *Decoder) buffer() *[4][256]byte {
+	buf, ok := d.bufs.Get().(*[4][256]byte)
+	if ok {
+		return buf
+	}
+	return &[4][256]byte{}
 }
 
 // Decompress1X will decompress a 1X encoded stream.
@@ -254,26 +243,6 @@
 	if len(d.dt.single) == 0 {
 		return nil, errors.New("no table loaded")
 	}
-=======
-	bufs           *sync.Pool
-}
-
-func (d *Decoder) buffer() *[4][256]byte {
-	buf, ok := d.bufs.Get().(*[4][256]byte)
-	if ok {
-		return buf
-	}
-	return &[4][256]byte{}
-}
-
-// Decompress1X will decompress a 1X encoded stream.
-// The cap of the output buffer will be the maximum decompressed size.
-// The length of the supplied input must match the end of a block exactly.
-func (d *Decoder) Decompress1X(dst, src []byte) ([]byte, error) {
-	if len(d.dt.single) == 0 {
-		return nil, errors.New("no table loaded")
-	}
->>>>>>> c50cee4e
 	if use8BitTables && d.actualTableLog <= 8 {
 		return d.decompress1X8Bit(dst, src)
 	}
@@ -291,12 +260,8 @@
 	dt := d.dt.single[:tlSize]
 
 	// Use temp table to avoid bound checks/append penalty.
-<<<<<<< HEAD
-	var buf [256]byte
-=======
 	bufs := d.buffer()
 	buf := &bufs[0]
->>>>>>> c50cee4e
 	var off uint8
 
 	for br.off >= 8 {
@@ -324,10 +289,7 @@
 		if off == 0 {
 			if len(dst)+256 > maxDecodedSize {
 				br.close()
-<<<<<<< HEAD
-=======
 				d.bufs.Put(bufs)
->>>>>>> c50cee4e
 				return nil, ErrMaxDecodedSizeExceeded
 			}
 			dst = append(dst, buf[:]...)
@@ -335,10 +297,7 @@
 	}
 
 	if len(dst)+int(off) > maxDecodedSize {
-<<<<<<< HEAD
-=======
 		d.bufs.Put(bufs)
->>>>>>> c50cee4e
 		br.close()
 		return nil, ErrMaxDecodedSizeExceeded
 	}
@@ -365,10 +324,7 @@
 			}
 		}
 		if len(dst) >= maxDecodedSize {
-<<<<<<< HEAD
-=======
 			d.bufs.Put(bufs)
->>>>>>> c50cee4e
 			br.close()
 			return nil, ErrMaxDecodedSizeExceeded
 		}
@@ -377,8 +333,8 @@
 		br.advance(nBits)
 		bitsLeft -= nBits
 		dst = append(dst, uint8(v.entry>>8))
-<<<<<<< HEAD
-	}
+	}
+	d.bufs.Put(bufs)
 	return dst, br.close()
 }
 
@@ -401,33 +357,335 @@
 	dt := d.dt.single[:256]
 
 	// Use temp table to avoid bound checks/append penalty.
-	var buf [256]byte
+	bufs := d.buffer()
+	buf := &bufs[0]
 	var off uint8
 
+	switch d.actualTableLog {
+	case 8:
+		const shift = 8 - 8
+		for br.off >= 4 {
+			br.fillFast()
+			v := dt[uint8(br.value>>(56+shift))]
+			br.advance(uint8(v.entry))
+			buf[off+0] = uint8(v.entry >> 8)
+
+			v = dt[uint8(br.value>>(56+shift))]
+			br.advance(uint8(v.entry))
+			buf[off+1] = uint8(v.entry >> 8)
+
+			v = dt[uint8(br.value>>(56+shift))]
+			br.advance(uint8(v.entry))
+			buf[off+2] = uint8(v.entry >> 8)
+
+			v = dt[uint8(br.value>>(56+shift))]
+			br.advance(uint8(v.entry))
+			buf[off+3] = uint8(v.entry >> 8)
+
+			off += 4
+			if off == 0 {
+				if len(dst)+256 > maxDecodedSize {
+					br.close()
+					d.bufs.Put(bufs)
+					return nil, ErrMaxDecodedSizeExceeded
+				}
+				dst = append(dst, buf[:]...)
+			}
+		}
+	case 7:
+		const shift = 8 - 7
+		for br.off >= 4 {
+			br.fillFast()
+			v := dt[uint8(br.value>>(56+shift))]
+			br.advance(uint8(v.entry))
+			buf[off+0] = uint8(v.entry >> 8)
+
+			v = dt[uint8(br.value>>(56+shift))]
+			br.advance(uint8(v.entry))
+			buf[off+1] = uint8(v.entry >> 8)
+
+			v = dt[uint8(br.value>>(56+shift))]
+			br.advance(uint8(v.entry))
+			buf[off+2] = uint8(v.entry >> 8)
+
+			v = dt[uint8(br.value>>(56+shift))]
+			br.advance(uint8(v.entry))
+			buf[off+3] = uint8(v.entry >> 8)
+
+			off += 4
+			if off == 0 {
+				if len(dst)+256 > maxDecodedSize {
+					br.close()
+					d.bufs.Put(bufs)
+					return nil, ErrMaxDecodedSizeExceeded
+				}
+				dst = append(dst, buf[:]...)
+			}
+		}
+	case 6:
+		const shift = 8 - 6
+		for br.off >= 4 {
+			br.fillFast()
+			v := dt[uint8(br.value>>(56+shift))]
+			br.advance(uint8(v.entry))
+			buf[off+0] = uint8(v.entry >> 8)
+
+			v = dt[uint8(br.value>>(56+shift))]
+			br.advance(uint8(v.entry))
+			buf[off+1] = uint8(v.entry >> 8)
+
+			v = dt[uint8(br.value>>(56+shift))]
+			br.advance(uint8(v.entry))
+			buf[off+2] = uint8(v.entry >> 8)
+
+			v = dt[uint8(br.value>>(56+shift))]
+			br.advance(uint8(v.entry))
+			buf[off+3] = uint8(v.entry >> 8)
+
+			off += 4
+			if off == 0 {
+				if len(dst)+256 > maxDecodedSize {
+					d.bufs.Put(bufs)
+					br.close()
+					return nil, ErrMaxDecodedSizeExceeded
+				}
+				dst = append(dst, buf[:]...)
+			}
+		}
+	case 5:
+		const shift = 8 - 5
+		for br.off >= 4 {
+			br.fillFast()
+			v := dt[uint8(br.value>>(56+shift))]
+			br.advance(uint8(v.entry))
+			buf[off+0] = uint8(v.entry >> 8)
+
+			v = dt[uint8(br.value>>(56+shift))]
+			br.advance(uint8(v.entry))
+			buf[off+1] = uint8(v.entry >> 8)
+
+			v = dt[uint8(br.value>>(56+shift))]
+			br.advance(uint8(v.entry))
+			buf[off+2] = uint8(v.entry >> 8)
+
+			v = dt[uint8(br.value>>(56+shift))]
+			br.advance(uint8(v.entry))
+			buf[off+3] = uint8(v.entry >> 8)
+
+			off += 4
+			if off == 0 {
+				if len(dst)+256 > maxDecodedSize {
+					d.bufs.Put(bufs)
+					br.close()
+					return nil, ErrMaxDecodedSizeExceeded
+				}
+				dst = append(dst, buf[:]...)
+			}
+		}
+	case 4:
+		const shift = 8 - 4
+		for br.off >= 4 {
+			br.fillFast()
+			v := dt[uint8(br.value>>(56+shift))]
+			br.advance(uint8(v.entry))
+			buf[off+0] = uint8(v.entry >> 8)
+
+			v = dt[uint8(br.value>>(56+shift))]
+			br.advance(uint8(v.entry))
+			buf[off+1] = uint8(v.entry >> 8)
+
+			v = dt[uint8(br.value>>(56+shift))]
+			br.advance(uint8(v.entry))
+			buf[off+2] = uint8(v.entry >> 8)
+
+			v = dt[uint8(br.value>>(56+shift))]
+			br.advance(uint8(v.entry))
+			buf[off+3] = uint8(v.entry >> 8)
+
+			off += 4
+			if off == 0 {
+				if len(dst)+256 > maxDecodedSize {
+					d.bufs.Put(bufs)
+					br.close()
+					return nil, ErrMaxDecodedSizeExceeded
+				}
+				dst = append(dst, buf[:]...)
+			}
+		}
+	case 3:
+		const shift = 8 - 3
+		for br.off >= 4 {
+			br.fillFast()
+			v := dt[uint8(br.value>>(56+shift))]
+			br.advance(uint8(v.entry))
+			buf[off+0] = uint8(v.entry >> 8)
+
+			v = dt[uint8(br.value>>(56+shift))]
+			br.advance(uint8(v.entry))
+			buf[off+1] = uint8(v.entry >> 8)
+
+			v = dt[uint8(br.value>>(56+shift))]
+			br.advance(uint8(v.entry))
+			buf[off+2] = uint8(v.entry >> 8)
+
+			v = dt[uint8(br.value>>(56+shift))]
+			br.advance(uint8(v.entry))
+			buf[off+3] = uint8(v.entry >> 8)
+
+			off += 4
+			if off == 0 {
+				if len(dst)+256 > maxDecodedSize {
+					d.bufs.Put(bufs)
+					br.close()
+					return nil, ErrMaxDecodedSizeExceeded
+				}
+				dst = append(dst, buf[:]...)
+			}
+		}
+	case 2:
+		const shift = 8 - 2
+		for br.off >= 4 {
+			br.fillFast()
+			v := dt[uint8(br.value>>(56+shift))]
+			br.advance(uint8(v.entry))
+			buf[off+0] = uint8(v.entry >> 8)
+
+			v = dt[uint8(br.value>>(56+shift))]
+			br.advance(uint8(v.entry))
+			buf[off+1] = uint8(v.entry >> 8)
+
+			v = dt[uint8(br.value>>(56+shift))]
+			br.advance(uint8(v.entry))
+			buf[off+2] = uint8(v.entry >> 8)
+
+			v = dt[uint8(br.value>>(56+shift))]
+			br.advance(uint8(v.entry))
+			buf[off+3] = uint8(v.entry >> 8)
+
+			off += 4
+			if off == 0 {
+				if len(dst)+256 > maxDecodedSize {
+					d.bufs.Put(bufs)
+					br.close()
+					return nil, ErrMaxDecodedSizeExceeded
+				}
+				dst = append(dst, buf[:]...)
+			}
+		}
+	case 1:
+		const shift = 8 - 1
+		for br.off >= 4 {
+			br.fillFast()
+			v := dt[uint8(br.value>>(56+shift))]
+			br.advance(uint8(v.entry))
+			buf[off+0] = uint8(v.entry >> 8)
+
+			v = dt[uint8(br.value>>(56+shift))]
+			br.advance(uint8(v.entry))
+			buf[off+1] = uint8(v.entry >> 8)
+
+			v = dt[uint8(br.value>>(56+shift))]
+			br.advance(uint8(v.entry))
+			buf[off+2] = uint8(v.entry >> 8)
+
+			v = dt[uint8(br.value>>(56+shift))]
+			br.advance(uint8(v.entry))
+			buf[off+3] = uint8(v.entry >> 8)
+
+			off += 4
+			if off == 0 {
+				if len(dst)+256 > maxDecodedSize {
+					d.bufs.Put(bufs)
+					br.close()
+					return nil, ErrMaxDecodedSizeExceeded
+				}
+				dst = append(dst, buf[:]...)
+			}
+		}
+	default:
+		d.bufs.Put(bufs)
+		return nil, fmt.Errorf("invalid tablelog: %d", d.actualTableLog)
+	}
+
+	if len(dst)+int(off) > maxDecodedSize {
+		d.bufs.Put(bufs)
+		br.close()
+		return nil, ErrMaxDecodedSizeExceeded
+	}
+	dst = append(dst, buf[:off]...)
+
+	// br < 4, so uint8 is fine
+	bitsLeft := int8(uint8(br.off)*8 + (64 - br.bitsRead))
 	shift := (8 - d.actualTableLog) & 7
+
+	for bitsLeft > 0 {
+		if br.bitsRead >= 64-8 {
+			for br.off > 0 {
+				br.value |= uint64(br.in[br.off-1]) << (br.bitsRead - 8)
+				br.bitsRead -= 8
+				br.off--
+			}
+		}
+		if len(dst) >= maxDecodedSize {
+			br.close()
+			d.bufs.Put(bufs)
+			return nil, ErrMaxDecodedSizeExceeded
+		}
+		v := dt[br.peekByteFast()>>shift]
+		nBits := uint8(v.entry)
+		br.advance(nBits)
+		bitsLeft -= int8(nBits)
+		dst = append(dst, uint8(v.entry>>8))
+	}
+	d.bufs.Put(bufs)
+	return dst, br.close()
+}
+
+// decompress1X8Bit will decompress a 1X encoded stream with tablelog <= 8.
+// The cap of the output buffer will be the maximum decompressed size.
+// The length of the supplied input must match the end of a block exactly.
+func (d *Decoder) decompress1X8BitExactly(dst, src []byte) ([]byte, error) {
+	var br bitReaderBytes
+	err := br.init(src)
+	if err != nil {
+		return dst, err
+	}
+	maxDecodedSize := cap(dst)
+	dst = dst[:0]
+
+	// Avoid bounds check by always having full sized table.
+	dt := d.dt.single[:256]
+
+	// Use temp table to avoid bound checks/append penalty.
+	bufs := d.buffer()
+	buf := &bufs[0]
+	var off uint8
+
+	const shift = 56
 
 	//fmt.Printf("mask: %b, tl:%d\n", mask, d.actualTableLog)
 	for br.off >= 4 {
 		br.fillFast()
-		v := dt[br.peekByteFast()>>shift]
+		v := dt[uint8(br.value>>shift)]
 		br.advance(uint8(v.entry))
 		buf[off+0] = uint8(v.entry >> 8)
 
-		v = dt[br.peekByteFast()>>shift]
+		v = dt[uint8(br.value>>shift)]
 		br.advance(uint8(v.entry))
 		buf[off+1] = uint8(v.entry >> 8)
 
-		v = dt[br.peekByteFast()>>shift]
+		v = dt[uint8(br.value>>shift)]
 		br.advance(uint8(v.entry))
 		buf[off+2] = uint8(v.entry >> 8)
 
-		v = dt[br.peekByteFast()>>shift]
+		v = dt[uint8(br.value>>shift)]
 		br.advance(uint8(v.entry))
 		buf[off+3] = uint8(v.entry >> 8)
 
 		off += 4
 		if off == 0 {
 			if len(dst)+256 > maxDecodedSize {
+				d.bufs.Put(bufs)
 				br.close()
 				return nil, ErrMaxDecodedSizeExceeded
 			}
@@ -436,6 +694,7 @@
 	}
 
 	if len(dst)+int(off) > maxDecodedSize {
+		d.bufs.Put(bufs)
 		br.close()
 		return nil, ErrMaxDecodedSizeExceeded
 	}
@@ -452,492 +711,6 @@
 			}
 		}
 		if len(dst) >= maxDecodedSize {
-			br.close()
-			return nil, ErrMaxDecodedSizeExceeded
-		}
-		v := dt[br.peekByteFast()>>shift]
-		nBits := uint8(v.entry)
-		br.advance(nBits)
-		bitsLeft -= int8(nBits)
-		dst = append(dst, uint8(v.entry>>8))
-	}
-	return dst, br.close()
-}
-
-// decompress1X8Bit will decompress a 1X encoded stream with tablelog <= 8.
-// The cap of the output buffer will be the maximum decompressed size.
-// The length of the supplied input must match the end of a block exactly.
-func (d *Decoder) decompress1X8BitExactly(dst, src []byte) ([]byte, error) {
-	var br bitReaderBytes
-	err := br.init(src)
-	if err != nil {
-		return dst, err
-	}
-	maxDecodedSize := cap(dst)
-	dst = dst[:0]
-
-	// Avoid bounds check by always having full sized table.
-	dt := d.dt.single[:256]
-
-	// Use temp table to avoid bound checks/append penalty.
-	var buf [256]byte
-	var off uint8
-
-	const shift = 0
-
-	//fmt.Printf("mask: %b, tl:%d\n", mask, d.actualTableLog)
-	for br.off >= 4 {
-		br.fillFast()
-		v := dt[br.peekByteFast()>>shift]
-		br.advance(uint8(v.entry))
-		buf[off+0] = uint8(v.entry >> 8)
-
-		v = dt[br.peekByteFast()>>shift]
-		br.advance(uint8(v.entry))
-		buf[off+1] = uint8(v.entry >> 8)
-
-		v = dt[br.peekByteFast()>>shift]
-		br.advance(uint8(v.entry))
-		buf[off+2] = uint8(v.entry >> 8)
-
-		v = dt[br.peekByteFast()>>shift]
-		br.advance(uint8(v.entry))
-		buf[off+3] = uint8(v.entry >> 8)
-
-		off += 4
-		if off == 0 {
-			if len(dst)+256 > maxDecodedSize {
-				br.close()
-				return nil, ErrMaxDecodedSizeExceeded
-			}
-			dst = append(dst, buf[:]...)
-		}
-	}
-
-	if len(dst)+int(off) > maxDecodedSize {
-		br.close()
-		return nil, ErrMaxDecodedSizeExceeded
-	}
-	dst = append(dst, buf[:off]...)
-
-	// br < 4, so uint8 is fine
-	bitsLeft := int8(uint8(br.off)*8 + (64 - br.bitsRead))
-	for bitsLeft > 0 {
-		if br.bitsRead >= 64-8 {
-			for br.off > 0 {
-				br.value |= uint64(br.in[br.off-1]) << (br.bitsRead - 8)
-				br.bitsRead -= 8
-				br.off--
-			}
-		}
-		if len(dst) >= maxDecodedSize {
-			br.close()
-			return nil, ErrMaxDecodedSizeExceeded
-		}
-		v := dt[br.peekByteFast()>>shift]
-		nBits := uint8(v.entry)
-		br.advance(nBits)
-		bitsLeft -= int8(nBits)
-		dst = append(dst, uint8(v.entry>>8))
-	}
-	return dst, br.close()
-}
-
-// Decompress4X will decompress a 4X encoded stream.
-// The length of the supplied input must match the end of a block exactly.
-// The *capacity* of the dst slice must match the destination size of
-// the uncompressed data exactly.
-func (d *Decoder) Decompress4X(dst, src []byte) ([]byte, error) {
-	if len(d.dt.single) == 0 {
-		return nil, errors.New("no table loaded")
-	}
-	if len(src) < 6+(4*1) {
-		return nil, errors.New("input too small")
-	}
-	if use8BitTables && d.actualTableLog <= 8 {
-		return d.decompress4X8bit(dst, src)
-	}
-
-	var br [4]bitReaderShifted
-=======
-	}
-	d.bufs.Put(bufs)
-	return dst, br.close()
-}
-
-// decompress1X8Bit will decompress a 1X encoded stream with tablelog <= 8.
-// The cap of the output buffer will be the maximum decompressed size.
-// The length of the supplied input must match the end of a block exactly.
-func (d *Decoder) decompress1X8Bit(dst, src []byte) ([]byte, error) {
-	if d.actualTableLog == 8 {
-		return d.decompress1X8BitExactly(dst, src)
-	}
-	var br bitReaderBytes
-	err := br.init(src)
-	if err != nil {
-		return dst, err
-	}
-	maxDecodedSize := cap(dst)
-	dst = dst[:0]
-
-	// Avoid bounds check by always having full sized table.
-	dt := d.dt.single[:256]
-
-	// Use temp table to avoid bound checks/append penalty.
-	bufs := d.buffer()
-	buf := &bufs[0]
-	var off uint8
-
-	switch d.actualTableLog {
-	case 8:
-		const shift = 8 - 8
-		for br.off >= 4 {
-			br.fillFast()
-			v := dt[uint8(br.value>>(56+shift))]
-			br.advance(uint8(v.entry))
-			buf[off+0] = uint8(v.entry >> 8)
-
-			v = dt[uint8(br.value>>(56+shift))]
-			br.advance(uint8(v.entry))
-			buf[off+1] = uint8(v.entry >> 8)
-
-			v = dt[uint8(br.value>>(56+shift))]
-			br.advance(uint8(v.entry))
-			buf[off+2] = uint8(v.entry >> 8)
-
-			v = dt[uint8(br.value>>(56+shift))]
-			br.advance(uint8(v.entry))
-			buf[off+3] = uint8(v.entry >> 8)
-
-			off += 4
-			if off == 0 {
-				if len(dst)+256 > maxDecodedSize {
-					br.close()
-					d.bufs.Put(bufs)
-					return nil, ErrMaxDecodedSizeExceeded
-				}
-				dst = append(dst, buf[:]...)
-			}
-		}
-	case 7:
-		const shift = 8 - 7
-		for br.off >= 4 {
-			br.fillFast()
-			v := dt[uint8(br.value>>(56+shift))]
-			br.advance(uint8(v.entry))
-			buf[off+0] = uint8(v.entry >> 8)
-
-			v = dt[uint8(br.value>>(56+shift))]
-			br.advance(uint8(v.entry))
-			buf[off+1] = uint8(v.entry >> 8)
-
-			v = dt[uint8(br.value>>(56+shift))]
-			br.advance(uint8(v.entry))
-			buf[off+2] = uint8(v.entry >> 8)
-
-			v = dt[uint8(br.value>>(56+shift))]
-			br.advance(uint8(v.entry))
-			buf[off+3] = uint8(v.entry >> 8)
-
-			off += 4
-			if off == 0 {
-				if len(dst)+256 > maxDecodedSize {
-					br.close()
-					d.bufs.Put(bufs)
-					return nil, ErrMaxDecodedSizeExceeded
-				}
-				dst = append(dst, buf[:]...)
-			}
-		}
-	case 6:
-		const shift = 8 - 6
-		for br.off >= 4 {
-			br.fillFast()
-			v := dt[uint8(br.value>>(56+shift))]
-			br.advance(uint8(v.entry))
-			buf[off+0] = uint8(v.entry >> 8)
-
-			v = dt[uint8(br.value>>(56+shift))]
-			br.advance(uint8(v.entry))
-			buf[off+1] = uint8(v.entry >> 8)
-
-			v = dt[uint8(br.value>>(56+shift))]
-			br.advance(uint8(v.entry))
-			buf[off+2] = uint8(v.entry >> 8)
-
-			v = dt[uint8(br.value>>(56+shift))]
-			br.advance(uint8(v.entry))
-			buf[off+3] = uint8(v.entry >> 8)
-
-			off += 4
-			if off == 0 {
-				if len(dst)+256 > maxDecodedSize {
-					d.bufs.Put(bufs)
-					br.close()
-					return nil, ErrMaxDecodedSizeExceeded
-				}
-				dst = append(dst, buf[:]...)
-			}
-		}
-	case 5:
-		const shift = 8 - 5
-		for br.off >= 4 {
-			br.fillFast()
-			v := dt[uint8(br.value>>(56+shift))]
-			br.advance(uint8(v.entry))
-			buf[off+0] = uint8(v.entry >> 8)
-
-			v = dt[uint8(br.value>>(56+shift))]
-			br.advance(uint8(v.entry))
-			buf[off+1] = uint8(v.entry >> 8)
-
-			v = dt[uint8(br.value>>(56+shift))]
-			br.advance(uint8(v.entry))
-			buf[off+2] = uint8(v.entry >> 8)
-
-			v = dt[uint8(br.value>>(56+shift))]
-			br.advance(uint8(v.entry))
-			buf[off+3] = uint8(v.entry >> 8)
-
-			off += 4
-			if off == 0 {
-				if len(dst)+256 > maxDecodedSize {
-					d.bufs.Put(bufs)
-					br.close()
-					return nil, ErrMaxDecodedSizeExceeded
-				}
-				dst = append(dst, buf[:]...)
-			}
-		}
-	case 4:
-		const shift = 8 - 4
-		for br.off >= 4 {
-			br.fillFast()
-			v := dt[uint8(br.value>>(56+shift))]
-			br.advance(uint8(v.entry))
-			buf[off+0] = uint8(v.entry >> 8)
-
-			v = dt[uint8(br.value>>(56+shift))]
-			br.advance(uint8(v.entry))
-			buf[off+1] = uint8(v.entry >> 8)
-
-			v = dt[uint8(br.value>>(56+shift))]
-			br.advance(uint8(v.entry))
-			buf[off+2] = uint8(v.entry >> 8)
-
-			v = dt[uint8(br.value>>(56+shift))]
-			br.advance(uint8(v.entry))
-			buf[off+3] = uint8(v.entry >> 8)
-
-			off += 4
-			if off == 0 {
-				if len(dst)+256 > maxDecodedSize {
-					d.bufs.Put(bufs)
-					br.close()
-					return nil, ErrMaxDecodedSizeExceeded
-				}
-				dst = append(dst, buf[:]...)
-			}
-		}
-	case 3:
-		const shift = 8 - 3
-		for br.off >= 4 {
-			br.fillFast()
-			v := dt[uint8(br.value>>(56+shift))]
-			br.advance(uint8(v.entry))
-			buf[off+0] = uint8(v.entry >> 8)
-
-			v = dt[uint8(br.value>>(56+shift))]
-			br.advance(uint8(v.entry))
-			buf[off+1] = uint8(v.entry >> 8)
-
-			v = dt[uint8(br.value>>(56+shift))]
-			br.advance(uint8(v.entry))
-			buf[off+2] = uint8(v.entry >> 8)
-
-			v = dt[uint8(br.value>>(56+shift))]
-			br.advance(uint8(v.entry))
-			buf[off+3] = uint8(v.entry >> 8)
-
-			off += 4
-			if off == 0 {
-				if len(dst)+256 > maxDecodedSize {
-					d.bufs.Put(bufs)
-					br.close()
-					return nil, ErrMaxDecodedSizeExceeded
-				}
-				dst = append(dst, buf[:]...)
-			}
-		}
-	case 2:
-		const shift = 8 - 2
-		for br.off >= 4 {
-			br.fillFast()
-			v := dt[uint8(br.value>>(56+shift))]
-			br.advance(uint8(v.entry))
-			buf[off+0] = uint8(v.entry >> 8)
-
-			v = dt[uint8(br.value>>(56+shift))]
-			br.advance(uint8(v.entry))
-			buf[off+1] = uint8(v.entry >> 8)
-
-			v = dt[uint8(br.value>>(56+shift))]
-			br.advance(uint8(v.entry))
-			buf[off+2] = uint8(v.entry >> 8)
-
-			v = dt[uint8(br.value>>(56+shift))]
-			br.advance(uint8(v.entry))
-			buf[off+3] = uint8(v.entry >> 8)
-
-			off += 4
-			if off == 0 {
-				if len(dst)+256 > maxDecodedSize {
-					d.bufs.Put(bufs)
-					br.close()
-					return nil, ErrMaxDecodedSizeExceeded
-				}
-				dst = append(dst, buf[:]...)
-			}
-		}
-	case 1:
-		const shift = 8 - 1
-		for br.off >= 4 {
-			br.fillFast()
-			v := dt[uint8(br.value>>(56+shift))]
-			br.advance(uint8(v.entry))
-			buf[off+0] = uint8(v.entry >> 8)
-
-			v = dt[uint8(br.value>>(56+shift))]
-			br.advance(uint8(v.entry))
-			buf[off+1] = uint8(v.entry >> 8)
-
-			v = dt[uint8(br.value>>(56+shift))]
-			br.advance(uint8(v.entry))
-			buf[off+2] = uint8(v.entry >> 8)
-
-			v = dt[uint8(br.value>>(56+shift))]
-			br.advance(uint8(v.entry))
-			buf[off+3] = uint8(v.entry >> 8)
-
-			off += 4
-			if off == 0 {
-				if len(dst)+256 > maxDecodedSize {
-					d.bufs.Put(bufs)
-					br.close()
-					return nil, ErrMaxDecodedSizeExceeded
-				}
-				dst = append(dst, buf[:]...)
-			}
-		}
-	default:
-		d.bufs.Put(bufs)
-		return nil, fmt.Errorf("invalid tablelog: %d", d.actualTableLog)
-	}
-
-	if len(dst)+int(off) > maxDecodedSize {
-		d.bufs.Put(bufs)
-		br.close()
-		return nil, ErrMaxDecodedSizeExceeded
-	}
-	dst = append(dst, buf[:off]...)
-
-	// br < 4, so uint8 is fine
-	bitsLeft := int8(uint8(br.off)*8 + (64 - br.bitsRead))
-	shift := (8 - d.actualTableLog) & 7
-
-	for bitsLeft > 0 {
-		if br.bitsRead >= 64-8 {
-			for br.off > 0 {
-				br.value |= uint64(br.in[br.off-1]) << (br.bitsRead - 8)
-				br.bitsRead -= 8
-				br.off--
-			}
-		}
-		if len(dst) >= maxDecodedSize {
-			br.close()
-			d.bufs.Put(bufs)
-			return nil, ErrMaxDecodedSizeExceeded
-		}
-		v := dt[br.peekByteFast()>>shift]
-		nBits := uint8(v.entry)
-		br.advance(nBits)
-		bitsLeft -= int8(nBits)
-		dst = append(dst, uint8(v.entry>>8))
-	}
-	d.bufs.Put(bufs)
-	return dst, br.close()
-}
-
-// decompress1X8Bit will decompress a 1X encoded stream with tablelog <= 8.
-// The cap of the output buffer will be the maximum decompressed size.
-// The length of the supplied input must match the end of a block exactly.
-func (d *Decoder) decompress1X8BitExactly(dst, src []byte) ([]byte, error) {
-	var br bitReaderBytes
-	err := br.init(src)
-	if err != nil {
-		return dst, err
-	}
-	maxDecodedSize := cap(dst)
-	dst = dst[:0]
-
-	// Avoid bounds check by always having full sized table.
-	dt := d.dt.single[:256]
-
-	// Use temp table to avoid bound checks/append penalty.
-	bufs := d.buffer()
-	buf := &bufs[0]
-	var off uint8
-
-	const shift = 56
-
-	//fmt.Printf("mask: %b, tl:%d\n", mask, d.actualTableLog)
-	for br.off >= 4 {
-		br.fillFast()
-		v := dt[uint8(br.value>>shift)]
-		br.advance(uint8(v.entry))
-		buf[off+0] = uint8(v.entry >> 8)
-
-		v = dt[uint8(br.value>>shift)]
-		br.advance(uint8(v.entry))
-		buf[off+1] = uint8(v.entry >> 8)
-
-		v = dt[uint8(br.value>>shift)]
-		br.advance(uint8(v.entry))
-		buf[off+2] = uint8(v.entry >> 8)
-
-		v = dt[uint8(br.value>>shift)]
-		br.advance(uint8(v.entry))
-		buf[off+3] = uint8(v.entry >> 8)
-
-		off += 4
-		if off == 0 {
-			if len(dst)+256 > maxDecodedSize {
-				d.bufs.Put(bufs)
-				br.close()
-				return nil, ErrMaxDecodedSizeExceeded
-			}
-			dst = append(dst, buf[:]...)
-		}
-	}
-
-	if len(dst)+int(off) > maxDecodedSize {
-		d.bufs.Put(bufs)
-		br.close()
-		return nil, ErrMaxDecodedSizeExceeded
-	}
-	dst = append(dst, buf[:off]...)
-
-	// br < 4, so uint8 is fine
-	bitsLeft := int8(uint8(br.off)*8 + (64 - br.bitsRead))
-	for bitsLeft > 0 {
-		if br.bitsRead >= 64-8 {
-			for br.off > 0 {
-				br.value |= uint64(br.in[br.off-1]) << (br.bitsRead - 8)
-				br.bitsRead -= 8
-				br.off--
-			}
-		}
-		if len(dst) >= maxDecodedSize {
 			d.bufs.Put(bufs)
 			br.close()
 			return nil, ErrMaxDecodedSizeExceeded
@@ -962,7 +735,6 @@
 	}
 
 	var br [4]bitReaderBytes
->>>>>>> c50cee4e
 	start := 6
 	for i := 0; i < 3; i++ {
 		length := int(src[i*2]) | (int(src[i*2+1]) << 8)
@@ -986,19 +758,6 @@
 	out := dst
 	dstEvery := (dstSize + 3) / 4
 
-<<<<<<< HEAD
-	const tlSize = 1 << tableLogMax
-	const tlMask = tlSize - 1
-	single := d.dt.single[:tlSize]
-
-	// Use temp table to avoid bound checks/append penalty.
-	var buf [256]byte
-	var off uint8
-	var decoded int
-
-	// Decode 2 values from each decoder/loop.
-	const bufoff = 256 / 4
-=======
 	shift := (56 + (8 - d.actualTableLog)) & 63
 
 	const tlSize = 1 << 8
@@ -1011,39 +770,12 @@
 
 	// Decode 4 values from each decoder/loop.
 	const bufoff = 256
->>>>>>> c50cee4e
 	for {
 		if br[0].off < 4 || br[1].off < 4 || br[2].off < 4 || br[3].off < 4 {
 			break
 		}
 
 		{
-<<<<<<< HEAD
-			const stream = 0
-			const stream2 = 1
-			br[stream].fillFast()
-			br[stream2].fillFast()
-
-			val := br[stream].peekBitsFast(d.actualTableLog)
-			v := single[val&tlMask]
-			br[stream].advance(uint8(v.entry))
-			buf[off+bufoff*stream] = uint8(v.entry >> 8)
-
-			val2 := br[stream2].peekBitsFast(d.actualTableLog)
-			v2 := single[val2&tlMask]
-			br[stream2].advance(uint8(v2.entry))
-			buf[off+bufoff*stream2] = uint8(v2.entry >> 8)
-
-			val = br[stream].peekBitsFast(d.actualTableLog)
-			v = single[val&tlMask]
-			br[stream].advance(uint8(v.entry))
-			buf[off+bufoff*stream+1] = uint8(v.entry >> 8)
-
-			val2 = br[stream2].peekBitsFast(d.actualTableLog)
-			v2 = single[val2&tlMask]
-			br[stream2].advance(uint8(v2.entry))
-			buf[off+bufoff*stream2+1] = uint8(v2.entry >> 8)
-=======
 			// Interleave 2 decodes.
 			const stream = 0
 			const stream2 = 1
@@ -1087,53 +819,11 @@
 			br2.value <<= v2 & 63
 			buf[stream][off+3] = uint8(v >> 8)
 			buf[stream2][off+3] = uint8(v2 >> 8)
->>>>>>> c50cee4e
 		}
 
 		{
 			const stream = 2
 			const stream2 = 3
-<<<<<<< HEAD
-			br[stream].fillFast()
-			br[stream2].fillFast()
-
-			val := br[stream].peekBitsFast(d.actualTableLog)
-			v := single[val&tlMask]
-			br[stream].advance(uint8(v.entry))
-			buf[off+bufoff*stream] = uint8(v.entry >> 8)
-
-			val2 := br[stream2].peekBitsFast(d.actualTableLog)
-			v2 := single[val2&tlMask]
-			br[stream2].advance(uint8(v2.entry))
-			buf[off+bufoff*stream2] = uint8(v2.entry >> 8)
-
-			val = br[stream].peekBitsFast(d.actualTableLog)
-			v = single[val&tlMask]
-			br[stream].advance(uint8(v.entry))
-			buf[off+bufoff*stream+1] = uint8(v.entry >> 8)
-
-			val2 = br[stream2].peekBitsFast(d.actualTableLog)
-			v2 = single[val2&tlMask]
-			br[stream2].advance(uint8(v2.entry))
-			buf[off+bufoff*stream2+1] = uint8(v2.entry >> 8)
-		}
-
-		off += 2
-
-		if off == bufoff {
-			if bufoff > dstEvery {
-				return nil, errors.New("corruption detected: stream overrun 1")
-			}
-			copy(out, buf[:bufoff])
-			copy(out[dstEvery:], buf[bufoff:bufoff*2])
-			copy(out[dstEvery*2:], buf[bufoff*2:bufoff*3])
-			copy(out[dstEvery*3:], buf[bufoff*3:bufoff*4])
-			off = 0
-			out = out[bufoff:]
-			decoded += 256
-			// There must at least be 3 buffers left.
-			if len(out) < dstEvery*3 {
-=======
 			br1 := &br[stream]
 			br2 := &br[stream2]
 			br1.fillFast()
@@ -1192,7 +882,6 @@
 			// There must at least be 3 buffers left.
 			if len(out) < dstEvery*3 {
 				d.bufs.Put(buf)
->>>>>>> c50cee4e
 				return nil, errors.New("corruption detected: stream overrun 2")
 			}
 		}
@@ -1200,14 +889,6 @@
 	if off > 0 {
 		ioff := int(off)
 		if len(out) < dstEvery*3+ioff {
-<<<<<<< HEAD
-			return nil, errors.New("corruption detected: stream overrun 3")
-		}
-		copy(out, buf[:off])
-		copy(out[dstEvery:dstEvery+ioff], buf[bufoff:bufoff*2])
-		copy(out[dstEvery*2:dstEvery*2+ioff], buf[bufoff*2:bufoff*3])
-		copy(out[dstEvery*3:dstEvery*3+ioff], buf[bufoff*3:bufoff*4])
-=======
 			d.bufs.Put(buf)
 			return nil, errors.New("corruption detected: stream overrun 3")
 		}
@@ -1215,17 +896,13 @@
 		copy(out[dstEvery:], buf[1][:off])
 		copy(out[dstEvery*2:], buf[2][:off])
 		copy(out[dstEvery*3:], buf[3][:off])
->>>>>>> c50cee4e
 		decoded += int(off) * 4
 		out = out[off:]
 	}
 
 	// Decode remaining.
-<<<<<<< HEAD
-=======
 	// Decode remaining.
 	remainBytes := dstEvery - (decoded / 4)
->>>>>>> c50cee4e
 	for i := range br {
 		offset := dstEvery * i
 		endsAt := offset + remainBytes
@@ -1233,263 +910,10 @@
 			endsAt = len(out)
 		}
 		br := &br[i]
-<<<<<<< HEAD
-		bitsLeft := br.off*8 + uint(64-br.bitsRead)
-		for bitsLeft > 0 {
-			br.fill()
-			if false && br.bitsRead >= 32 {
-=======
 		bitsLeft := br.remaining()
 		for bitsLeft > 0 {
 			if br.finished() {
 				d.bufs.Put(buf)
-				return nil, io.ErrUnexpectedEOF
-			}
-			if br.bitsRead >= 56 {
->>>>>>> c50cee4e
-				if br.off >= 4 {
-					v := br.in[br.off-4:]
-					v = v[:4]
-					low := (uint32(v[0])) | (uint32(v[1]) << 8) | (uint32(v[2]) << 16) | (uint32(v[3]) << 24)
-<<<<<<< HEAD
-					br.value = (br.value << 32) | uint64(low)
-=======
-					br.value |= uint64(low) << (br.bitsRead - 32)
->>>>>>> c50cee4e
-					br.bitsRead -= 32
-					br.off -= 4
-				} else {
-					for br.off > 0 {
-<<<<<<< HEAD
-						br.value = (br.value << 8) | uint64(br.in[br.off-1])
-=======
-						br.value |= uint64(br.in[br.off-1]) << (br.bitsRead - 8)
->>>>>>> c50cee4e
-						br.bitsRead -= 8
-						br.off--
-					}
-				}
-<<<<<<< HEAD
-			}
-			// end inline...
-			if offset >= len(out) {
-				return nil, errors.New("corruption detected: stream overrun 4")
-			}
-
-			// Read value and increment offset.
-			val := br.peekBitsFast(d.actualTableLog)
-			v := single[val&tlMask].entry
-=======
-			}
-			// end inline...
-			if offset >= endsAt {
-				d.bufs.Put(buf)
-				return nil, errors.New("corruption detected: stream overrun 4")
-			}
-
-			// Read value and increment offset.
-			v := single[uint8(br.value>>shift)].entry
->>>>>>> c50cee4e
-			nBits := uint8(v)
-			br.advance(nBits)
-			bitsLeft -= uint(nBits)
-			out[offset] = uint8(v >> 8)
-			offset++
-		}
-<<<<<<< HEAD
-=======
-		if offset != endsAt {
-			d.bufs.Put(buf)
-			return nil, fmt.Errorf("corruption detected: short output block %d, end %d != %d", i, offset, endsAt)
-		}
->>>>>>> c50cee4e
-		decoded += offset - dstEvery*i
-		err = br.close()
-		if err != nil {
-			d.bufs.Put(buf)
-			return nil, err
-		}
-	}
-<<<<<<< HEAD
-=======
-	d.bufs.Put(buf)
->>>>>>> c50cee4e
-	if dstSize != decoded {
-		return nil, errors.New("corruption detected: short output block")
-	}
-	return dst, nil
-}
-<<<<<<< HEAD
-
-// Decompress4X will decompress a 4X encoded stream.
-// The length of the supplied input must match the end of a block exactly.
-// The *capacity* of the dst slice must match the destination size of
-// the uncompressed data exactly.
-func (d *Decoder) decompress4X8bit(dst, src []byte) ([]byte, error) {
-	if d.actualTableLog == 8 {
-		return d.decompress4X8bitExactly(dst, src)
-	}
-
-	var br [4]bitReaderBytes
-	start := 6
-	for i := 0; i < 3; i++ {
-		length := int(src[i*2]) | (int(src[i*2+1]) << 8)
-		if start+length >= len(src) {
-			return nil, errors.New("truncated input (or invalid offset)")
-		}
-		err := br[i].init(src[start : start+length])
-		if err != nil {
-			return nil, err
-		}
-		start += length
-	}
-	err := br[3].init(src[start:])
-	if err != nil {
-		return nil, err
-	}
-
-	// destination, offset to match first output
-	dstSize := cap(dst)
-	dst = dst[:dstSize]
-	out := dst
-	dstEvery := (dstSize + 3) / 4
-
-	shift := (8 - d.actualTableLog) & 7
-
-	const tlSize = 1 << 8
-	const tlMask = tlSize - 1
-	single := d.dt.single[:tlSize]
-
-	// Use temp table to avoid bound checks/append penalty.
-	var buf [256]byte
-	var off uint8
-	var decoded int
-
-	// Decode 4 values from each decoder/loop.
-	const bufoff = 256 / 4
-	for {
-		if br[0].off < 4 || br[1].off < 4 || br[2].off < 4 || br[3].off < 4 {
-			break
-		}
-
-		{
-			// Interleave 2 decodes.
-			const stream = 0
-			const stream2 = 1
-			br[stream].fillFast()
-			br[stream2].fillFast()
-
-			v := single[br[stream].peekByteFast()>>shift].entry
-			buf[off+bufoff*stream] = uint8(v >> 8)
-			br[stream].advance(uint8(v))
-
-			v2 := single[br[stream2].peekByteFast()>>shift].entry
-			buf[off+bufoff*stream2] = uint8(v2 >> 8)
-			br[stream2].advance(uint8(v2))
-
-			v = single[br[stream].peekByteFast()>>shift].entry
-			buf[off+bufoff*stream+1] = uint8(v >> 8)
-			br[stream].advance(uint8(v))
-
-			v2 = single[br[stream2].peekByteFast()>>shift].entry
-			buf[off+bufoff*stream2+1] = uint8(v2 >> 8)
-			br[stream2].advance(uint8(v2))
-
-			v = single[br[stream].peekByteFast()>>shift].entry
-			buf[off+bufoff*stream+2] = uint8(v >> 8)
-			br[stream].advance(uint8(v))
-
-			v2 = single[br[stream2].peekByteFast()>>shift].entry
-			buf[off+bufoff*stream2+2] = uint8(v2 >> 8)
-			br[stream2].advance(uint8(v2))
-
-			v = single[br[stream].peekByteFast()>>shift].entry
-			buf[off+bufoff*stream+3] = uint8(v >> 8)
-			br[stream].advance(uint8(v))
-
-			v2 = single[br[stream2].peekByteFast()>>shift].entry
-			buf[off+bufoff*stream2+3] = uint8(v2 >> 8)
-			br[stream2].advance(uint8(v2))
-		}
-
-		{
-			const stream = 2
-			const stream2 = 3
-			br[stream].fillFast()
-			br[stream2].fillFast()
-
-			v := single[br[stream].peekByteFast()>>shift].entry
-			buf[off+bufoff*stream] = uint8(v >> 8)
-			br[stream].advance(uint8(v))
-
-			v2 := single[br[stream2].peekByteFast()>>shift].entry
-			buf[off+bufoff*stream2] = uint8(v2 >> 8)
-			br[stream2].advance(uint8(v2))
-
-			v = single[br[stream].peekByteFast()>>shift].entry
-			buf[off+bufoff*stream+1] = uint8(v >> 8)
-			br[stream].advance(uint8(v))
-
-			v2 = single[br[stream2].peekByteFast()>>shift].entry
-			buf[off+bufoff*stream2+1] = uint8(v2 >> 8)
-			br[stream2].advance(uint8(v2))
-
-			v = single[br[stream].peekByteFast()>>shift].entry
-			buf[off+bufoff*stream+2] = uint8(v >> 8)
-			br[stream].advance(uint8(v))
-
-			v2 = single[br[stream2].peekByteFast()>>shift].entry
-			buf[off+bufoff*stream2+2] = uint8(v2 >> 8)
-			br[stream2].advance(uint8(v2))
-
-			v = single[br[stream].peekByteFast()>>shift].entry
-			buf[off+bufoff*stream+3] = uint8(v >> 8)
-			br[stream].advance(uint8(v))
-
-			v2 = single[br[stream2].peekByteFast()>>shift].entry
-			buf[off+bufoff*stream2+3] = uint8(v2 >> 8)
-			br[stream2].advance(uint8(v2))
-		}
-
-		off += 4
-
-		if off == bufoff {
-			if bufoff > dstEvery {
-				return nil, errors.New("corruption detected: stream overrun 1")
-			}
-			copy(out, buf[:bufoff])
-			copy(out[dstEvery:], buf[bufoff:bufoff*2])
-			copy(out[dstEvery*2:], buf[bufoff*2:bufoff*3])
-			copy(out[dstEvery*3:], buf[bufoff*3:bufoff*4])
-			off = 0
-			out = out[bufoff:]
-			decoded += 256
-			// There must at least be 3 buffers left.
-			if len(out) < dstEvery*3 {
-				return nil, errors.New("corruption detected: stream overrun 2")
-			}
-		}
-	}
-	if off > 0 {
-		ioff := int(off)
-		if len(out) < dstEvery*3+ioff {
-			return nil, errors.New("corruption detected: stream overrun 3")
-		}
-		copy(out, buf[:off])
-		copy(out[dstEvery:dstEvery+ioff], buf[bufoff:bufoff*2])
-		copy(out[dstEvery*2:dstEvery*2+ioff], buf[bufoff*2:bufoff*3])
-		copy(out[dstEvery*3:dstEvery*3+ioff], buf[bufoff*3:bufoff*4])
-		decoded += int(off) * 4
-		out = out[off:]
-	}
-
-	// Decode remaining.
-	for i := range br {
-		offset := dstEvery * i
-		br := &br[i]
-		bitsLeft := int(br.off*8) + int(64-br.bitsRead)
-		for bitsLeft > 0 {
-			if br.finished() {
 				return nil, io.ErrUnexpectedEOF
 			}
 			if br.bitsRead >= 56 {
@@ -1509,33 +933,37 @@
 				}
 			}
 			// end inline...
-			if offset >= len(out) {
+			if offset >= endsAt {
+				d.bufs.Put(buf)
 				return nil, errors.New("corruption detected: stream overrun 4")
 			}
 
 			// Read value and increment offset.
-			v := single[br.peekByteFast()>>shift].entry
+			v := single[uint8(br.value>>shift)].entry
 			nBits := uint8(v)
 			br.advance(nBits)
-			bitsLeft -= int(nBits)
+			bitsLeft -= uint(nBits)
 			out[offset] = uint8(v >> 8)
 			offset++
+		}
+		if offset != endsAt {
+			d.bufs.Put(buf)
+			return nil, fmt.Errorf("corruption detected: short output block %d, end %d != %d", i, offset, endsAt)
 		}
 		decoded += offset - dstEvery*i
 		err = br.close()
 		if err != nil {
+			d.bufs.Put(buf)
 			return nil, err
 		}
 	}
+	d.bufs.Put(buf)
 	if dstSize != decoded {
 		return nil, errors.New("corruption detected: short output block")
 	}
 	return dst, nil
 }
 
-=======
-
->>>>>>> c50cee4e
 // Decompress4X will decompress a 4X encoded stream.
 // The length of the supplied input must match the end of a block exactly.
 // The *capacity* of the dst slice must match the destination size of
@@ -1565,30 +993,18 @@
 	out := dst
 	dstEvery := (dstSize + 3) / 4
 
-<<<<<<< HEAD
-	const shift = 0
-=======
 	const shift = 56
->>>>>>> c50cee4e
 	const tlSize = 1 << 8
 	const tlMask = tlSize - 1
 	single := d.dt.single[:tlSize]
 
 	// Use temp table to avoid bound checks/append penalty.
-<<<<<<< HEAD
-	var buf [256]byte
-=======
 	buf := d.buffer()
->>>>>>> c50cee4e
 	var off uint8
 	var decoded int
 
 	// Decode 4 values from each decoder/loop.
-<<<<<<< HEAD
-	const bufoff = 256 / 4
-=======
 	const bufoff = 256
->>>>>>> c50cee4e
 	for {
 		if br[0].off < 4 || br[1].off < 4 || br[2].off < 4 || br[3].off < 4 {
 			break
@@ -1598,42 +1014,6 @@
 			// Interleave 2 decodes.
 			const stream = 0
 			const stream2 = 1
-<<<<<<< HEAD
-			br[stream].fillFast()
-			br[stream2].fillFast()
-
-			v := single[br[stream].peekByteFast()>>shift].entry
-			buf[off+bufoff*stream] = uint8(v >> 8)
-			br[stream].advance(uint8(v))
-
-			v2 := single[br[stream2].peekByteFast()>>shift].entry
-			buf[off+bufoff*stream2] = uint8(v2 >> 8)
-			br[stream2].advance(uint8(v2))
-
-			v = single[br[stream].peekByteFast()>>shift].entry
-			buf[off+bufoff*stream+1] = uint8(v >> 8)
-			br[stream].advance(uint8(v))
-
-			v2 = single[br[stream2].peekByteFast()>>shift].entry
-			buf[off+bufoff*stream2+1] = uint8(v2 >> 8)
-			br[stream2].advance(uint8(v2))
-
-			v = single[br[stream].peekByteFast()>>shift].entry
-			buf[off+bufoff*stream+2] = uint8(v >> 8)
-			br[stream].advance(uint8(v))
-
-			v2 = single[br[stream2].peekByteFast()>>shift].entry
-			buf[off+bufoff*stream2+2] = uint8(v2 >> 8)
-			br[stream2].advance(uint8(v2))
-
-			v = single[br[stream].peekByteFast()>>shift].entry
-			buf[off+bufoff*stream+3] = uint8(v >> 8)
-			br[stream].advance(uint8(v))
-
-			v2 = single[br[stream2].peekByteFast()>>shift].entry
-			buf[off+bufoff*stream2+3] = uint8(v2 >> 8)
-			br[stream2].advance(uint8(v2))
-=======
 			br1 := &br[stream]
 			br2 := &br[stream2]
 			br1.fillFast()
@@ -1674,48 +1054,11 @@
 			br2.value <<= v2 & 63
 			buf[stream][off+3] = uint8(v >> 8)
 			buf[stream2][off+3] = uint8(v2 >> 8)
->>>>>>> c50cee4e
 		}
 
 		{
 			const stream = 2
 			const stream2 = 3
-<<<<<<< HEAD
-			br[stream].fillFast()
-			br[stream2].fillFast()
-
-			v := single[br[stream].peekByteFast()>>shift].entry
-			buf[off+bufoff*stream] = uint8(v >> 8)
-			br[stream].advance(uint8(v))
-
-			v2 := single[br[stream2].peekByteFast()>>shift].entry
-			buf[off+bufoff*stream2] = uint8(v2 >> 8)
-			br[stream2].advance(uint8(v2))
-
-			v = single[br[stream].peekByteFast()>>shift].entry
-			buf[off+bufoff*stream+1] = uint8(v >> 8)
-			br[stream].advance(uint8(v))
-
-			v2 = single[br[stream2].peekByteFast()>>shift].entry
-			buf[off+bufoff*stream2+1] = uint8(v2 >> 8)
-			br[stream2].advance(uint8(v2))
-
-			v = single[br[stream].peekByteFast()>>shift].entry
-			buf[off+bufoff*stream+2] = uint8(v >> 8)
-			br[stream].advance(uint8(v))
-
-			v2 = single[br[stream2].peekByteFast()>>shift].entry
-			buf[off+bufoff*stream2+2] = uint8(v2 >> 8)
-			br[stream2].advance(uint8(v2))
-
-			v = single[br[stream].peekByteFast()>>shift].entry
-			buf[off+bufoff*stream+3] = uint8(v >> 8)
-			br[stream].advance(uint8(v))
-
-			v2 = single[br[stream2].peekByteFast()>>shift].entry
-			buf[off+bufoff*stream2+3] = uint8(v2 >> 8)
-			br[stream2].advance(uint8(v2))
-=======
 			br1 := &br[stream]
 			br2 := &br[stream2]
 			br1.fillFast()
@@ -1756,26 +1099,10 @@
 			br2.value <<= v2 & 63
 			buf[stream][off+3] = uint8(v >> 8)
 			buf[stream2][off+3] = uint8(v2 >> 8)
->>>>>>> c50cee4e
 		}
 
 		off += 4
 
-<<<<<<< HEAD
-		if off == bufoff {
-			if bufoff > dstEvery {
-				return nil, errors.New("corruption detected: stream overrun 1")
-			}
-			copy(out, buf[:bufoff])
-			copy(out[dstEvery:], buf[bufoff:bufoff*2])
-			copy(out[dstEvery*2:], buf[bufoff*2:bufoff*3])
-			copy(out[dstEvery*3:], buf[bufoff*3:bufoff*4])
-			off = 0
-			out = out[bufoff:]
-			decoded += 256
-			// There must at least be 3 buffers left.
-			if len(out) < dstEvery*3 {
-=======
 		if off == 0 {
 			if bufoff > dstEvery {
 				d.bufs.Put(buf)
@@ -1790,7 +1117,6 @@
 			// There must at least be 3 buffers left.
 			if len(out) < dstEvery*3 {
 				d.bufs.Put(buf)
->>>>>>> c50cee4e
 				return nil, errors.New("corruption detected: stream overrun 2")
 			}
 		}
@@ -1800,30 +1126,15 @@
 		if len(out) < dstEvery*3+ioff {
 			return nil, errors.New("corruption detected: stream overrun 3")
 		}
-<<<<<<< HEAD
-		copy(out, buf[:off])
-		copy(out[dstEvery:dstEvery+ioff], buf[bufoff:bufoff*2])
-		copy(out[dstEvery*2:dstEvery*2+ioff], buf[bufoff*2:bufoff*3])
-		copy(out[dstEvery*3:dstEvery*3+ioff], buf[bufoff*3:bufoff*4])
-=======
 		copy(out, buf[0][:off])
 		copy(out[dstEvery:], buf[1][:off])
 		copy(out[dstEvery*2:], buf[2][:off])
 		copy(out[dstEvery*3:], buf[3][:off])
->>>>>>> c50cee4e
 		decoded += int(off) * 4
 		out = out[off:]
 	}
 
 	// Decode remaining.
-<<<<<<< HEAD
-	for i := range br {
-		offset := dstEvery * i
-		br := &br[i]
-		bitsLeft := int(br.off*8) + int(64-br.bitsRead)
-		for bitsLeft > 0 {
-			if br.finished() {
-=======
 	remainBytes := dstEvery - (decoded / 4)
 	for i := range br {
 		offset := dstEvery * i
@@ -1836,7 +1147,6 @@
 		for bitsLeft > 0 {
 			if br.finished() {
 				d.bufs.Put(buf)
->>>>>>> c50cee4e
 				return nil, io.ErrUnexpectedEOF
 			}
 			if br.bitsRead >= 56 {
@@ -1856,31 +1166,12 @@
 				}
 			}
 			// end inline...
-<<<<<<< HEAD
-			if offset >= len(out) {
-=======
 			if offset >= endsAt {
 				d.bufs.Put(buf)
->>>>>>> c50cee4e
 				return nil, errors.New("corruption detected: stream overrun 4")
 			}
 
 			// Read value and increment offset.
-<<<<<<< HEAD
-			v := single[br.peekByteFast()>>shift].entry
-			nBits := uint8(v)
-			br.advance(nBits)
-			bitsLeft -= int(nBits)
-			out[offset] = uint8(v >> 8)
-			offset++
-		}
-		decoded += offset - dstEvery*i
-		err = br.close()
-		if err != nil {
-			return nil, err
-		}
-	}
-=======
 			v := single[br.peekByteFast()].entry
 			nBits := uint8(v)
 			br.advance(nBits)
@@ -1901,7 +1192,6 @@
 		}
 	}
 	d.bufs.Put(buf)
->>>>>>> c50cee4e
 	if dstSize != decoded {
 		return nil, errors.New("corruption detected: short output block")
 	}
