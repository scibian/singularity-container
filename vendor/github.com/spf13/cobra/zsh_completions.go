package cobra

import (
	"bytes"
	"fmt"
	"io"
	"os"
)

// GenZshCompletionFile generates zsh completion file including descriptions.
func (c *Command) GenZshCompletionFile(filename string) error {
	return c.genZshCompletionFile(filename, true)
}

// GenZshCompletion generates zsh completion file including descriptions
// and writes it to the passed writer.
func (c *Command) GenZshCompletion(w io.Writer) error {
	return c.genZshCompletion(w, true)
}

// GenZshCompletionFileNoDesc generates zsh completion file without descriptions.
func (c *Command) GenZshCompletionFileNoDesc(filename string) error {
	return c.genZshCompletionFile(filename, false)
}

// GenZshCompletionNoDesc generates zsh completion file without descriptions
// and writes it to the passed writer.
func (c *Command) GenZshCompletionNoDesc(w io.Writer) error {
	return c.genZshCompletion(w, false)
}

// MarkZshCompPositionalArgumentFile only worked for zsh and its behavior was
// not consistent with Bash completion. It has therefore been disabled.
// Instead, when no other completion is specified, file completion is done by
// default for every argument. One can disable file completion on a per-argument
// basis by using ValidArgsFunction and ShellCompDirectiveNoFileComp.
// To achieve file extension filtering, one can use ValidArgsFunction and
// ShellCompDirectiveFilterFileExt.
//
// Deprecated
func (c *Command) MarkZshCompPositionalArgumentFile(argPosition int, patterns ...string) error {
	return nil
}

// MarkZshCompPositionalArgumentWords only worked for zsh. It has therefore
// been disabled.
// To achieve the same behavior across all shells, one can use
// ValidArgs (for the first argument only) or ValidArgsFunction for
// any argument (can include the first one also).
//
// Deprecated
func (c *Command) MarkZshCompPositionalArgumentWords(argPosition int, words ...string) error {
	return nil
<<<<<<< HEAD
}

func (c *Command) genZshCompletionFile(filename string, includeDesc bool) error {
	outFile, err := os.Create(filename)
	if err != nil {
		return err
	}
	defer outFile.Close()

	return c.genZshCompletion(outFile, includeDesc)
}

func (c *Command) genZshCompletion(w io.Writer, includeDesc bool) error {
	buf := new(bytes.Buffer)
	genZshComp(buf, c.Name(), includeDesc)
	_, err := buf.WriteTo(w)
	return err
}

func genZshComp(buf io.StringWriter, name string, includeDesc bool) {
	compCmd := ShellCompRequestCmd
	if !includeDesc {
		compCmd = ShellCompNoDescRequestCmd
	}
	WriteStringAndCheck(buf, fmt.Sprintf(`#compdef _%[1]s %[1]s

# zsh completion for %-36[1]s -*- shell-script -*-

=======
}

func (c *Command) genZshCompletionFile(filename string, includeDesc bool) error {
	outFile, err := os.Create(filename)
	if err != nil {
		return err
	}
	defer outFile.Close()

	return c.genZshCompletion(outFile, includeDesc)
}

func (c *Command) genZshCompletion(w io.Writer, includeDesc bool) error {
	buf := new(bytes.Buffer)
	genZshComp(buf, c.Name(), includeDesc)
	_, err := buf.WriteTo(w)
	return err
}

func genZshComp(buf io.StringWriter, name string, includeDesc bool) {
	compCmd := ShellCompRequestCmd
	if !includeDesc {
		compCmd = ShellCompNoDescRequestCmd
	}
	WriteStringAndCheck(buf, fmt.Sprintf(`#compdef _%[1]s %[1]s

# zsh completion for %-36[1]s -*- shell-script -*-

>>>>>>> c50cee4e
__%[1]s_debug()
{
    local file="$BASH_COMP_DEBUG_FILE"
    if [[ -n ${file} ]]; then
        echo "$*" >> "${file}"
    fi
}

_%[1]s()
{
    local shellCompDirectiveError=%[3]d
    local shellCompDirectiveNoSpace=%[4]d
    local shellCompDirectiveNoFileComp=%[5]d
    local shellCompDirectiveFilterFileExt=%[6]d
    local shellCompDirectiveFilterDirs=%[7]d

<<<<<<< HEAD
    local lastParam lastChar flagPrefix requestComp out directive compCount comp lastComp
=======
    local lastParam lastChar flagPrefix requestComp out directive comp lastComp noSpace
>>>>>>> c50cee4e
    local -a completions

    __%[1]s_debug "\n========= starting completion logic =========="
    __%[1]s_debug "CURRENT: ${CURRENT}, words[*]: ${words[*]}"

    # The user could have moved the cursor backwards on the command-line.
    # We need to trigger completion from the $CURRENT location, so we need
    # to truncate the command-line ($words) up to the $CURRENT location.
    # (We cannot use $CURSOR as its value does not work when a command is an alias.)
    words=("${=words[1,CURRENT]}")
    __%[1]s_debug "Truncated words[*]: ${words[*]},"

    lastParam=${words[-1]}
    lastChar=${lastParam[-1]}
    __%[1]s_debug "lastParam: ${lastParam}, lastChar: ${lastChar}"

    # For zsh, when completing a flag with an = (e.g., %[1]s -n=<TAB>)
    # completions must be prefixed with the flag
    setopt local_options BASH_REMATCH
    if [[ "${lastParam}" =~ '-.*=' ]]; then
        # We are dealing with a flag with an =
        flagPrefix="-P ${BASH_REMATCH}"
    fi

    # Prepare the command to obtain completions
    requestComp="${words[1]} %[2]s ${words[2,-1]}"
    if [ "${lastChar}" = "" ]; then
        # If the last parameter is complete (there is a space following it)
        # We add an extra empty parameter so we can indicate this to the go completion code.
        __%[1]s_debug "Adding extra empty parameter"
        requestComp="${requestComp} \"\""
    fi

    __%[1]s_debug "About to call: eval ${requestComp}"

    # Use eval to handle any environment variables and such
    out=$(eval ${requestComp} 2>/dev/null)
    __%[1]s_debug "completion output: ${out}"

    # Extract the directive integer following a : from the last line
    local lastLine
    while IFS='\n' read -r line; do
        lastLine=${line}
    done < <(printf "%%s\n" "${out[@]}")
    __%[1]s_debug "last line: ${lastLine}"

    if [ "${lastLine[1]}" = : ]; then
        directive=${lastLine[2,-1]}
        # Remove the directive including the : and the newline
        local suffix
        (( suffix=${#lastLine}+2))
        out=${out[1,-$suffix]}
    else
        # There is no directive specified.  Leave $out as is.
        __%[1]s_debug "No directive found.  Setting do default"
        directive=0
    fi

    __%[1]s_debug "directive: ${directive}"
    __%[1]s_debug "completions: ${out}"
    __%[1]s_debug "flagPrefix: ${flagPrefix}"

    if [ $((directive & shellCompDirectiveError)) -ne 0 ]; then
        __%[1]s_debug "Completion received error. Ignoring completions."
        return
    fi

<<<<<<< HEAD
    compCount=0
=======
>>>>>>> c50cee4e
    while IFS='\n' read -r comp; do
        if [ -n "$comp" ]; then
            # If requested, completions are returned with a description.
            # The description is preceded by a TAB character.
            # For zsh's _describe, we need to use a : instead of a TAB.
            # We first need to escape any : as part of the completion itself.
            comp=${comp//:/\\:}

            local tab=$(printf '\t')
            comp=${comp//$tab/:}

<<<<<<< HEAD
            ((compCount++))
=======
>>>>>>> c50cee4e
            __%[1]s_debug "Adding completion: ${comp}"
            completions+=${comp}
            lastComp=$comp
        fi
    done < <(printf "%%s\n" "${out[@]}")

<<<<<<< HEAD
=======
    if [ $((directive & shellCompDirectiveNoSpace)) -ne 0 ]; then
        __%[1]s_debug "Activating nospace."
        noSpace="-S ''"
    fi

>>>>>>> c50cee4e
    if [ $((directive & shellCompDirectiveFilterFileExt)) -ne 0 ]; then
        # File extension filtering
        local filteringCmd
        filteringCmd='_files'
        for filter in ${completions[@]}; do
            if [ ${filter[1]} != '*' ]; then
                # zsh requires a glob pattern to do file filtering
                filter="\*.$filter"
            fi
            filteringCmd+=" -g $filter"
        done
        filteringCmd+=" ${flagPrefix}"

        __%[1]s_debug "File filtering command: $filteringCmd"
        _arguments '*:filename:'"$filteringCmd"
    elif [ $((directive & shellCompDirectiveFilterDirs)) -ne 0 ]; then
        # File completion for directories only
<<<<<<< HEAD
        local subDir
=======
        local subdir
>>>>>>> c50cee4e
        subdir="${completions[1]}"
        if [ -n "$subdir" ]; then
            __%[1]s_debug "Listing directories in $subdir"
            pushd "${subdir}" >/dev/null 2>&1
        else
            __%[1]s_debug "Listing directories in ."
        fi

<<<<<<< HEAD
        _arguments '*:dirname:_files -/'" ${flagPrefix}"
        if [ -n "$subdir" ]; then
            popd >/dev/null 2>&1
        fi
    elif [ $((directive & shellCompDirectiveNoSpace)) -ne 0 ] && [ ${compCount} -eq 1 ]; then
        __%[1]s_debug "Activating nospace."
        # We can use compadd here as there is no description when
        # there is only one completion.
        compadd -S '' "${lastComp}"
    elif [ ${compCount} -eq 0 ]; then
        if [ $((directive & shellCompDirectiveNoFileComp)) -ne 0 ]; then
            __%[1]s_debug "deactivating file completion"
        else
            # Perform file completion
            __%[1]s_debug "activating file completion"
            _arguments '*:filename:_files'" ${flagPrefix}"
        fi
    else
        _describe "completions" completions $(echo $flagPrefix)
=======
        local result
        _arguments '*:dirname:_files -/'" ${flagPrefix}"
        result=$?
        if [ -n "$subdir" ]; then
            popd >/dev/null 2>&1
        fi
        return $result
    else
        __%[1]s_debug "Calling _describe"
        if eval _describe "completions" completions $flagPrefix $noSpace; then
            __%[1]s_debug "_describe found some completions"

            # Return the success of having called _describe
            return 0
        else
            __%[1]s_debug "_describe did not find completions."
            __%[1]s_debug "Checking if we should do file completion."
            if [ $((directive & shellCompDirectiveNoFileComp)) -ne 0 ]; then
                __%[1]s_debug "deactivating file completion"

                # We must return an error code here to let zsh know that there were no
                # completions found by _describe; this is what will trigger other
                # matching algorithms to attempt to find completions.
                # For example zsh can match letters in the middle of words.
                return 1
            else
                # Perform file completion
                __%[1]s_debug "Activating file completion"

                # We must return the result of this command, so it must be the
                # last command, or else we must store its result to return it.
                _arguments '*:filename:_files'" ${flagPrefix}"
            fi
        fi
>>>>>>> c50cee4e
    fi
}

# don't run the completion function when being source-ed or eval-ed
if [ "$funcstack[1]" = "_%[1]s" ]; then
<<<<<<< HEAD
	_%[1]s
=======
    _%[1]s
>>>>>>> c50cee4e
fi
`, name, compCmd,
		ShellCompDirectiveError, ShellCompDirectiveNoSpace, ShellCompDirectiveNoFileComp,
		ShellCompDirectiveFilterFileExt, ShellCompDirectiveFilterDirs))
}<|MERGE_RESOLUTION|>--- conflicted
+++ resolved
@@ -51,7 +51,6 @@
 // Deprecated
 func (c *Command) MarkZshCompPositionalArgumentWords(argPosition int, words ...string) error {
 	return nil
-<<<<<<< HEAD
 }
 
 func (c *Command) genZshCompletionFile(filename string, includeDesc bool) error {
@@ -80,36 +79,6 @@
 
 # zsh completion for %-36[1]s -*- shell-script -*-
 
-=======
-}
-
-func (c *Command) genZshCompletionFile(filename string, includeDesc bool) error {
-	outFile, err := os.Create(filename)
-	if err != nil {
-		return err
-	}
-	defer outFile.Close()
-
-	return c.genZshCompletion(outFile, includeDesc)
-}
-
-func (c *Command) genZshCompletion(w io.Writer, includeDesc bool) error {
-	buf := new(bytes.Buffer)
-	genZshComp(buf, c.Name(), includeDesc)
-	_, err := buf.WriteTo(w)
-	return err
-}
-
-func genZshComp(buf io.StringWriter, name string, includeDesc bool) {
-	compCmd := ShellCompRequestCmd
-	if !includeDesc {
-		compCmd = ShellCompNoDescRequestCmd
-	}
-	WriteStringAndCheck(buf, fmt.Sprintf(`#compdef _%[1]s %[1]s
-
-# zsh completion for %-36[1]s -*- shell-script -*-
-
->>>>>>> c50cee4e
 __%[1]s_debug()
 {
     local file="$BASH_COMP_DEBUG_FILE"
@@ -126,11 +95,7 @@
     local shellCompDirectiveFilterFileExt=%[6]d
     local shellCompDirectiveFilterDirs=%[7]d
 
-<<<<<<< HEAD
-    local lastParam lastChar flagPrefix requestComp out directive compCount comp lastComp
-=======
     local lastParam lastChar flagPrefix requestComp out directive comp lastComp noSpace
->>>>>>> c50cee4e
     local -a completions
 
     __%[1]s_debug "\n========= starting completion logic =========="
@@ -198,10 +163,6 @@
         return
     fi
 
-<<<<<<< HEAD
-    compCount=0
-=======
->>>>>>> c50cee4e
     while IFS='\n' read -r comp; do
         if [ -n "$comp" ]; then
             # If requested, completions are returned with a description.
@@ -213,24 +174,17 @@
             local tab=$(printf '\t')
             comp=${comp//$tab/:}
 
-<<<<<<< HEAD
-            ((compCount++))
-=======
->>>>>>> c50cee4e
             __%[1]s_debug "Adding completion: ${comp}"
             completions+=${comp}
             lastComp=$comp
         fi
     done < <(printf "%%s\n" "${out[@]}")
 
-<<<<<<< HEAD
-=======
     if [ $((directive & shellCompDirectiveNoSpace)) -ne 0 ]; then
         __%[1]s_debug "Activating nospace."
         noSpace="-S ''"
     fi
 
->>>>>>> c50cee4e
     if [ $((directive & shellCompDirectiveFilterFileExt)) -ne 0 ]; then
         # File extension filtering
         local filteringCmd
@@ -248,11 +202,7 @@
         _arguments '*:filename:'"$filteringCmd"
     elif [ $((directive & shellCompDirectiveFilterDirs)) -ne 0 ]; then
         # File completion for directories only
-<<<<<<< HEAD
-        local subDir
-=======
         local subdir
->>>>>>> c50cee4e
         subdir="${completions[1]}"
         if [ -n "$subdir" ]; then
             __%[1]s_debug "Listing directories in $subdir"
@@ -261,27 +211,6 @@
             __%[1]s_debug "Listing directories in ."
         fi
 
-<<<<<<< HEAD
-        _arguments '*:dirname:_files -/'" ${flagPrefix}"
-        if [ -n "$subdir" ]; then
-            popd >/dev/null 2>&1
-        fi
-    elif [ $((directive & shellCompDirectiveNoSpace)) -ne 0 ] && [ ${compCount} -eq 1 ]; then
-        __%[1]s_debug "Activating nospace."
-        # We can use compadd here as there is no description when
-        # there is only one completion.
-        compadd -S '' "${lastComp}"
-    elif [ ${compCount} -eq 0 ]; then
-        if [ $((directive & shellCompDirectiveNoFileComp)) -ne 0 ]; then
-            __%[1]s_debug "deactivating file completion"
-        else
-            # Perform file completion
-            __%[1]s_debug "activating file completion"
-            _arguments '*:filename:_files'" ${flagPrefix}"
-        fi
-    else
-        _describe "completions" completions $(echo $flagPrefix)
-=======
         local result
         _arguments '*:dirname:_files -/'" ${flagPrefix}"
         result=$?
@@ -316,17 +245,12 @@
                 _arguments '*:filename:_files'" ${flagPrefix}"
             fi
         fi
->>>>>>> c50cee4e
     fi
 }
 
 # don't run the completion function when being source-ed or eval-ed
 if [ "$funcstack[1]" = "_%[1]s" ]; then
-<<<<<<< HEAD
-	_%[1]s
-=======
     _%[1]s
->>>>>>> c50cee4e
 fi
 `, name, compCmd,
 		ShellCompDirectiveError, ShellCompDirectiveNoSpace, ShellCompDirectiveNoFileComp,
