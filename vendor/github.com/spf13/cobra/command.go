// Copyright © 2013 Steve Francia <spf@spf13.com>.
//
// Licensed under the Apache License, Version 2.0 (the "License");
// you may not use this file except in compliance with the License.
// You may obtain a copy of the License at
// http://www.apache.org/licenses/LICENSE-2.0
//
// Unless required by applicable law or agreed to in writing, software
// distributed under the License is distributed on an "AS IS" BASIS,
// WITHOUT WARRANTIES OR CONDITIONS OF ANY KIND, either express or implied.
// See the License for the specific language governing permissions and
// limitations under the License.

// Package cobra is a commander providing a simple interface to create powerful modern CLI interfaces.
// In addition to providing an interface, Cobra simultaneously provides a controller to organize your application code.
package cobra

import (
	"bytes"
	"context"
	"fmt"
	"io"
	"os"
	"path/filepath"
	"sort"
	"strings"

	flag "github.com/spf13/pflag"
)

// FParseErrWhitelist configures Flag parse errors to be ignored
type FParseErrWhitelist flag.ParseErrorsWhitelist

// Command is just that, a command for your application.
// E.g.  'go run ...' - 'run' is the command. Cobra requires
// you to define the usage and description as part of your command
// definition to ensure usability.
type Command struct {
	// Use is the one-line usage message.
	// Recommended syntax is as follow:
	//   [ ] identifies an optional argument. Arguments that are not enclosed in brackets are required.
	//   ... indicates that you can specify multiple values for the previous argument.
	//   |   indicates mutually exclusive information. You can use the argument to the left of the separator or the
	//       argument to the right of the separator. You cannot use both arguments in a single use of the command.
	//   { } delimits a set of mutually exclusive arguments when one of the arguments is required. If the arguments are
	//       optional, they are enclosed in brackets ([ ]).
	// Example: add [-F file | -D dir]... [-f format] profile
	Use string

	// Aliases is an array of aliases that can be used instead of the first word in Use.
	Aliases []string

	// SuggestFor is an array of command names for which this command will be suggested -
	// similar to aliases but only suggests.
	SuggestFor []string

	// Short is the short description shown in the 'help' output.
	Short string

	// Long is the long message shown in the 'help <this-command>' output.
	Long string

	// Example is examples of how to use the command.
	Example string

	// ValidArgs is list of all valid non-flag arguments that are accepted in shell completions
	ValidArgs []string
<<<<<<< HEAD
	// ValidArgsFunction is an optional function that provides valid non-flag arguments for bash completion.
=======
	// ValidArgsFunction is an optional function that provides valid non-flag arguments for shell completion.
>>>>>>> c50cee4e
	// It is a dynamic version of using ValidArgs.
	// Only one of ValidArgs and ValidArgsFunction can be used for a command.
	ValidArgsFunction func(cmd *Command, args []string, toComplete string) ([]string, ShellCompDirective)

	// Expected arguments
	Args PositionalArgs

	// ArgAliases is List of aliases for ValidArgs.
	// These are not suggested to the user in the shell completion,
	// but accepted if entered manually.
	ArgAliases []string

	// BashCompletionFunction is custom bash functions used by the legacy bash autocompletion generator.
	// For portability with other shells, it is recommended to instead use ValidArgsFunction
	BashCompletionFunction string

	// Deprecated defines, if this command is deprecated and should print this string when used.
	Deprecated string

	// Annotations are key/value pairs that can be used by applications to identify or
	// group commands.
	Annotations map[string]string

	// Version defines the version for this command. If this value is non-empty and the command does not
	// define a "version" flag, a "version" boolean flag will be added to the command and, if specified,
	// will print content of the "Version" variable. A shorthand "v" flag will also be added if the
	// command does not define one.
	Version string

	// The *Run functions are executed in the following order:
	//   * PersistentPreRun()
	//   * PreRun()
	//   * Run()
	//   * PostRun()
	//   * PersistentPostRun()
	// All functions get the same args, the arguments after the command name.
	//
	// PersistentPreRun: children of this command will inherit and execute.
	PersistentPreRun func(cmd *Command, args []string)
	// PersistentPreRunE: PersistentPreRun but returns an error.
	PersistentPreRunE func(cmd *Command, args []string) error
	// PreRun: children of this command will not inherit.
	PreRun func(cmd *Command, args []string)
	// PreRunE: PreRun but returns an error.
	PreRunE func(cmd *Command, args []string) error
	// Run: Typically the actual work function. Most commands will only implement this.
	Run func(cmd *Command, args []string)
	// RunE: Run but returns an error.
	RunE func(cmd *Command, args []string) error
	// PostRun: run after the Run command.
	PostRun func(cmd *Command, args []string)
	// PostRunE: PostRun but returns an error.
	PostRunE func(cmd *Command, args []string) error
	// PersistentPostRun: children of this command will inherit and execute after PostRun.
	PersistentPostRun func(cmd *Command, args []string)
	// PersistentPostRunE: PersistentPostRun but returns an error.
	PersistentPostRunE func(cmd *Command, args []string) error

	// args is actual args parsed from flags.
	args []string
	// flagErrorBuf contains all error messages from pflag.
	flagErrorBuf *bytes.Buffer
	// flags is full set of flags.
	flags *flag.FlagSet
	// pflags contains persistent flags.
	pflags *flag.FlagSet
	// lflags contains local flags.
	lflags *flag.FlagSet
	// iflags contains inherited flags.
	iflags *flag.FlagSet
	// parentsPflags is all persistent flags of cmd's parents.
	parentsPflags *flag.FlagSet
	// globNormFunc is the global normalization function
	// that we can use on every pflag set and children commands
	globNormFunc func(f *flag.FlagSet, name string) flag.NormalizedName

	// usageFunc is usage func defined by user.
	usageFunc func(*Command) error
	// usageTemplate is usage template defined by user.
	usageTemplate string
	// flagErrorFunc is func defined by user and it's called when the parsing of
	// flags returns an error.
	flagErrorFunc func(*Command, error) error
	// helpTemplate is help template defined by user.
	helpTemplate string
	// helpFunc is help func defined by user.
	helpFunc func(*Command, []string)
	// helpCommand is command with usage 'help'. If it's not defined by user,
	// cobra uses default help command.
	helpCommand *Command
	// versionTemplate is the version template defined by user.
	versionTemplate string

	// inReader is a reader defined by the user that replaces stdin
	inReader io.Reader
	// outWriter is a writer defined by the user that replaces stdout
	outWriter io.Writer
	// errWriter is a writer defined by the user that replaces stderr
	errWriter io.Writer

	//FParseErrWhitelist flag parse errors to be ignored
	FParseErrWhitelist FParseErrWhitelist

<<<<<<< HEAD
=======
	// CompletionOptions is a set of options to control the handling of shell completion
	CompletionOptions CompletionOptions

>>>>>>> c50cee4e
	// commandsAreSorted defines, if command slice are sorted or not.
	commandsAreSorted bool
	// commandCalledAs is the name or alias value used to call this command.
	commandCalledAs struct {
		name   string
		called bool
	}

	ctx context.Context

	// commands is the list of commands supported by this program.
	commands []*Command
	// parent is a parent command for this command.
	parent *Command
	// Max lengths of commands' string lengths for use in padding.
	commandsMaxUseLen         int
	commandsMaxCommandPathLen int
	commandsMaxNameLen        int

	// TraverseChildren parses flags on all parents before executing child command.
	TraverseChildren bool

	// Hidden defines, if this command is hidden and should NOT show up in the list of available commands.
	Hidden bool

	// SilenceErrors is an option to quiet errors down stream.
	SilenceErrors bool

	// SilenceUsage is an option to silence usage when an error occurs.
	SilenceUsage bool

	// DisableFlagParsing disables the flag parsing.
	// If this is true all flags will be passed to the command as arguments.
	DisableFlagParsing bool

	// DisableAutoGenTag defines, if gen tag ("Auto generated by spf13/cobra...")
	// will be printed by generating docs for this command.
	DisableAutoGenTag bool

	// DisableFlagsInUseLine will disable the addition of [flags] to the usage
	// line of a command when printing help or generating docs
	DisableFlagsInUseLine bool

	// DisableSuggestions disables the suggestions based on Levenshtein distance
	// that go along with 'unknown command' messages.
	DisableSuggestions bool

	// SuggestionsMinimumDistance defines minimum levenshtein distance to display suggestions.
	// Must be > 0.
	SuggestionsMinimumDistance int
}

// Context returns underlying command context. If command wasn't
// executed with ExecuteContext Context returns Background context.
func (c *Command) Context() context.Context {
	return c.ctx
}

// SetArgs sets arguments for the command. It is set to os.Args[1:] by default, if desired, can be overridden
// particularly useful when testing.
func (c *Command) SetArgs(a []string) {
	c.args = a
}

// SetOutput sets the destination for usage and error messages.
// If output is nil, os.Stderr is used.
// Deprecated: Use SetOut and/or SetErr instead
func (c *Command) SetOutput(output io.Writer) {
	c.outWriter = output
	c.errWriter = output
}

// SetOut sets the destination for usage messages.
// If newOut is nil, os.Stdout is used.
func (c *Command) SetOut(newOut io.Writer) {
	c.outWriter = newOut
}

// SetErr sets the destination for error messages.
// If newErr is nil, os.Stderr is used.
func (c *Command) SetErr(newErr io.Writer) {
	c.errWriter = newErr
}

// SetIn sets the source for input data
// If newIn is nil, os.Stdin is used.
func (c *Command) SetIn(newIn io.Reader) {
	c.inReader = newIn
}

// SetUsageFunc sets usage function. Usage can be defined by application.
func (c *Command) SetUsageFunc(f func(*Command) error) {
	c.usageFunc = f
}

// SetUsageTemplate sets usage template. Can be defined by Application.
func (c *Command) SetUsageTemplate(s string) {
	c.usageTemplate = s
}

// SetFlagErrorFunc sets a function to generate an error when flag parsing
// fails.
func (c *Command) SetFlagErrorFunc(f func(*Command, error) error) {
	c.flagErrorFunc = f
}

// SetHelpFunc sets help function. Can be defined by Application.
func (c *Command) SetHelpFunc(f func(*Command, []string)) {
	c.helpFunc = f
}

// SetHelpCommand sets help command.
func (c *Command) SetHelpCommand(cmd *Command) {
	c.helpCommand = cmd
}

// SetHelpTemplate sets help template to be used. Application can use it to set custom template.
func (c *Command) SetHelpTemplate(s string) {
	c.helpTemplate = s
}

// SetVersionTemplate sets version template to be used. Application can use it to set custom template.
func (c *Command) SetVersionTemplate(s string) {
	c.versionTemplate = s
}

// SetGlobalNormalizationFunc sets a normalization function to all flag sets and also to child commands.
// The user should not have a cyclic dependency on commands.
func (c *Command) SetGlobalNormalizationFunc(n func(f *flag.FlagSet, name string) flag.NormalizedName) {
	c.Flags().SetNormalizeFunc(n)
	c.PersistentFlags().SetNormalizeFunc(n)
	c.globNormFunc = n

	for _, command := range c.commands {
		command.SetGlobalNormalizationFunc(n)
	}
}

// OutOrStdout returns output to stdout.
func (c *Command) OutOrStdout() io.Writer {
	return c.getOut(os.Stdout)
}

// OutOrStderr returns output to stderr
func (c *Command) OutOrStderr() io.Writer {
	return c.getOut(os.Stderr)
}

// ErrOrStderr returns output to stderr
func (c *Command) ErrOrStderr() io.Writer {
	return c.getErr(os.Stderr)
}

// InOrStdin returns input to stdin
func (c *Command) InOrStdin() io.Reader {
	return c.getIn(os.Stdin)
}

func (c *Command) getOut(def io.Writer) io.Writer {
	if c.outWriter != nil {
		return c.outWriter
	}
	if c.HasParent() {
		return c.parent.getOut(def)
	}
	return def
}

func (c *Command) getErr(def io.Writer) io.Writer {
	if c.errWriter != nil {
		return c.errWriter
	}
	if c.HasParent() {
		return c.parent.getErr(def)
	}
	return def
}

func (c *Command) getIn(def io.Reader) io.Reader {
	if c.inReader != nil {
		return c.inReader
	}
	if c.HasParent() {
		return c.parent.getIn(def)
	}
	return def
}

// UsageFunc returns either the function set by SetUsageFunc for this command
// or a parent, or it returns a default usage function.
func (c *Command) UsageFunc() (f func(*Command) error) {
	if c.usageFunc != nil {
		return c.usageFunc
	}
	if c.HasParent() {
		return c.Parent().UsageFunc()
	}
	return func(c *Command) error {
		c.mergePersistentFlags()
		err := tmpl(c.OutOrStderr(), c.UsageTemplate(), c)
		if err != nil {
			c.PrintErrln(err)
		}
		return err
	}
}

// Usage puts out the usage for the command.
// Used when a user provides invalid input.
// Can be defined by user by overriding UsageFunc.
func (c *Command) Usage() error {
	return c.UsageFunc()(c)
}

// HelpFunc returns either the function set by SetHelpFunc for this command
// or a parent, or it returns a function with default help behavior.
func (c *Command) HelpFunc() func(*Command, []string) {
	if c.helpFunc != nil {
		return c.helpFunc
	}
	if c.HasParent() {
		return c.Parent().HelpFunc()
	}
	return func(c *Command, a []string) {
		c.mergePersistentFlags()
		// The help should be sent to stdout
		// See https://github.com/spf13/cobra/issues/1002
		err := tmpl(c.OutOrStdout(), c.HelpTemplate(), c)
		if err != nil {
			c.PrintErrln(err)
		}
	}
}

// Help puts out the help for the command.
// Used when a user calls help [command].
// Can be defined by user by overriding HelpFunc.
func (c *Command) Help() error {
	c.HelpFunc()(c, []string{})
	return nil
}

// UsageString returns usage string.
func (c *Command) UsageString() string {
	// Storing normal writers
	tmpOutput := c.outWriter
	tmpErr := c.errWriter

	bb := new(bytes.Buffer)
	c.outWriter = bb
	c.errWriter = bb

	CheckErr(c.Usage())

	// Setting things back to normal
	c.outWriter = tmpOutput
	c.errWriter = tmpErr

	return bb.String()
}

// FlagErrorFunc returns either the function set by SetFlagErrorFunc for this
// command or a parent, or it returns a function which returns the original
// error.
func (c *Command) FlagErrorFunc() (f func(*Command, error) error) {
	if c.flagErrorFunc != nil {
		return c.flagErrorFunc
	}

	if c.HasParent() {
		return c.parent.FlagErrorFunc()
	}
	return func(c *Command, err error) error {
		return err
	}
}

var minUsagePadding = 25

// UsagePadding return padding for the usage.
func (c *Command) UsagePadding() int {
	if c.parent == nil || minUsagePadding > c.parent.commandsMaxUseLen {
		return minUsagePadding
	}
	return c.parent.commandsMaxUseLen
}

var minCommandPathPadding = 11

// CommandPathPadding return padding for the command path.
func (c *Command) CommandPathPadding() int {
	if c.parent == nil || minCommandPathPadding > c.parent.commandsMaxCommandPathLen {
		return minCommandPathPadding
	}
	return c.parent.commandsMaxCommandPathLen
}

var minNamePadding = 11

// NamePadding returns padding for the name.
func (c *Command) NamePadding() int {
	if c.parent == nil || minNamePadding > c.parent.commandsMaxNameLen {
		return minNamePadding
	}
	return c.parent.commandsMaxNameLen
}

// UsageTemplate returns usage template for the command.
func (c *Command) UsageTemplate() string {
	if c.usageTemplate != "" {
		return c.usageTemplate
	}

	if c.HasParent() {
		return c.parent.UsageTemplate()
	}
	return `Usage:{{if .Runnable}}
  {{.UseLine}}{{end}}{{if .HasAvailableSubCommands}}
  {{.CommandPath}} [command]{{end}}{{if gt (len .Aliases) 0}}

Aliases:
  {{.NameAndAliases}}{{end}}{{if .HasExample}}

Examples:
{{.Example}}{{end}}{{if .HasAvailableSubCommands}}

Available Commands:{{range .Commands}}{{if (or .IsAvailableCommand (eq .Name "help"))}}
  {{rpad .Name .NamePadding }} {{.Short}}{{end}}{{end}}{{end}}{{if .HasAvailableLocalFlags}}

Flags:
{{.LocalFlags.FlagUsages | trimTrailingWhitespaces}}{{end}}{{if .HasAvailableInheritedFlags}}

Global Flags:
{{.InheritedFlags.FlagUsages | trimTrailingWhitespaces}}{{end}}{{if .HasHelpSubCommands}}

Additional help topics:{{range .Commands}}{{if .IsAdditionalHelpTopicCommand}}
  {{rpad .CommandPath .CommandPathPadding}} {{.Short}}{{end}}{{end}}{{end}}{{if .HasAvailableSubCommands}}

Use "{{.CommandPath}} [command] --help" for more information about a command.{{end}}
`
}

// HelpTemplate return help template for the command.
func (c *Command) HelpTemplate() string {
	if c.helpTemplate != "" {
		return c.helpTemplate
	}

	if c.HasParent() {
		return c.parent.HelpTemplate()
	}
	return `{{with (or .Long .Short)}}{{. | trimTrailingWhitespaces}}

{{end}}{{if or .Runnable .HasSubCommands}}{{.UsageString}}{{end}}`
}

// VersionTemplate return version template for the command.
func (c *Command) VersionTemplate() string {
	if c.versionTemplate != "" {
		return c.versionTemplate
	}

	if c.HasParent() {
		return c.parent.VersionTemplate()
	}
	return `{{with .Name}}{{printf "%s " .}}{{end}}{{printf "version %s" .Version}}
`
}

func hasNoOptDefVal(name string, fs *flag.FlagSet) bool {
	flag := fs.Lookup(name)
	if flag == nil {
		return false
	}
	return flag.NoOptDefVal != ""
}

func shortHasNoOptDefVal(name string, fs *flag.FlagSet) bool {
	if len(name) == 0 {
		return false
	}

	flag := fs.ShorthandLookup(name[:1])
	if flag == nil {
		return false
	}
	return flag.NoOptDefVal != ""
}

func stripFlags(args []string, c *Command) []string {
	if len(args) == 0 {
		return args
	}
	c.mergePersistentFlags()

	commands := []string{}
	flags := c.Flags()

Loop:
	for len(args) > 0 {
		s := args[0]
		args = args[1:]
		switch {
		case s == "--":
			// "--" terminates the flags
			break Loop
		case strings.HasPrefix(s, "--") && !strings.Contains(s, "=") && !hasNoOptDefVal(s[2:], flags):
			// If '--flag arg' then
			// delete arg from args.
			fallthrough // (do the same as below)
		case strings.HasPrefix(s, "-") && !strings.Contains(s, "=") && len(s) == 2 && !shortHasNoOptDefVal(s[1:], flags):
			// If '-f arg' then
			// delete 'arg' from args or break the loop if len(args) <= 1.
			if len(args) <= 1 {
				break Loop
			} else {
				args = args[1:]
				continue
			}
		case s != "" && !strings.HasPrefix(s, "-"):
			commands = append(commands, s)
		}
	}

	return commands
}

// argsMinusFirstX removes only the first x from args.  Otherwise, commands that look like
// openshift admin policy add-role-to-user admin my-user, lose the admin argument (arg[4]).
func argsMinusFirstX(args []string, x string) []string {
	for i, y := range args {
		if x == y {
			ret := []string{}
			ret = append(ret, args[:i]...)
			ret = append(ret, args[i+1:]...)
			return ret
		}
	}
	return args
}

func isFlagArg(arg string) bool {
	return ((len(arg) >= 3 && arg[1] == '-') ||
		(len(arg) >= 2 && arg[0] == '-' && arg[1] != '-'))
}

// Find the target command given the args and command tree
// Meant to be run on the highest node. Only searches down.
func (c *Command) Find(args []string) (*Command, []string, error) {
	var innerfind func(*Command, []string) (*Command, []string)

	innerfind = func(c *Command, innerArgs []string) (*Command, []string) {
		argsWOflags := stripFlags(innerArgs, c)
		if len(argsWOflags) == 0 {
			return c, innerArgs
		}
		nextSubCmd := argsWOflags[0]

		cmd := c.findNext(nextSubCmd)
		if cmd != nil {
			return innerfind(cmd, argsMinusFirstX(innerArgs, nextSubCmd))
		}
		return c, innerArgs
	}

	commandFound, a := innerfind(c, args)
	if commandFound.Args == nil {
		return commandFound, a, legacyArgs(commandFound, stripFlags(a, commandFound))
	}
	return commandFound, a, nil
}

func (c *Command) findSuggestions(arg string) string {
	if c.DisableSuggestions {
		return ""
	}
	if c.SuggestionsMinimumDistance <= 0 {
		c.SuggestionsMinimumDistance = 2
	}
	suggestionsString := ""
	if suggestions := c.SuggestionsFor(arg); len(suggestions) > 0 {
		suggestionsString += "\n\nDid you mean this?\n"
		for _, s := range suggestions {
			suggestionsString += fmt.Sprintf("\t%v\n", s)
		}
	}
	return suggestionsString
}

func (c *Command) findNext(next string) *Command {
	matches := make([]*Command, 0)
	for _, cmd := range c.commands {
		if cmd.Name() == next || cmd.HasAlias(next) {
			cmd.commandCalledAs.name = next
			return cmd
		}
		if EnablePrefixMatching && cmd.hasNameOrAliasPrefix(next) {
			matches = append(matches, cmd)
		}
	}

	if len(matches) == 1 {
		return matches[0]
	}

	return nil
}

// Traverse the command tree to find the command, and parse args for
// each parent.
func (c *Command) Traverse(args []string) (*Command, []string, error) {
	flags := []string{}
	inFlag := false

	for i, arg := range args {
		switch {
		// A long flag with a space separated value
		case strings.HasPrefix(arg, "--") && !strings.Contains(arg, "="):
			// TODO: this isn't quite right, we should really check ahead for 'true' or 'false'
			inFlag = !hasNoOptDefVal(arg[2:], c.Flags())
			flags = append(flags, arg)
			continue
		// A short flag with a space separated value
		case strings.HasPrefix(arg, "-") && !strings.Contains(arg, "=") && len(arg) == 2 && !shortHasNoOptDefVal(arg[1:], c.Flags()):
			inFlag = true
			flags = append(flags, arg)
			continue
		// The value for a flag
		case inFlag:
			inFlag = false
			flags = append(flags, arg)
			continue
		// A flag without a value, or with an `=` separated value
		case isFlagArg(arg):
			flags = append(flags, arg)
			continue
		}

		cmd := c.findNext(arg)
		if cmd == nil {
			return c, args, nil
		}

		if err := c.ParseFlags(flags); err != nil {
			return nil, args, err
		}
		return cmd.Traverse(args[i+1:])
	}
	return c, args, nil
}

// SuggestionsFor provides suggestions for the typedName.
func (c *Command) SuggestionsFor(typedName string) []string {
	suggestions := []string{}
	for _, cmd := range c.commands {
		if cmd.IsAvailableCommand() {
			levenshteinDistance := ld(typedName, cmd.Name(), true)
			suggestByLevenshtein := levenshteinDistance <= c.SuggestionsMinimumDistance
			suggestByPrefix := strings.HasPrefix(strings.ToLower(cmd.Name()), strings.ToLower(typedName))
			if suggestByLevenshtein || suggestByPrefix {
				suggestions = append(suggestions, cmd.Name())
			}
			for _, explicitSuggestion := range cmd.SuggestFor {
				if strings.EqualFold(typedName, explicitSuggestion) {
					suggestions = append(suggestions, cmd.Name())
				}
			}
		}
	}
	return suggestions
}

// VisitParents visits all parents of the command and invokes fn on each parent.
func (c *Command) VisitParents(fn func(*Command)) {
	if c.HasParent() {
		fn(c.Parent())
		c.Parent().VisitParents(fn)
	}
}

// Root finds root command.
func (c *Command) Root() *Command {
	if c.HasParent() {
		return c.Parent().Root()
	}
	return c
}

// ArgsLenAtDash will return the length of c.Flags().Args at the moment
// when a -- was found during args parsing.
func (c *Command) ArgsLenAtDash() int {
	return c.Flags().ArgsLenAtDash()
}

func (c *Command) execute(a []string) (err error) {
	if c == nil {
		return fmt.Errorf("Called Execute() on a nil Command")
	}

	if len(c.Deprecated) > 0 {
		c.Printf("Command %q is deprecated, %s\n", c.Name(), c.Deprecated)
	}

	// initialize help and version flag at the last point possible to allow for user
	// overriding
	c.InitDefaultHelpFlag()
	c.InitDefaultVersionFlag()

	err = c.ParseFlags(a)
	if err != nil {
		return c.FlagErrorFunc()(c, err)
	}

	// If help is called, regardless of other flags, return we want help.
	// Also say we need help if the command isn't runnable.
	helpVal, err := c.Flags().GetBool("help")
	if err != nil {
		// should be impossible to get here as we always declare a help
		// flag in InitDefaultHelpFlag()
		c.Println("\"help\" flag declared as non-bool. Please correct your code")
		return err
	}

	if helpVal {
		return flag.ErrHelp
	}

	// for back-compat, only add version flag behavior if version is defined
	if c.Version != "" {
		versionVal, err := c.Flags().GetBool("version")
		if err != nil {
			c.Println("\"version\" flag declared as non-bool. Please correct your code")
			return err
		}
		if versionVal {
			err := tmpl(c.OutOrStdout(), c.VersionTemplate(), c)
			if err != nil {
				c.Println(err)
			}
			return err
		}
	}

	if !c.Runnable() {
		return flag.ErrHelp
	}

	c.preRun()

	argWoFlags := c.Flags().Args()
	if c.DisableFlagParsing {
		argWoFlags = a
	}

	if err := c.ValidateArgs(argWoFlags); err != nil {
		return err
	}

	for p := c; p != nil; p = p.Parent() {
		if p.PersistentPreRunE != nil {
			if err := p.PersistentPreRunE(c, argWoFlags); err != nil {
				return err
			}
			break
		} else if p.PersistentPreRun != nil {
			p.PersistentPreRun(c, argWoFlags)
			break
		}
	}
	if c.PreRunE != nil {
		if err := c.PreRunE(c, argWoFlags); err != nil {
			return err
		}
	} else if c.PreRun != nil {
		c.PreRun(c, argWoFlags)
	}

	if err := c.validateRequiredFlags(); err != nil {
		return err
	}
	if c.RunE != nil {
		if err := c.RunE(c, argWoFlags); err != nil {
			return err
		}
	} else {
		c.Run(c, argWoFlags)
	}
	if c.PostRunE != nil {
		if err := c.PostRunE(c, argWoFlags); err != nil {
			return err
		}
	} else if c.PostRun != nil {
		c.PostRun(c, argWoFlags)
	}
	for p := c; p != nil; p = p.Parent() {
		if p.PersistentPostRunE != nil {
			if err := p.PersistentPostRunE(c, argWoFlags); err != nil {
				return err
			}
			break
		} else if p.PersistentPostRun != nil {
			p.PersistentPostRun(c, argWoFlags)
			break
		}
	}

	return nil
}

func (c *Command) preRun() {
	for _, x := range initializers {
		x()
	}
}

// ExecuteContext is the same as Execute(), but sets the ctx on the command.
<<<<<<< HEAD
// Retrieve ctx by calling cmd.Context() inside your *Run lifecycle functions.
=======
// Retrieve ctx by calling cmd.Context() inside your *Run lifecycle or ValidArgs
// functions.
>>>>>>> c50cee4e
func (c *Command) ExecuteContext(ctx context.Context) error {
	c.ctx = ctx
	return c.Execute()
}

// Execute uses the args (os.Args[1:] by default)
// and run through the command tree finding appropriate matches
// for commands and then corresponding flags.
func (c *Command) Execute() error {
	_, err := c.ExecuteC()
	return err
}

// ExecuteContextC is the same as ExecuteC(), but sets the ctx on the command.
// Retrieve ctx by calling cmd.Context() inside your *Run lifecycle or ValidArgs
// functions.
func (c *Command) ExecuteContextC(ctx context.Context) (*Command, error) {
	c.ctx = ctx
	return c.ExecuteC()
}

// ExecuteC executes the command.
func (c *Command) ExecuteC() (cmd *Command, err error) {
	if c.ctx == nil {
		c.ctx = context.Background()
	}

	// Regardless of what command execute is called on, run on Root only
	if c.HasParent() {
		return c.Root().ExecuteC()
	}

	// windows hook
	if preExecHookFn != nil {
		preExecHookFn(c)
	}

	// initialize help at the last point to allow for user overriding
	c.InitDefaultHelpCmd()
	// initialize completion at the last point to allow for user overriding
	c.initDefaultCompletionCmd()

	args := c.args

	// Workaround FAIL with "go test -v" or "cobra.test -test.v", see #155
	if c.args == nil && filepath.Base(os.Args[0]) != "cobra.test" {
		args = os.Args[1:]
	}

<<<<<<< HEAD
	// initialize the hidden command to be used for bash completion
=======
	// initialize the hidden command to be used for shell completion
>>>>>>> c50cee4e
	c.initCompleteCmd(args)

	var flags []string
	if c.TraverseChildren {
		cmd, flags, err = c.Traverse(args)
	} else {
		cmd, flags, err = c.Find(args)
	}
	if err != nil {
		// If found parse to a subcommand and then failed, talk about the subcommand
		if cmd != nil {
			c = cmd
		}
		if !c.SilenceErrors {
			c.PrintErrln("Error:", err.Error())
			c.PrintErrf("Run '%v --help' for usage.\n", c.CommandPath())
		}
		return c, err
	}

	cmd.commandCalledAs.called = true
	if cmd.commandCalledAs.name == "" {
		cmd.commandCalledAs.name = cmd.Name()
	}

	// We have to pass global context to children command
	// if context is present on the parent command.
	if cmd.ctx == nil {
		cmd.ctx = c.ctx
	}

	err = cmd.execute(flags)
	if err != nil {
		// Always show help if requested, even if SilenceErrors is in
		// effect
		if err == flag.ErrHelp {
			cmd.HelpFunc()(cmd, args)
			return cmd, nil
		}

		// If root command has SilenceErrors flagged,
		// all subcommands should respect it
		if !cmd.SilenceErrors && !c.SilenceErrors {
			c.PrintErrln("Error:", err.Error())
		}

		// If root command has SilenceUsage flagged,
		// all subcommands should respect it
		if !cmd.SilenceUsage && !c.SilenceUsage {
			c.Println(cmd.UsageString())
		}
	}
	return cmd, err
}

func (c *Command) ValidateArgs(args []string) error {
	if c.Args == nil {
		return nil
	}
	return c.Args(c, args)
}

func (c *Command) validateRequiredFlags() error {
	if c.DisableFlagParsing {
		return nil
	}

	flags := c.Flags()
	missingFlagNames := []string{}
	flags.VisitAll(func(pflag *flag.Flag) {
		requiredAnnotation, found := pflag.Annotations[BashCompOneRequiredFlag]
		if !found {
			return
		}
		if (requiredAnnotation[0] == "true") && !pflag.Changed {
			missingFlagNames = append(missingFlagNames, pflag.Name)
		}
	})

	if len(missingFlagNames) > 0 {
		return fmt.Errorf(`required flag(s) "%s" not set`, strings.Join(missingFlagNames, `", "`))
	}
	return nil
}

// InitDefaultHelpFlag adds default help flag to c.
// It is called automatically by executing the c or by calling help and usage.
// If c already has help flag, it will do nothing.
func (c *Command) InitDefaultHelpFlag() {
	c.mergePersistentFlags()
	if c.Flags().Lookup("help") == nil {
		usage := "help for "
		if c.Name() == "" {
			usage += "this command"
		} else {
			usage += c.Name()
		}
		c.Flags().BoolP("help", "h", false, usage)
	}
}

// InitDefaultVersionFlag adds default version flag to c.
// It is called automatically by executing the c.
// If c already has a version flag, it will do nothing.
// If c.Version is empty, it will do nothing.
func (c *Command) InitDefaultVersionFlag() {
	if c.Version == "" {
		return
	}

	c.mergePersistentFlags()
	if c.Flags().Lookup("version") == nil {
		usage := "version for "
		if c.Name() == "" {
			usage += "this command"
		} else {
			usage += c.Name()
		}
		if c.Flags().ShorthandLookup("v") == nil {
			c.Flags().BoolP("version", "v", false, usage)
		} else {
			c.Flags().Bool("version", false, usage)
		}
	}
}

// InitDefaultHelpCmd adds default help command to c.
// It is called automatically by executing the c or by calling help and usage.
// If c already has help command or c has no subcommands, it will do nothing.
func (c *Command) InitDefaultHelpCmd() {
	if !c.HasSubCommands() {
		return
	}

	if c.helpCommand == nil {
		c.helpCommand = &Command{
			Use:   "help [command]",
			Short: "Help about any command",
			Long: `Help provides help for any command in the application.
Simply type ` + c.Name() + ` help [path to command] for full details.`,
			ValidArgsFunction: func(c *Command, args []string, toComplete string) ([]string, ShellCompDirective) {
				var completions []string
				cmd, _, e := c.Root().Find(args)
				if e != nil {
					return nil, ShellCompDirectiveNoFileComp
				}
				if cmd == nil {
					// Root help command.
					cmd = c.Root()
				}
				for _, subCmd := range cmd.Commands() {
					if subCmd.IsAvailableCommand() || subCmd == cmd.helpCommand {
						if strings.HasPrefix(subCmd.Name(), toComplete) {
							completions = append(completions, fmt.Sprintf("%s\t%s", subCmd.Name(), subCmd.Short))
						}
					}
				}
				return completions, ShellCompDirectiveNoFileComp
			},
			Run: func(c *Command, args []string) {
				cmd, _, e := c.Root().Find(args)
				if cmd == nil || e != nil {
					c.Printf("Unknown help topic %#q\n", args)
					CheckErr(c.Root().Usage())
				} else {
					cmd.InitDefaultHelpFlag() // make possible 'help' flag to be shown
					CheckErr(cmd.Help())
				}
			},
		}
	}
	c.RemoveCommand(c.helpCommand)
	c.AddCommand(c.helpCommand)
}

// ResetCommands delete parent, subcommand and help command from c.
func (c *Command) ResetCommands() {
	c.parent = nil
	c.commands = nil
	c.helpCommand = nil
	c.parentsPflags = nil
}

// Sorts commands by their names.
type commandSorterByName []*Command

func (c commandSorterByName) Len() int           { return len(c) }
func (c commandSorterByName) Swap(i, j int)      { c[i], c[j] = c[j], c[i] }
func (c commandSorterByName) Less(i, j int) bool { return c[i].Name() < c[j].Name() }

// Commands returns a sorted slice of child commands.
func (c *Command) Commands() []*Command {
	// do not sort commands if it already sorted or sorting was disabled
	if EnableCommandSorting && !c.commandsAreSorted {
		sort.Sort(commandSorterByName(c.commands))
		c.commandsAreSorted = true
	}
	return c.commands
}

// AddCommand adds one or more commands to this parent command.
func (c *Command) AddCommand(cmds ...*Command) {
	for i, x := range cmds {
		if cmds[i] == c {
			panic("Command can't be a child of itself")
		}
		cmds[i].parent = c
		// update max lengths
		usageLen := len(x.Use)
		if usageLen > c.commandsMaxUseLen {
			c.commandsMaxUseLen = usageLen
		}
		commandPathLen := len(x.CommandPath())
		if commandPathLen > c.commandsMaxCommandPathLen {
			c.commandsMaxCommandPathLen = commandPathLen
		}
		nameLen := len(x.Name())
		if nameLen > c.commandsMaxNameLen {
			c.commandsMaxNameLen = nameLen
		}
		// If global normalization function exists, update all children
		if c.globNormFunc != nil {
			x.SetGlobalNormalizationFunc(c.globNormFunc)
		}
		c.commands = append(c.commands, x)
		c.commandsAreSorted = false
	}
}

// RemoveCommand removes one or more commands from a parent command.
func (c *Command) RemoveCommand(cmds ...*Command) {
	commands := []*Command{}
main:
	for _, command := range c.commands {
		for _, cmd := range cmds {
			if command == cmd {
				command.parent = nil
				continue main
			}
		}
		commands = append(commands, command)
	}
	c.commands = commands
	// recompute all lengths
	c.commandsMaxUseLen = 0
	c.commandsMaxCommandPathLen = 0
	c.commandsMaxNameLen = 0
	for _, command := range c.commands {
		usageLen := len(command.Use)
		if usageLen > c.commandsMaxUseLen {
			c.commandsMaxUseLen = usageLen
		}
		commandPathLen := len(command.CommandPath())
		if commandPathLen > c.commandsMaxCommandPathLen {
			c.commandsMaxCommandPathLen = commandPathLen
		}
		nameLen := len(command.Name())
		if nameLen > c.commandsMaxNameLen {
			c.commandsMaxNameLen = nameLen
		}
	}
}

// Print is a convenience method to Print to the defined output, fallback to Stderr if not set.
func (c *Command) Print(i ...interface{}) {
	fmt.Fprint(c.OutOrStderr(), i...)
}

// Println is a convenience method to Println to the defined output, fallback to Stderr if not set.
func (c *Command) Println(i ...interface{}) {
	c.Print(fmt.Sprintln(i...))
}

// Printf is a convenience method to Printf to the defined output, fallback to Stderr if not set.
func (c *Command) Printf(format string, i ...interface{}) {
	c.Print(fmt.Sprintf(format, i...))
}

// PrintErr is a convenience method to Print to the defined Err output, fallback to Stderr if not set.
func (c *Command) PrintErr(i ...interface{}) {
	fmt.Fprint(c.ErrOrStderr(), i...)
}

// PrintErrln is a convenience method to Println to the defined Err output, fallback to Stderr if not set.
func (c *Command) PrintErrln(i ...interface{}) {
	c.PrintErr(fmt.Sprintln(i...))
}

// PrintErrf is a convenience method to Printf to the defined Err output, fallback to Stderr if not set.
func (c *Command) PrintErrf(format string, i ...interface{}) {
	c.PrintErr(fmt.Sprintf(format, i...))
}

// CommandPath returns the full path to this command.
func (c *Command) CommandPath() string {
	if c.HasParent() {
		return c.Parent().CommandPath() + " " + c.Name()
	}
	return c.Name()
}

// UseLine puts out the full usage for a given command (including parents).
func (c *Command) UseLine() string {
	var useline string
	if c.HasParent() {
		useline = c.parent.CommandPath() + " " + c.Use
	} else {
		useline = c.Use
	}
	if c.DisableFlagsInUseLine {
		return useline
	}
	if c.HasAvailableFlags() && !strings.Contains(useline, "[flags]") {
		useline += " [flags]"
	}
	return useline
}

// DebugFlags used to determine which flags have been assigned to which commands
// and which persist.
func (c *Command) DebugFlags() {
	c.Println("DebugFlags called on", c.Name())
	var debugflags func(*Command)

	debugflags = func(x *Command) {
		if x.HasFlags() || x.HasPersistentFlags() {
			c.Println(x.Name())
		}
		if x.HasFlags() {
			x.flags.VisitAll(func(f *flag.Flag) {
				if x.HasPersistentFlags() && x.persistentFlag(f.Name) != nil {
					c.Println("  -"+f.Shorthand+",", "--"+f.Name, "["+f.DefValue+"]", "", f.Value, "  [LP]")
				} else {
					c.Println("  -"+f.Shorthand+",", "--"+f.Name, "["+f.DefValue+"]", "", f.Value, "  [L]")
				}
			})
		}
		if x.HasPersistentFlags() {
			x.pflags.VisitAll(func(f *flag.Flag) {
				if x.HasFlags() {
					if x.flags.Lookup(f.Name) == nil {
						c.Println("  -"+f.Shorthand+",", "--"+f.Name, "["+f.DefValue+"]", "", f.Value, "  [P]")
					}
				} else {
					c.Println("  -"+f.Shorthand+",", "--"+f.Name, "["+f.DefValue+"]", "", f.Value, "  [P]")
				}
			})
		}
		c.Println(x.flagErrorBuf)
		if x.HasSubCommands() {
			for _, y := range x.commands {
				debugflags(y)
			}
		}
	}

	debugflags(c)
}

// Name returns the command's name: the first word in the use line.
func (c *Command) Name() string {
	name := c.Use
	i := strings.Index(name, " ")
	if i >= 0 {
		name = name[:i]
	}
	return name
}

// HasAlias determines if a given string is an alias of the command.
func (c *Command) HasAlias(s string) bool {
	for _, a := range c.Aliases {
		if a == s {
			return true
		}
	}
	return false
}

// CalledAs returns the command name or alias that was used to invoke
// this command or an empty string if the command has not been called.
func (c *Command) CalledAs() string {
	if c.commandCalledAs.called {
		return c.commandCalledAs.name
	}
	return ""
}

// hasNameOrAliasPrefix returns true if the Name or any of aliases start
// with prefix
func (c *Command) hasNameOrAliasPrefix(prefix string) bool {
	if strings.HasPrefix(c.Name(), prefix) {
		c.commandCalledAs.name = c.Name()
		return true
	}
	for _, alias := range c.Aliases {
		if strings.HasPrefix(alias, prefix) {
			c.commandCalledAs.name = alias
			return true
		}
	}
	return false
}

// NameAndAliases returns a list of the command name and all aliases
func (c *Command) NameAndAliases() string {
	return strings.Join(append([]string{c.Name()}, c.Aliases...), ", ")
}

// HasExample determines if the command has example.
func (c *Command) HasExample() bool {
	return len(c.Example) > 0
}

// Runnable determines if the command is itself runnable.
func (c *Command) Runnable() bool {
	return c.Run != nil || c.RunE != nil
}

// HasSubCommands determines if the command has children commands.
func (c *Command) HasSubCommands() bool {
	return len(c.commands) > 0
}

// IsAvailableCommand determines if a command is available as a non-help command
// (this includes all non deprecated/hidden commands).
func (c *Command) IsAvailableCommand() bool {
	if len(c.Deprecated) != 0 || c.Hidden {
		return false
	}

	if c.HasParent() && c.Parent().helpCommand == c {
		return false
	}

	if c.Runnable() || c.HasAvailableSubCommands() {
		return true
	}

	return false
}

// IsAdditionalHelpTopicCommand determines if a command is an additional
// help topic command; additional help topic command is determined by the
// fact that it is NOT runnable/hidden/deprecated, and has no sub commands that
// are runnable/hidden/deprecated.
// Concrete example: https://github.com/spf13/cobra/issues/393#issuecomment-282741924.
func (c *Command) IsAdditionalHelpTopicCommand() bool {
	// if a command is runnable, deprecated, or hidden it is not a 'help' command
	if c.Runnable() || len(c.Deprecated) != 0 || c.Hidden {
		return false
	}

	// if any non-help sub commands are found, the command is not a 'help' command
	for _, sub := range c.commands {
		if !sub.IsAdditionalHelpTopicCommand() {
			return false
		}
	}

	// the command either has no sub commands, or no non-help sub commands
	return true
}

// HasHelpSubCommands determines if a command has any available 'help' sub commands
// that need to be shown in the usage/help default template under 'additional help
// topics'.
func (c *Command) HasHelpSubCommands() bool {
	// return true on the first found available 'help' sub command
	for _, sub := range c.commands {
		if sub.IsAdditionalHelpTopicCommand() {
			return true
		}
	}

	// the command either has no sub commands, or no available 'help' sub commands
	return false
}

// HasAvailableSubCommands determines if a command has available sub commands that
// need to be shown in the usage/help default template under 'available commands'.
func (c *Command) HasAvailableSubCommands() bool {
	// return true on the first found available (non deprecated/help/hidden)
	// sub command
	for _, sub := range c.commands {
		if sub.IsAvailableCommand() {
			return true
		}
	}

	// the command either has no sub commands, or no available (non deprecated/help/hidden)
	// sub commands
	return false
}

// HasParent determines if the command is a child command.
func (c *Command) HasParent() bool {
	return c.parent != nil
}

// GlobalNormalizationFunc returns the global normalization function or nil if it doesn't exist.
func (c *Command) GlobalNormalizationFunc() func(f *flag.FlagSet, name string) flag.NormalizedName {
	return c.globNormFunc
}

// Flags returns the complete FlagSet that applies
// to this command (local and persistent declared here and by all parents).
func (c *Command) Flags() *flag.FlagSet {
	if c.flags == nil {
		c.flags = flag.NewFlagSet(c.Name(), flag.ContinueOnError)
		if c.flagErrorBuf == nil {
			c.flagErrorBuf = new(bytes.Buffer)
		}
		c.flags.SetOutput(c.flagErrorBuf)
	}

	return c.flags
}

// LocalNonPersistentFlags are flags specific to this command which will NOT persist to subcommands.
func (c *Command) LocalNonPersistentFlags() *flag.FlagSet {
	persistentFlags := c.PersistentFlags()

	out := flag.NewFlagSet(c.Name(), flag.ContinueOnError)
	c.LocalFlags().VisitAll(func(f *flag.Flag) {
		if persistentFlags.Lookup(f.Name) == nil {
			out.AddFlag(f)
		}
	})
	return out
}

// LocalFlags returns the local FlagSet specifically set in the current command.
func (c *Command) LocalFlags() *flag.FlagSet {
	c.mergePersistentFlags()

	if c.lflags == nil {
		c.lflags = flag.NewFlagSet(c.Name(), flag.ContinueOnError)
		if c.flagErrorBuf == nil {
			c.flagErrorBuf = new(bytes.Buffer)
		}
		c.lflags.SetOutput(c.flagErrorBuf)
	}
	c.lflags.SortFlags = c.Flags().SortFlags
	if c.globNormFunc != nil {
		c.lflags.SetNormalizeFunc(c.globNormFunc)
	}

	addToLocal := func(f *flag.Flag) {
		if c.lflags.Lookup(f.Name) == nil && c.parentsPflags.Lookup(f.Name) == nil {
			c.lflags.AddFlag(f)
		}
	}
	c.Flags().VisitAll(addToLocal)
	c.PersistentFlags().VisitAll(addToLocal)
	return c.lflags
}

// InheritedFlags returns all flags which were inherited from parent commands.
func (c *Command) InheritedFlags() *flag.FlagSet {
	c.mergePersistentFlags()

	if c.iflags == nil {
		c.iflags = flag.NewFlagSet(c.Name(), flag.ContinueOnError)
		if c.flagErrorBuf == nil {
			c.flagErrorBuf = new(bytes.Buffer)
		}
		c.iflags.SetOutput(c.flagErrorBuf)
	}

	local := c.LocalFlags()
	if c.globNormFunc != nil {
		c.iflags.SetNormalizeFunc(c.globNormFunc)
	}

	c.parentsPflags.VisitAll(func(f *flag.Flag) {
		if c.iflags.Lookup(f.Name) == nil && local.Lookup(f.Name) == nil {
			c.iflags.AddFlag(f)
		}
	})
	return c.iflags
}

// NonInheritedFlags returns all flags which were not inherited from parent commands.
func (c *Command) NonInheritedFlags() *flag.FlagSet {
	return c.LocalFlags()
}

// PersistentFlags returns the persistent FlagSet specifically set in the current command.
func (c *Command) PersistentFlags() *flag.FlagSet {
	if c.pflags == nil {
		c.pflags = flag.NewFlagSet(c.Name(), flag.ContinueOnError)
		if c.flagErrorBuf == nil {
			c.flagErrorBuf = new(bytes.Buffer)
		}
		c.pflags.SetOutput(c.flagErrorBuf)
	}
	return c.pflags
}

// ResetFlags deletes all flags from command.
func (c *Command) ResetFlags() {
	c.flagErrorBuf = new(bytes.Buffer)
	c.flagErrorBuf.Reset()
	c.flags = flag.NewFlagSet(c.Name(), flag.ContinueOnError)
	c.flags.SetOutput(c.flagErrorBuf)
	c.pflags = flag.NewFlagSet(c.Name(), flag.ContinueOnError)
	c.pflags.SetOutput(c.flagErrorBuf)

	c.lflags = nil
	c.iflags = nil
	c.parentsPflags = nil
}

// HasFlags checks if the command contains any flags (local plus persistent from the entire structure).
func (c *Command) HasFlags() bool {
	return c.Flags().HasFlags()
}

// HasPersistentFlags checks if the command contains persistent flags.
func (c *Command) HasPersistentFlags() bool {
	return c.PersistentFlags().HasFlags()
}

// HasLocalFlags checks if the command has flags specifically declared locally.
func (c *Command) HasLocalFlags() bool {
	return c.LocalFlags().HasFlags()
}

// HasInheritedFlags checks if the command has flags inherited from its parent command.
func (c *Command) HasInheritedFlags() bool {
	return c.InheritedFlags().HasFlags()
}

// HasAvailableFlags checks if the command contains any flags (local plus persistent from the entire
// structure) which are not hidden or deprecated.
func (c *Command) HasAvailableFlags() bool {
	return c.Flags().HasAvailableFlags()
}

// HasAvailablePersistentFlags checks if the command contains persistent flags which are not hidden or deprecated.
func (c *Command) HasAvailablePersistentFlags() bool {
	return c.PersistentFlags().HasAvailableFlags()
}

// HasAvailableLocalFlags checks if the command has flags specifically declared locally which are not hidden
// or deprecated.
func (c *Command) HasAvailableLocalFlags() bool {
	return c.LocalFlags().HasAvailableFlags()
}

// HasAvailableInheritedFlags checks if the command has flags inherited from its parent command which are
// not hidden or deprecated.
func (c *Command) HasAvailableInheritedFlags() bool {
	return c.InheritedFlags().HasAvailableFlags()
}

// Flag climbs up the command tree looking for matching flag.
func (c *Command) Flag(name string) (flag *flag.Flag) {
	flag = c.Flags().Lookup(name)

	if flag == nil {
		flag = c.persistentFlag(name)
	}

	return
}

// Recursively find matching persistent flag.
func (c *Command) persistentFlag(name string) (flag *flag.Flag) {
	if c.HasPersistentFlags() {
		flag = c.PersistentFlags().Lookup(name)
	}

	if flag == nil {
		c.updateParentsPflags()
		flag = c.parentsPflags.Lookup(name)
	}
	return
}

// ParseFlags parses persistent flag tree and local flags.
func (c *Command) ParseFlags(args []string) error {
	if c.DisableFlagParsing {
		return nil
	}

	if c.flagErrorBuf == nil {
		c.flagErrorBuf = new(bytes.Buffer)
	}
	beforeErrorBufLen := c.flagErrorBuf.Len()
	c.mergePersistentFlags()

	// do it here after merging all flags and just before parse
	c.Flags().ParseErrorsWhitelist = flag.ParseErrorsWhitelist(c.FParseErrWhitelist)

	err := c.Flags().Parse(args)
	// Print warnings if they occurred (e.g. deprecated flag messages).
	if c.flagErrorBuf.Len()-beforeErrorBufLen > 0 && err == nil {
		c.Print(c.flagErrorBuf.String())
	}

	return err
}

// Parent returns a commands parent command.
func (c *Command) Parent() *Command {
	return c.parent
}

// mergePersistentFlags merges c.PersistentFlags() to c.Flags()
// and adds missing persistent flags of all parents.
func (c *Command) mergePersistentFlags() {
	c.updateParentsPflags()
	c.Flags().AddFlagSet(c.PersistentFlags())
	c.Flags().AddFlagSet(c.parentsPflags)
}

// updateParentsPflags updates c.parentsPflags by adding
// new persistent flags of all parents.
// If c.parentsPflags == nil, it makes new.
func (c *Command) updateParentsPflags() {
	if c.parentsPflags == nil {
		c.parentsPflags = flag.NewFlagSet(c.Name(), flag.ContinueOnError)
		c.parentsPflags.SetOutput(c.flagErrorBuf)
		c.parentsPflags.SortFlags = false
	}

	if c.globNormFunc != nil {
		c.parentsPflags.SetNormalizeFunc(c.globNormFunc)
	}

	c.Root().PersistentFlags().AddFlagSet(flag.CommandLine)

	c.VisitParents(func(parent *Command) {
		c.parentsPflags.AddFlagSet(parent.PersistentFlags())
	})
}<|MERGE_RESOLUTION|>--- conflicted
+++ resolved
@@ -65,11 +65,7 @@
 
 	// ValidArgs is list of all valid non-flag arguments that are accepted in shell completions
 	ValidArgs []string
-<<<<<<< HEAD
-	// ValidArgsFunction is an optional function that provides valid non-flag arguments for bash completion.
-=======
 	// ValidArgsFunction is an optional function that provides valid non-flag arguments for shell completion.
->>>>>>> c50cee4e
 	// It is a dynamic version of using ValidArgs.
 	// Only one of ValidArgs and ValidArgsFunction can be used for a command.
 	ValidArgsFunction func(cmd *Command, args []string, toComplete string) ([]string, ShellCompDirective)
@@ -173,12 +169,9 @@
 	//FParseErrWhitelist flag parse errors to be ignored
 	FParseErrWhitelist FParseErrWhitelist
 
-<<<<<<< HEAD
-=======
 	// CompletionOptions is a set of options to control the handling of shell completion
 	CompletionOptions CompletionOptions
 
->>>>>>> c50cee4e
 	// commandsAreSorted defines, if command slice are sorted or not.
 	commandsAreSorted bool
 	// commandCalledAs is the name or alias value used to call this command.
@@ -895,12 +888,8 @@
 }
 
 // ExecuteContext is the same as Execute(), but sets the ctx on the command.
-<<<<<<< HEAD
-// Retrieve ctx by calling cmd.Context() inside your *Run lifecycle functions.
-=======
 // Retrieve ctx by calling cmd.Context() inside your *Run lifecycle or ValidArgs
 // functions.
->>>>>>> c50cee4e
 func (c *Command) ExecuteContext(ctx context.Context) error {
 	c.ctx = ctx
 	return c.Execute()
@@ -950,11 +939,7 @@
 		args = os.Args[1:]
 	}
 
-<<<<<<< HEAD
-	// initialize the hidden command to be used for bash completion
-=======
 	// initialize the hidden command to be used for shell completion
->>>>>>> c50cee4e
 	c.initCompleteCmd(args)
 
 	var flags []string
