--- conflicted
+++ resolved
@@ -134,11 +134,7 @@
         $filteringCmd
     elif [ $((directive & shellCompDirectiveFilterDirs)) -ne 0 ]; then
         # File completion for directories only
-<<<<<<< HEAD
-        local subDir
-=======
         local subdir
->>>>>>> c50cee4e
         # Use printf to strip any trailing newline
         subdir=$(printf "%%s" "${out[0]}")
         if [ -n "$subdir" ]; then
@@ -394,11 +390,7 @@
 	name = strings.Replace(name, ":", "__", -1)
 	WriteStringAndCheck(buf, fmt.Sprintf("__start_%s()\n", name))
 	WriteStringAndCheck(buf, fmt.Sprintf(`{
-<<<<<<< HEAD
-    local cur prev words cword
-=======
     local cur prev words cword split
->>>>>>> c50cee4e
     declare -A flaghash 2>/dev/null || :
     declare -A aliashash 2>/dev/null || :
     if declare -F _init_completion >/dev/null 2>&1; then
@@ -418,13 +410,8 @@
     local command_aliases=()
     local must_have_one_flag=()
     local must_have_one_noun=()
-<<<<<<< HEAD
-    local has_completion_function
-    local last_command
-=======
     local has_completion_function=""
     local last_command=""
->>>>>>> c50cee4e
     local nouns=()
     local noun_aliases=()
 
@@ -532,11 +519,8 @@
 
 // Setup annotations for go completions for registered flags
 func prepareCustomAnnotationsForFlags(cmd *Command) {
-<<<<<<< HEAD
-=======
 	flagCompletionMutex.RLock()
 	defer flagCompletionMutex.RUnlock()
->>>>>>> c50cee4e
 	for flag := range flagCompletionFunctions {
 		// Make sure the completion script calls the __*_go_custom_completion function for
 		// every registered flag.  We need to do this here (and not when the flag was registered
@@ -637,11 +621,7 @@
 
 	sort.Strings(cmd.Aliases)
 
-<<<<<<< HEAD
-	WriteStringAndCheck(buf, fmt.Sprint(`    if [[ -z "${BASH_VERSION}" || "${BASH_VERSINFO[0]}" -gt 3 ]]; then`, "\n"))
-=======
 	WriteStringAndCheck(buf, fmt.Sprint(`    if [[ -z "${BASH_VERSION:-}" || "${BASH_VERSINFO[0]:-}" -gt 3 ]]; then`, "\n"))
->>>>>>> c50cee4e
 	for _, value := range cmd.Aliases {
 		WriteStringAndCheck(buf, fmt.Sprintf("        command_aliases+=(%q)\n", value))
 		WriteStringAndCheck(buf, fmt.Sprintf("        aliashash[%q]=%q\n", value, cmd.Name()))
