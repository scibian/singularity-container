// Copyright 2015 CNI authors
//
// Licensed under the Apache License, Version 2.0 (the "License");
// you may not use this file except in compliance with the License.
// You may obtain a copy of the License at
//
//     http://www.apache.org/licenses/LICENSE-2.0
//
// Unless required by applicable law or agreed to in writing, software
// distributed under the License is distributed on an "AS IS" BASIS,
// WITHOUT WARRANTIES OR CONDITIONS OF ANY KIND, either express or implied.
// See the License for the specific language governing permissions and
// limitations under the License.

package main

import (
	"encoding/json"
	"errors"
	"fmt"
	"io/ioutil"
	"net"
	"net/http"
	"net/rpc"
	"os"
	"path/filepath"
	"runtime"
	"sync"
	"time"

	"github.com/containernetworking/cni/pkg/skel"
	current "github.com/containernetworking/cni/pkg/types/100"
	"github.com/coreos/go-systemd/v22/activation"
)

<<<<<<< HEAD
const listenFdsStart = 3

=======
>>>>>>> c50cee4e
var errNoMoreTries = errors.New("no more tries")

type DHCP struct {
	mux             sync.Mutex
	leases          map[string]*DHCPLease
	hostNetnsPrefix string
	clientTimeout   time.Duration
<<<<<<< HEAD
	broadcast       bool
}

func newDHCP(clientTimeout time.Duration) *DHCP {
	return &DHCP{
		leases:        make(map[string]*DHCPLease),
		clientTimeout: clientTimeout,
=======
	clientResendMax time.Duration
	broadcast       bool
}

func newDHCP(clientTimeout, clientResendMax time.Duration) *DHCP {
	return &DHCP{
		leases:          make(map[string]*DHCPLease),
		clientTimeout:   clientTimeout,
		clientResendMax: clientResendMax,
>>>>>>> c50cee4e
	}
}

// TODO: current client ID is too long. At least the container ID should not be used directly.
// A seperate issue is necessary to ensure no breaking change is affecting other users.
func generateClientID(containerID string, netName string, ifName string) string {
	clientID := containerID + "/" + netName + "/" + ifName
	// defined in RFC 2132, length size can not be larger than 1 octet. So we truncate 254 to make everyone happy.
	if len(clientID) > 254 {
		clientID = clientID[0:254]
	}
	return clientID
}

// Allocate acquires an IP from a DHCP server for a specified container.
// The acquired lease will be maintained until Release() is called.
func (d *DHCP) Allocate(args *skel.CmdArgs, result *current.Result) error {
	conf := NetConf{}
	if err := json.Unmarshal(args.StdinData, &conf); err != nil {
		return fmt.Errorf("error parsing netconf: %v", err)
	}

	optsRequesting, optsProviding, err := prepareOptions(args.Args, conf.IPAM.ProvideOptions, conf.IPAM.RequestOptions)
	if err != nil {
		return err
	}

	clientID := generateClientID(args.ContainerID, conf.Name, args.IfName)
	hostNetns := d.hostNetnsPrefix + args.Netns
<<<<<<< HEAD
	l, err := AcquireLease(clientID, hostNetns, args.IfName, d.clientTimeout, d.broadcast)
=======
	l, err := AcquireLease(clientID, hostNetns, args.IfName,
		optsRequesting, optsProviding,
		d.clientTimeout, d.clientResendMax, d.broadcast)
>>>>>>> c50cee4e
	if err != nil {
		return err
	}

	ipn, err := l.IPNet()
	if err != nil {
		l.Stop()
		return err
	}

	d.setLease(clientID, l)

	result.IPs = []*current.IPConfig{{
		Address: *ipn,
		Gateway: l.Gateway(),
	}}
	result.Routes = l.Routes()

	return nil
}

// Release stops maintenance of the lease acquired in Allocate()
// and sends a release msg to the DHCP server.
func (d *DHCP) Release(args *skel.CmdArgs, reply *struct{}) error {
	conf := NetConf{}
	if err := json.Unmarshal(args.StdinData, &conf); err != nil {
		return fmt.Errorf("error parsing netconf: %v", err)
	}

	clientID := generateClientID(args.ContainerID, conf.Name, args.IfName)
	if l := d.getLease(clientID); l != nil {
		l.Stop()
		d.clearLease(clientID)
	}

	return nil
}

func (d *DHCP) getLease(clientID string) *DHCPLease {
	d.mux.Lock()
	defer d.mux.Unlock()

	// TODO(eyakubovich): hash it to avoid collisions
	l, ok := d.leases[clientID]
	if !ok {
		return nil
	}
	return l
}

func (d *DHCP) setLease(clientID string, l *DHCPLease) {
	d.mux.Lock()
	defer d.mux.Unlock()

	// TODO(eyakubovich): hash it to avoid collisions
	d.leases[clientID] = l
}

//func (d *DHCP) clearLease(contID, netName, ifName string) {
func (d *DHCP) clearLease(clientID string) {
	d.mux.Lock()
	defer d.mux.Unlock()

	// TODO(eyakubovich): hash it to avoid collisions
	delete(d.leases, clientID)
}

func getListener(socketPath string) (net.Listener, error) {
	l, err := activation.Listeners()
	if err != nil {
		return nil, err
	}

	switch {
	case len(l) == 0:
		if err := os.MkdirAll(filepath.Dir(socketPath), 0700); err != nil {
			return nil, err
		}
		return net.Listen("unix", socketPath)

	case len(l) == 1:
		if l[0] == nil {
			return nil, fmt.Errorf("LISTEN_FDS=1 but no FD found")
		}
		return l[0], nil

	default:
		return nil, fmt.Errorf("Too many (%v) FDs passed through socket activation", len(l))
	}
}

func runDaemon(
	pidfilePath, hostPrefix, socketPath string,
<<<<<<< HEAD
	dhcpClientTimeout time.Duration, broadcast bool,
=======
	dhcpClientTimeout time.Duration, resendMax time.Duration, broadcast bool,
>>>>>>> c50cee4e
) error {
	// since other goroutines (on separate threads) will change namespaces,
	// ensure the RPC server does not get scheduled onto those
	runtime.LockOSThread()

	// Write the pidfile
	if pidfilePath != "" {
		if !filepath.IsAbs(pidfilePath) {
			return fmt.Errorf("Error writing pidfile %q: path not absolute", pidfilePath)
		}
		if err := ioutil.WriteFile(pidfilePath, []byte(fmt.Sprintf("%d", os.Getpid())), 0644); err != nil {
			return fmt.Errorf("Error writing pidfile %q: %v", pidfilePath, err)
		}
	}

	l, err := getListener(hostPrefix + socketPath)
	if err != nil {
		return fmt.Errorf("Error getting listener: %v", err)
	}

<<<<<<< HEAD
	dhcp := newDHCP(dhcpClientTimeout)
=======
	dhcp := newDHCP(dhcpClientTimeout, resendMax)
>>>>>>> c50cee4e
	dhcp.hostNetnsPrefix = hostPrefix
	dhcp.broadcast = broadcast
	rpc.Register(dhcp)
	rpc.HandleHTTP()
	http.Serve(l, nil)
	return nil
}<|MERGE_RESOLUTION|>--- conflicted
+++ resolved
@@ -33,11 +33,6 @@
 	"github.com/coreos/go-systemd/v22/activation"
 )
 
-<<<<<<< HEAD
-const listenFdsStart = 3
-
-=======
->>>>>>> c50cee4e
 var errNoMoreTries = errors.New("no more tries")
 
 type DHCP struct {
@@ -45,15 +40,6 @@
 	leases          map[string]*DHCPLease
 	hostNetnsPrefix string
 	clientTimeout   time.Duration
-<<<<<<< HEAD
-	broadcast       bool
-}
-
-func newDHCP(clientTimeout time.Duration) *DHCP {
-	return &DHCP{
-		leases:        make(map[string]*DHCPLease),
-		clientTimeout: clientTimeout,
-=======
 	clientResendMax time.Duration
 	broadcast       bool
 }
@@ -63,7 +49,6 @@
 		leases:          make(map[string]*DHCPLease),
 		clientTimeout:   clientTimeout,
 		clientResendMax: clientResendMax,
->>>>>>> c50cee4e
 	}
 }
 
@@ -93,13 +78,9 @@
 
 	clientID := generateClientID(args.ContainerID, conf.Name, args.IfName)
 	hostNetns := d.hostNetnsPrefix + args.Netns
-<<<<<<< HEAD
-	l, err := AcquireLease(clientID, hostNetns, args.IfName, d.clientTimeout, d.broadcast)
-=======
 	l, err := AcquireLease(clientID, hostNetns, args.IfName,
 		optsRequesting, optsProviding,
 		d.clientTimeout, d.clientResendMax, d.broadcast)
->>>>>>> c50cee4e
 	if err != nil {
 		return err
 	}
@@ -193,11 +174,7 @@
 
 func runDaemon(
 	pidfilePath, hostPrefix, socketPath string,
-<<<<<<< HEAD
-	dhcpClientTimeout time.Duration, broadcast bool,
-=======
 	dhcpClientTimeout time.Duration, resendMax time.Duration, broadcast bool,
->>>>>>> c50cee4e
 ) error {
 	// since other goroutines (on separate threads) will change namespaces,
 	// ensure the RPC server does not get scheduled onto those
@@ -218,11 +195,7 @@
 		return fmt.Errorf("Error getting listener: %v", err)
 	}
 
-<<<<<<< HEAD
-	dhcp := newDHCP(dhcpClientTimeout)
-=======
 	dhcp := newDHCP(dhcpClientTimeout, resendMax)
->>>>>>> c50cee4e
 	dhcp.hostNetnsPrefix = hostPrefix
 	dhcp.broadcast = broadcast
 	rpc.Register(dhcp)
