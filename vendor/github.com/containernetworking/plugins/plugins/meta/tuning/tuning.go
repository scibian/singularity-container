--- conflicted
+++ resolved
@@ -27,7 +27,6 @@
 	"path/filepath"
 	"strings"
 
-	"github.com/j-keck/arping"
 	"github.com/vishvananda/netlink"
 	"golang.org/x/sys/unix"
 
@@ -45,20 +44,12 @@
 // TuningConf represents the network tuning configuration.
 type TuningConf struct {
 	types.NetConf
-<<<<<<< HEAD
-	DataDir string            `json:"dataDir,omitempty"`
-	SysCtl  map[string]string `json:"sysctl"`
-	Mac     string            `json:"mac,omitempty"`
-	Promisc bool              `json:"promisc,omitempty"`
-	Mtu     int               `json:"mtu,omitempty"`
-=======
 	DataDir  string            `json:"dataDir,omitempty"`
 	SysCtl   map[string]string `json:"sysctl"`
 	Mac      string            `json:"mac,omitempty"`
 	Promisc  bool              `json:"promisc,omitempty"`
 	Mtu      int               `json:"mtu,omitempty"`
 	Allmulti *bool             `json:"allmulti,omitempty"`
->>>>>>> c50cee4e
 
 	RuntimeConfig struct {
 		Mac string `json:"mac,omitempty"`
@@ -84,13 +75,6 @@
 	Allmulti *bool  `json:"allmulti,omitempty"`
 }
 
-// configToRestore will contain interface attributes that should be restored on cmdDel
-type configToRestore struct {
-	Mac     string `json:"mac,omitempty"`
-	Promisc *bool  `json:"promisc,omitempty"`
-	Mtu     int    `json:"mtu,omitempty"`
-}
-
 // MacEnvArgs represents CNI_ARG
 type MacEnvArgs struct {
 	types.CommonArgs
@@ -204,8 +188,6 @@
 	return netlink.LinkSetMTU(link, mtu)
 }
 
-<<<<<<< HEAD
-=======
 func changeAllmulti(ifName string, val bool) error {
 	link, err := netlink.LinkByName(ifName)
 	if err != nil {
@@ -218,7 +200,6 @@
 	return netlink.LinkSetAllmulticastOff(link)
 }
 
->>>>>>> c50cee4e
 func createBackup(ifName, containerID, backupPath string, tuningConf *TuningConf) error {
 	config := configToRestore{}
 	link, err := netlink.LinkByName(ifName)
@@ -235,13 +216,10 @@
 	if tuningConf.Mtu != 0 {
 		config.Mtu = link.Attrs().MTU
 	}
-<<<<<<< HEAD
-=======
 	if tuningConf.Allmulti != nil {
 		config.Allmulti = new(bool)
 		*config.Allmulti = (link.Attrs().RawFlags&unix.IFF_ALLMULTI != 0)
 	}
->>>>>>> c50cee4e
 
 	if _, err := os.Stat(backupPath); os.IsNotExist(err) {
 		if err = os.MkdirAll(backupPath, 0600); err != nil {
@@ -303,15 +281,12 @@
 			errStr = append(errStr, err.Error())
 		}
 	}
-<<<<<<< HEAD
-=======
 	if config.Allmulti != nil {
 		if err = changeAllmulti(ifName, *config.Allmulti); err != nil {
 			err = fmt.Errorf("failed to restore all-multicast mode: %v", err)
 			errStr = append(errStr, err.Error())
 		}
 	}
->>>>>>> c50cee4e
 
 	if len(errStr) > 0 {
 		return fmt.Errorf(strings.Join(errStr, "; "))
@@ -339,14 +314,6 @@
 		return err
 	}
 
-<<<<<<< HEAD
-	result, err := current.NewResultFromResult(tuningConf.PrevResult)
-	if err != nil {
-		return err
-	}
-
-=======
->>>>>>> c50cee4e
 	// The directory /proc/sys/net is per network namespace. Enter in the
 	// network namespace before writing on it.
 
@@ -371,11 +338,7 @@
 			}
 		}
 
-<<<<<<< HEAD
-		if tuningConf.Mac != "" || tuningConf.Mtu != 0 || tuningConf.Promisc {
-=======
 		if tuningConf.Mac != "" || tuningConf.Mtu != 0 || tuningConf.Promisc || tuningConf.Allmulti != nil {
->>>>>>> c50cee4e
 			if err = createBackup(args.IfName, args.ContainerID, tuningConf.DataDir, tuningConf); err != nil {
 				return err
 			}
@@ -386,17 +349,7 @@
 				return err
 			}
 
-<<<<<<< HEAD
-			for _, ipc := range result.IPs {
-				if ipc.Version == "4" {
-					_ = arping.GratuitousArpOverIfaceByName(ipc.Address.IP, args.IfName)
-				}
-			}
-
-			updateResultsMacAddr(*tuningConf, args.IfName, tuningConf.Mac)
-=======
 			updateResultsMacAddr(tuningConf, args.IfName, tuningConf.Mac)
->>>>>>> c50cee4e
 		}
 
 		if tuningConf.Promisc != false {
@@ -433,11 +386,7 @@
 	}
 
 	ns.WithNetNSPath(args.Netns, func(_ ns.NetNS) error {
-<<<<<<< HEAD
-		// MAC address, MTU and promiscuous mode settings will be restored
-=======
 		// MAC address, MTU, promiscuous and all-multicast mode settings will be restored
->>>>>>> c50cee4e
 		return restoreBackup(args.IfName, args.ContainerID, tuningConf.DataDir)
 	})
 	return nil
