--- conflicted
+++ resolved
@@ -101,8 +101,6 @@
 	if n.Vlan < 0 || n.Vlan > 4094 {
 		return nil, "", fmt.Errorf("invalid VLAN ID %d (must be between 0 and 4094)", n.Vlan)
 	}
-<<<<<<< HEAD
-=======
 
 	if envArgs != "" {
 		e := MacEnvArgs{}
@@ -123,7 +121,6 @@
 		n.mac = mac
 	}
 
->>>>>>> c50cee4e
 	return n, n.CNIVersion, nil
 }
 
@@ -505,24 +502,11 @@
 
 		// Configure the container hardware address and IP address(es)
 		if err := netns.Do(func(_ ns.NetNS) error {
-<<<<<<< HEAD
-			// Disable IPv6 DAD just in case hairpin mode is enabled on the
-			// bridge. Hairpin mode causes echos of neighbor solicitation
-			// packets, which causes DAD failures.
-			for _, ipc := range result.IPs {
-				if ipc.Version == "6" && (n.HairpinMode || n.PromiscMode) {
-					if err := disableIPV6DAD(args.IfName); err != nil {
-						return err
-					}
-					break
-				}
-=======
 			if n.EnableDad {
 				_, _ = sysctl.Sysctl(fmt.Sprintf("/net/ipv6/conf/%s/enhanced_dad", args.IfName), "1")
 				_, _ = sysctl.Sysctl(fmt.Sprintf("net/ipv6/conf/%s/accept_dad", args.IfName), "1")
 			} else {
 				_, _ = sysctl.Sysctl(fmt.Sprintf("net/ipv6/conf/%s/accept_dad", args.IfName), "0")
->>>>>>> c50cee4e
 			}
 			_, _ = sysctl.Sysctl(fmt.Sprintf("net/ipv4/conf/%s/arp_notify", args.IfName), "1")
 
@@ -530,44 +514,6 @@
 			if err := ipam.ConfigureIface(args.IfName, result); err != nil {
 				return err
 			}
-<<<<<<< HEAD
-			return nil
-		}); err != nil {
-			return err
-		}
-
-		// check bridge port state
-		retries := []int{0, 50, 500, 1000, 1000}
-		for idx, sleep := range retries {
-			time.Sleep(time.Duration(sleep) * time.Millisecond)
-
-			hostVeth, err := netlink.LinkByName(hostInterface.Name)
-			if err != nil {
-				return err
-			}
-			if hostVeth.Attrs().OperState == netlink.OperUp {
-				break
-			}
-
-			if idx == len(retries)-1 {
-				return fmt.Errorf("bridge port in error state: %s", hostVeth.Attrs().OperState)
-			}
-		}
-
-		// Send a gratuitous arp
-		if err := netns.Do(func(_ ns.NetNS) error {
-			contVeth, err := net.InterfaceByName(args.IfName)
-			if err != nil {
-				return err
-			}
-
-			for _, ipc := range result.IPs {
-				if ipc.Version == "4" {
-					_ = arping.GratuitousArpOverIface(ipc.Address.IP, *contVeth)
-				}
-			}
-=======
->>>>>>> c50cee4e
 			return nil
 		}); err != nil {
 			return err
