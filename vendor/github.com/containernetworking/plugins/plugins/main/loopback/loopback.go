--- conflicted
+++ resolved
@@ -24,11 +24,7 @@
 
 	"github.com/containernetworking/cni/pkg/skel"
 	"github.com/containernetworking/cni/pkg/types"
-<<<<<<< HEAD
-	"github.com/containernetworking/cni/pkg/types/current"
-=======
 	current "github.com/containernetworking/cni/pkg/types/100"
->>>>>>> c50cee4e
 	"github.com/containernetworking/cni/pkg/version"
 
 	"github.com/containernetworking/plugins/pkg/ns"
@@ -113,14 +109,6 @@
 		// loopback should pass it transparently
 		result = conf.PrevResult
 	} else {
-<<<<<<< HEAD
-		loopbackInterface := &current.Interface{Name: args.IfName, Mac: "00:00:00:00:00:00", Sandbox: args.Netns}
-		r := &current.Result{CNIVersion: conf.CNIVersion, Interfaces: []*current.Interface{loopbackInterface}}
-
-		if v4Addr != nil {
-			r.IPs = append(r.IPs, &current.IPConfig{
-				Version:   "4",
-=======
 		r := &current.Result{
 			CNIVersion: conf.CNIVersion,
 			Interfaces: []*current.Interface{
@@ -134,7 +122,6 @@
 
 		if v4Addr != nil {
 			r.IPs = append(r.IPs, &current.IPConfig{
->>>>>>> c50cee4e
 				Interface: current.Int(0),
 				Address:   *v4Addr,
 			})
@@ -142,10 +129,6 @@
 
 		if v6Addr != nil {
 			r.IPs = append(r.IPs, &current.IPConfig{
-<<<<<<< HEAD
-				Version:   "6",
-=======
->>>>>>> c50cee4e
 				Interface: current.Int(0),
 				Address:   *v6Addr,
 			})
