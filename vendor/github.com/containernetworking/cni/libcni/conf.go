--- conflicted
+++ resolved
@@ -114,19 +114,11 @@
 	for i, conf := range plugins {
 		newBytes, err := json.Marshal(conf)
 		if err != nil {
-<<<<<<< HEAD
-			return nil, fmt.Errorf("failed to marshal plugin config %d: %v", i, err)
+			return nil, fmt.Errorf("failed to marshal plugin config %d: %w", i, err)
 		}
 		netConf, err := ConfFromBytes(newBytes)
 		if err != nil {
-			return nil, fmt.Errorf("failed to parse plugin config %d: %v", i, err)
-=======
-			return nil, fmt.Errorf("failed to marshal plugin config %d: %w", i, err)
-		}
-		netConf, err := ConfFromBytes(newBytes)
-		if err != nil {
 			return nil, fmt.Errorf("failed to parse plugin config %d: %w", i, err)
->>>>>>> c50cee4e
 		}
 		list.Plugins = append(list.Plugins, netConf)
 	}
