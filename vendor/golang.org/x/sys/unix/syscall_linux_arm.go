// Copyright 2009 The Go Authors. All rights reserved.
// Use of this source code is governed by a BSD-style
// license that can be found in the LICENSE file.

//go:build arm && linux
// +build arm,linux

package unix

import (
	"unsafe"
)

func setTimespec(sec, nsec int64) Timespec {
	return Timespec{Sec: int32(sec), Nsec: int32(nsec)}
}

func setTimeval(sec, usec int64) Timeval {
	return Timeval{Sec: int32(sec), Usec: int32(usec)}
}

<<<<<<< HEAD
//sysnb	pipe(p *[2]_C_int) (err error)

func Pipe(p []int) (err error) {
	if len(p) != 2 {
		return EINVAL
	}
	var pp [2]_C_int
	// Try pipe2 first for Android O, then try pipe for kernel 2.6.23.
	err = pipe2(&pp, 0)
	if err == ENOSYS {
		err = pipe(&pp)
	}
	p[0] = int(pp[0])
	p[1] = int(pp[1])
	return
}

//sysnb	pipe2(p *[2]_C_int, flags int) (err error)

func Pipe2(p []int, flags int) (err error) {
	if len(p) != 2 {
		return EINVAL
	}
	var pp [2]_C_int
	err = pipe2(&pp, flags)
	p[0] = int(pp[0])
	p[1] = int(pp[1])
	return
}

=======
>>>>>>> c50cee4e
func Seek(fd int, offset int64, whence int) (newoffset int64, err error) {
	newoffset, errno := seek(fd, offset, whence)
	if errno != 0 {
		return 0, errno
	}
	return newoffset, nil
}

//sys	accept4(s int, rsa *RawSockaddrAny, addrlen *_Socklen, flags int) (fd int, err error)
//sys	bind(s int, addr unsafe.Pointer, addrlen _Socklen) (err error)
//sys	connect(s int, addr unsafe.Pointer, addrlen _Socklen) (err error)
//sysnb	getgroups(n int, list *_Gid_t) (nn int, err error) = SYS_GETGROUPS32
//sysnb	setgroups(n int, list *_Gid_t) (err error) = SYS_SETGROUPS32
//sys	getsockopt(s int, level int, name int, val unsafe.Pointer, vallen *_Socklen) (err error)
//sys	setsockopt(s int, level int, name int, val unsafe.Pointer, vallen uintptr) (err error)
//sysnb	socket(domain int, typ int, proto int) (fd int, err error)
//sysnb	getpeername(fd int, rsa *RawSockaddrAny, addrlen *_Socklen) (err error)
//sysnb	getsockname(fd int, rsa *RawSockaddrAny, addrlen *_Socklen) (err error)
//sys	recvfrom(fd int, p []byte, flags int, from *RawSockaddrAny, fromlen *_Socklen) (n int, err error)
//sys	sendto(s int, buf []byte, flags int, to unsafe.Pointer, addrlen _Socklen) (err error)
//sysnb	socketpair(domain int, typ int, flags int, fd *[2]int32) (err error)
//sys	recvmsg(s int, msg *Msghdr, flags int) (n int, err error)
//sys	sendmsg(s int, msg *Msghdr, flags int) (n int, err error)

// 64-bit file system and 32-bit uid calls
// (16-bit uid calls are not always supported in newer kernels)
<<<<<<< HEAD
//sys	dup2(oldfd int, newfd int) (err error)
//sysnb	EpollCreate(size int) (fd int, err error)
=======
>>>>>>> c50cee4e
//sys	EpollWait(epfd int, events []EpollEvent, msec int) (n int, err error)
//sys	Fchown(fd int, uid int, gid int) (err error) = SYS_FCHOWN32
//sys	Fstat(fd int, stat *Stat_t) (err error) = SYS_FSTAT64
//sys	Fstatat(dirfd int, path string, stat *Stat_t, flags int) (err error) = SYS_FSTATAT64
//sysnb	Getegid() (egid int) = SYS_GETEGID32
//sysnb	Geteuid() (euid int) = SYS_GETEUID32
//sysnb	Getgid() (gid int) = SYS_GETGID32
//sysnb	Getuid() (uid int) = SYS_GETUID32
//sys	Lchown(path string, uid int, gid int) (err error) = SYS_LCHOWN32
//sys	Listen(s int, n int) (err error)
//sys	Lstat(path string, stat *Stat_t) (err error) = SYS_LSTAT64
//sys	Pause() (err error)
//sys	Renameat(olddirfd int, oldpath string, newdirfd int, newpath string) (err error)
//sys	sendfile(outfd int, infd int, offset *int64, count int) (written int, err error) = SYS_SENDFILE64
//sys	Select(nfd int, r *FdSet, w *FdSet, e *FdSet, timeout *Timeval) (n int, err error) = SYS__NEWSELECT
//sys	setfsgid(gid int) (prev int, err error) = SYS_SETFSGID32
//sys	setfsuid(uid int) (prev int, err error) = SYS_SETFSUID32
//sysnb	Setregid(rgid int, egid int) (err error) = SYS_SETREGID32
//sysnb	Setresgid(rgid int, egid int, sgid int) (err error) = SYS_SETRESGID32
//sysnb	Setresuid(ruid int, euid int, suid int) (err error) = SYS_SETRESUID32
//sysnb	Setreuid(ruid int, euid int) (err error) = SYS_SETREUID32
//sys	Shutdown(fd int, how int) (err error)
//sys	Splice(rfd int, roff *int64, wfd int, woff *int64, len int, flags int) (n int, err error)
//sys	Stat(path string, stat *Stat_t) (err error) = SYS_STAT64
//sys	Ustat(dev int, ubuf *Ustat_t) (err error)

//sys	futimesat(dirfd int, path string, times *[2]Timeval) (err error)
//sysnb	Gettimeofday(tv *Timeval) (err error)

func Time(t *Time_t) (Time_t, error) {
	var tv Timeval
	err := Gettimeofday(&tv)
	if err != nil {
		return 0, err
	}
	if t != nil {
		*t = Time_t(tv.Sec)
	}
	return Time_t(tv.Sec), nil
}

func Utime(path string, buf *Utimbuf) error {
	tv := []Timeval{
		{Sec: buf.Actime},
		{Sec: buf.Modtime},
	}
	return Utimes(path, tv)
}

//sys	utimes(path string, times *[2]Timeval) (err error)

//sys	Pread(fd int, p []byte, offset int64) (n int, err error) = SYS_PREAD64
//sys	Pwrite(fd int, p []byte, offset int64) (n int, err error) = SYS_PWRITE64
//sys	Truncate(path string, length int64) (err error) = SYS_TRUNCATE64
//sys	Ftruncate(fd int, length int64) (err error) = SYS_FTRUNCATE64

func Fadvise(fd int, offset int64, length int64, advice int) (err error) {
	_, _, e1 := Syscall6(SYS_ARM_FADVISE64_64, uintptr(fd), uintptr(advice), uintptr(offset), uintptr(offset>>32), uintptr(length), uintptr(length>>32))
	if e1 != 0 {
		err = errnoErr(e1)
	}
	return
}

//sys	mmap2(addr uintptr, length uintptr, prot int, flags int, fd int, pageOffset uintptr) (xaddr uintptr, err error)

func Fstatfs(fd int, buf *Statfs_t) (err error) {
	_, _, e := Syscall(SYS_FSTATFS64, uintptr(fd), unsafe.Sizeof(*buf), uintptr(unsafe.Pointer(buf)))
	if e != 0 {
		err = e
	}
	return
}

func Statfs(path string, buf *Statfs_t) (err error) {
	pathp, err := BytePtrFromString(path)
	if err != nil {
		return err
	}
	_, _, e := Syscall(SYS_STATFS64, uintptr(unsafe.Pointer(pathp)), unsafe.Sizeof(*buf), uintptr(unsafe.Pointer(buf)))
	if e != 0 {
		err = e
	}
	return
}

func mmap(addr uintptr, length uintptr, prot int, flags int, fd int, offset int64) (xaddr uintptr, err error) {
	page := uintptr(offset / 4096)
	if offset != int64(page)*4096 {
		return 0, EINVAL
	}
	return mmap2(addr, length, prot, flags, fd, page)
}

type rlimit32 struct {
	Cur uint32
	Max uint32
}

//sysnb	getrlimit(resource int, rlim *rlimit32) (err error) = SYS_UGETRLIMIT

const rlimInf32 = ^uint32(0)
const rlimInf64 = ^uint64(0)

func Getrlimit(resource int, rlim *Rlimit) (err error) {
	err = Prlimit(0, resource, nil, rlim)
	if err != ENOSYS {
		return err
	}

	rl := rlimit32{}
	err = getrlimit(resource, &rl)
	if err != nil {
		return
	}

	if rl.Cur == rlimInf32 {
		rlim.Cur = rlimInf64
	} else {
		rlim.Cur = uint64(rl.Cur)
	}

	if rl.Max == rlimInf32 {
		rlim.Max = rlimInf64
	} else {
		rlim.Max = uint64(rl.Max)
	}
	return
}

//sysnb	setrlimit(resource int, rlim *rlimit32) (err error) = SYS_SETRLIMIT

func Setrlimit(resource int, rlim *Rlimit) (err error) {
	err = Prlimit(0, resource, rlim, nil)
	if err != ENOSYS {
		return err
	}

	rl := rlimit32{}
	if rlim.Cur == rlimInf64 {
		rl.Cur = rlimInf32
	} else if rlim.Cur < uint64(rlimInf32) {
		rl.Cur = uint32(rlim.Cur)
	} else {
		return EINVAL
	}
	if rlim.Max == rlimInf64 {
		rl.Max = rlimInf32
	} else if rlim.Max < uint64(rlimInf32) {
		rl.Max = uint32(rlim.Max)
	} else {
		return EINVAL
	}

	return setrlimit(resource, &rl)
}

func (r *PtraceRegs) PC() uint64 { return uint64(r.Uregs[15]) }

func (r *PtraceRegs) SetPC(pc uint64) { r.Uregs[15] = uint32(pc) }

func (iov *Iovec) SetLen(length int) {
	iov.Len = uint32(length)
}

func (msghdr *Msghdr) SetControllen(length int) {
	msghdr.Controllen = uint32(length)
}

func (msghdr *Msghdr) SetIovlen(length int) {
	msghdr.Iovlen = uint32(length)
}

func (cmsg *Cmsghdr) SetLen(length int) {
	cmsg.Len = uint32(length)
}

func (rsa *RawSockaddrNFCLLCP) SetServiceNameLen(length int) {
	rsa.Service_name_len = uint32(length)
}

//sys	armSyncFileRange(fd int, flags int, off int64, n int64) (err error) = SYS_ARM_SYNC_FILE_RANGE

func SyncFileRange(fd int, off int64, n int64, flags int) error {
	// The sync_file_range and arm_sync_file_range syscalls differ only in the
	// order of their arguments.
	return armSyncFileRange(fd, flags, off, n)
}

//sys	kexecFileLoad(kernelFd int, initrdFd int, cmdlineLen int, cmdline string, flags int) (err error)

func KexecFileLoad(kernelFd int, initrdFd int, cmdline string, flags int) error {
	cmdlineLen := len(cmdline)
	if cmdlineLen > 0 {
		// Account for the additional NULL byte added by
		// BytePtrFromString in kexecFileLoad. The kexec_file_load
		// syscall expects a NULL-terminated string.
		cmdlineLen++
	}
	return kexecFileLoad(kernelFd, initrdFd, cmdlineLen, cmdline, flags)
}<|MERGE_RESOLUTION|>--- conflicted
+++ resolved
@@ -19,39 +19,6 @@
 	return Timeval{Sec: int32(sec), Usec: int32(usec)}
 }
 
-<<<<<<< HEAD
-//sysnb	pipe(p *[2]_C_int) (err error)
-
-func Pipe(p []int) (err error) {
-	if len(p) != 2 {
-		return EINVAL
-	}
-	var pp [2]_C_int
-	// Try pipe2 first for Android O, then try pipe for kernel 2.6.23.
-	err = pipe2(&pp, 0)
-	if err == ENOSYS {
-		err = pipe(&pp)
-	}
-	p[0] = int(pp[0])
-	p[1] = int(pp[1])
-	return
-}
-
-//sysnb	pipe2(p *[2]_C_int, flags int) (err error)
-
-func Pipe2(p []int, flags int) (err error) {
-	if len(p) != 2 {
-		return EINVAL
-	}
-	var pp [2]_C_int
-	err = pipe2(&pp, flags)
-	p[0] = int(pp[0])
-	p[1] = int(pp[1])
-	return
-}
-
-=======
->>>>>>> c50cee4e
 func Seek(fd int, offset int64, whence int) (newoffset int64, err error) {
 	newoffset, errno := seek(fd, offset, whence)
 	if errno != 0 {
@@ -78,11 +45,6 @@
 
 // 64-bit file system and 32-bit uid calls
 // (16-bit uid calls are not always supported in newer kernels)
-<<<<<<< HEAD
-//sys	dup2(oldfd int, newfd int) (err error)
-//sysnb	EpollCreate(size int) (fd int, err error)
-=======
->>>>>>> c50cee4e
 //sys	EpollWait(epfd int, events []EpollEvent, msec int) (n int, err error)
 //sys	Fchown(fd int, uid int, gid int) (err error) = SYS_FCHOWN32
 //sys	Fstat(fd int, stat *Stat_t) (err error) = SYS_FSTAT64
