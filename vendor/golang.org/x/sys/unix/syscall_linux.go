// Copyright 2009 The Go Authors. All rights reserved.
// Use of this source code is governed by a BSD-style
// license that can be found in the LICENSE file.

// Linux system calls.
// This file is compiled as ordinary Go code,
// but it is also input to mksyscall,
// which parses the //sys lines and generates system call stubs.
// Note that sometimes we use a lowercase //sys name and
// wrap it in our own nicer implementation.

package unix

import (
	"encoding/binary"
	"syscall"
	"time"
	"unsafe"
)

/*
 * Wrapped
 */

func Access(path string, mode uint32) (err error) {
	return Faccessat(AT_FDCWD, path, mode, 0)
}

func Chmod(path string, mode uint32) (err error) {
	return Fchmodat(AT_FDCWD, path, mode, 0)
}

func Chown(path string, uid int, gid int) (err error) {
	return Fchownat(AT_FDCWD, path, uid, gid, 0)
}

func Creat(path string, mode uint32) (fd int, err error) {
	return Open(path, O_CREAT|O_WRONLY|O_TRUNC, mode)
}

func EpollCreate(size int) (fd int, err error) {
	if size <= 0 {
		return -1, EINVAL
	}
	return EpollCreate1(0)
}

//sys	FanotifyInit(flags uint, event_f_flags uint) (fd int, err error)
//sys	fanotifyMark(fd int, flags uint, mask uint64, dirFd int, pathname *byte) (err error)

func FanotifyMark(fd int, flags uint, mask uint64, dirFd int, pathname string) (err error) {
	if pathname == "" {
		return fanotifyMark(fd, flags, mask, dirFd, nil)
	}
	p, err := BytePtrFromString(pathname)
	if err != nil {
		return err
	}
	return fanotifyMark(fd, flags, mask, dirFd, p)
}

//sys	fchmodat(dirfd int, path string, mode uint32) (err error)

func Fchmodat(dirfd int, path string, mode uint32, flags int) (err error) {
	// Linux fchmodat doesn't support the flags parameter. Mimick glibc's behavior
	// and check the flags. Otherwise the mode would be applied to the symlink
	// destination which is not what the user expects.
	if flags&^AT_SYMLINK_NOFOLLOW != 0 {
		return EINVAL
	} else if flags&AT_SYMLINK_NOFOLLOW != 0 {
		return EOPNOTSUPP
	}
	return fchmodat(dirfd, path, mode)
}

func InotifyInit() (fd int, err error) {
	return InotifyInit1(0)
}

<<<<<<< HEAD
func IoctlSetRTCTime(fd int, value *RTCTime) error {
	err := ioctl(fd, RTC_SET_TIME, uintptr(unsafe.Pointer(value)))
	runtime.KeepAlive(value)
	return err
}

func IoctlSetRTCWkAlrm(fd int, value *RTCWkAlrm) error {
	err := ioctl(fd, RTC_WKALM_SET, uintptr(unsafe.Pointer(value)))
	runtime.KeepAlive(value)
	return err
}

func IoctlGetUint32(fd int, req uint) (uint32, error) {
	var value uint32
	err := ioctl(fd, req, uintptr(unsafe.Pointer(&value)))
	return value, err
}

func IoctlGetRTCTime(fd int) (*RTCTime, error) {
	var value RTCTime
	err := ioctl(fd, RTC_RD_TIME, uintptr(unsafe.Pointer(&value)))
	return &value, err
}
=======
//sys	ioctl(fd int, req uint, arg uintptr) (err error) = SYS_IOCTL
//sys	ioctlPtr(fd int, req uint, arg unsafe.Pointer) (err error) = SYS_IOCTL

// ioctl itself should not be exposed directly, but additional get/set functions
// for specific types are permissible. These are defined in ioctl.go and
// ioctl_linux.go.
//
// The third argument to ioctl is often a pointer but sometimes an integer.
// Callers should use ioctlPtr when the third argument is a pointer and ioctl
// when the third argument is an integer.
//
// TODO: some existing code incorrectly uses ioctl when it should use ioctlPtr.
>>>>>>> c50cee4e

// IoctlGetWatchdogInfo fetches information about a watchdog device from the
// Linux watchdog API. For more information, see:
// https://www.kernel.org/doc/html/latest/watchdog/watchdog-api.html.
func IoctlGetWatchdogInfo(fd int) (*WatchdogInfo, error) {
	var value WatchdogInfo
	err := ioctl(fd, WDIOC_GETSUPPORT, uintptr(unsafe.Pointer(&value)))
	return &value, err
}

func IoctlGetRTCWkAlrm(fd int) (*RTCWkAlrm, error) {
	var value RTCWkAlrm
	err := ioctl(fd, RTC_WKALM_RD, uintptr(unsafe.Pointer(&value)))
	return &value, err
}

// IoctlFileCloneRange performs an FICLONERANGE ioctl operation to clone the
// range of data conveyed in value to the file associated with the file
// descriptor destFd. See the ioctl_ficlonerange(2) man page for details.
func IoctlFileCloneRange(destFd int, value *FileCloneRange) error {
	err := ioctl(destFd, FICLONERANGE, uintptr(unsafe.Pointer(value)))
	runtime.KeepAlive(value)
	return err
}

// IoctlFileClone performs an FICLONE ioctl operation to clone the entire file
// associated with the file description srcFd to the file associated with the
// file descriptor destFd. See the ioctl_ficlone(2) man page for details.
func IoctlFileClone(destFd, srcFd int) error {
	return ioctl(destFd, FICLONE, uintptr(srcFd))
}

type FileDedupeRange struct {
	Src_offset uint64
	Src_length uint64
	Reserved1  uint16
	Reserved2  uint32
	Info       []FileDedupeRangeInfo
}

type FileDedupeRangeInfo struct {
	Dest_fd       int64
	Dest_offset   uint64
	Bytes_deduped uint64
	Status        int32
	Reserved      uint32
}

// IoctlFileDedupeRange performs an FIDEDUPERANGE ioctl operation to share the
// range of data conveyed in value from the file associated with the file
// descriptor srcFd to the value.Info destinations. See the
// ioctl_fideduperange(2) man page for details.
func IoctlFileDedupeRange(srcFd int, value *FileDedupeRange) error {
	buf := make([]byte, SizeofRawFileDedupeRange+
		len(value.Info)*SizeofRawFileDedupeRangeInfo)
	rawrange := (*RawFileDedupeRange)(unsafe.Pointer(&buf[0]))
	rawrange.Src_offset = value.Src_offset
	rawrange.Src_length = value.Src_length
	rawrange.Dest_count = uint16(len(value.Info))
	rawrange.Reserved1 = value.Reserved1
	rawrange.Reserved2 = value.Reserved2

	for i := range value.Info {
		rawinfo := (*RawFileDedupeRangeInfo)(unsafe.Pointer(
			uintptr(unsafe.Pointer(&buf[0])) + uintptr(SizeofRawFileDedupeRange) +
				uintptr(i*SizeofRawFileDedupeRangeInfo)))
		rawinfo.Dest_fd = value.Info[i].Dest_fd
		rawinfo.Dest_offset = value.Info[i].Dest_offset
		rawinfo.Bytes_deduped = value.Info[i].Bytes_deduped
		rawinfo.Status = value.Info[i].Status
		rawinfo.Reserved = value.Info[i].Reserved
	}

	err := ioctl(srcFd, FIDEDUPERANGE, uintptr(unsafe.Pointer(&buf[0])))

	// Output
	for i := range value.Info {
		rawinfo := (*RawFileDedupeRangeInfo)(unsafe.Pointer(
			uintptr(unsafe.Pointer(&buf[0])) + uintptr(SizeofRawFileDedupeRange) +
				uintptr(i*SizeofRawFileDedupeRangeInfo)))
		value.Info[i].Dest_fd = rawinfo.Dest_fd
		value.Info[i].Dest_offset = rawinfo.Dest_offset
		value.Info[i].Bytes_deduped = rawinfo.Bytes_deduped
		value.Info[i].Status = rawinfo.Status
		value.Info[i].Reserved = rawinfo.Reserved
	}

	return err
}

// IoctlWatchdogKeepalive issues a keepalive ioctl to a watchdog device. For
// more information, see:
// https://www.kernel.org/doc/html/latest/watchdog/watchdog-api.html.
func IoctlWatchdogKeepalive(fd int) error {
	return ioctl(fd, WDIOC_KEEPALIVE, 0)
}

func IoctlHIDGetDesc(fd int, value *HIDRawReportDescriptor) error {
	err := ioctl(fd, HIDIOCGRDESC, uintptr(unsafe.Pointer(value)))
	runtime.KeepAlive(value)
	return err
}

func IoctlHIDGetRawInfo(fd int) (*HIDRawDevInfo, error) {
	var value HIDRawDevInfo
	err := ioctl(fd, HIDIOCGRAWINFO, uintptr(unsafe.Pointer(&value)))
	return &value, err
}

func IoctlHIDGetRawName(fd int) (string, error) {
	var value [_HIDIOCGRAWNAME_LEN]byte
	err := ioctl(fd, _HIDIOCGRAWNAME, uintptr(unsafe.Pointer(&value[0])))
	return ByteSliceToString(value[:]), err
}

func IoctlHIDGetRawPhys(fd int) (string, error) {
	var value [_HIDIOCGRAWPHYS_LEN]byte
	err := ioctl(fd, _HIDIOCGRAWPHYS, uintptr(unsafe.Pointer(&value[0])))
	return ByteSliceToString(value[:]), err
}

func IoctlHIDGetRawUniq(fd int) (string, error) {
	var value [_HIDIOCGRAWUNIQ_LEN]byte
	err := ioctl(fd, _HIDIOCGRAWUNIQ, uintptr(unsafe.Pointer(&value[0])))
	return ByteSliceToString(value[:]), err
}

//sys	Linkat(olddirfd int, oldpath string, newdirfd int, newpath string, flags int) (err error)

func Link(oldpath string, newpath string) (err error) {
	return Linkat(AT_FDCWD, oldpath, AT_FDCWD, newpath, 0)
}

func Mkdir(path string, mode uint32) (err error) {
	return Mkdirat(AT_FDCWD, path, mode)
}

func Mknod(path string, mode uint32, dev int) (err error) {
	return Mknodat(AT_FDCWD, path, mode, dev)
}

func Open(path string, mode int, perm uint32) (fd int, err error) {
	return openat(AT_FDCWD, path, mode|O_LARGEFILE, perm)
}

//sys	openat(dirfd int, path string, flags int, mode uint32) (fd int, err error)

func Openat(dirfd int, path string, flags int, mode uint32) (fd int, err error) {
	return openat(dirfd, path, flags|O_LARGEFILE, mode)
}

//sys	openat2(dirfd int, path string, open_how *OpenHow, size int) (fd int, err error)

func Openat2(dirfd int, path string, how *OpenHow) (fd int, err error) {
	return openat2(dirfd, path, how, SizeofOpenHow)
}

<<<<<<< HEAD
=======
func Pipe(p []int) error {
	return Pipe2(p, 0)
}

//sysnb	pipe2(p *[2]_C_int, flags int) (err error)

func Pipe2(p []int, flags int) error {
	if len(p) != 2 {
		return EINVAL
	}
	var pp [2]_C_int
	err := pipe2(&pp, flags)
	if err == nil {
		p[0] = int(pp[0])
		p[1] = int(pp[1])
	}
	return err
}

>>>>>>> c50cee4e
//sys	ppoll(fds *PollFd, nfds int, timeout *Timespec, sigmask *Sigset_t) (n int, err error)

func Ppoll(fds []PollFd, timeout *Timespec, sigmask *Sigset_t) (n int, err error) {
	if len(fds) == 0 {
		return ppoll(nil, 0, timeout, sigmask)
	}
	return ppoll(&fds[0], len(fds), timeout, sigmask)
}

func Poll(fds []PollFd, timeout int) (n int, err error) {
	var ts *Timespec
	if timeout >= 0 {
		ts = new(Timespec)
		*ts = NsecToTimespec(int64(timeout) * 1e6)
	}
	return Ppoll(fds, ts, nil)
}

//sys	Readlinkat(dirfd int, path string, buf []byte) (n int, err error)

func Readlink(path string, buf []byte) (n int, err error) {
	return Readlinkat(AT_FDCWD, path, buf)
}

func Rename(oldpath string, newpath string) (err error) {
	return Renameat(AT_FDCWD, oldpath, AT_FDCWD, newpath)
}

func Rmdir(path string) error {
	return Unlinkat(AT_FDCWD, path, AT_REMOVEDIR)
}

//sys	Symlinkat(oldpath string, newdirfd int, newpath string) (err error)

func Symlink(oldpath string, newpath string) (err error) {
	return Symlinkat(oldpath, AT_FDCWD, newpath)
}

func Unlink(path string) error {
	return Unlinkat(AT_FDCWD, path, 0)
}

//sys	Unlinkat(dirfd int, path string, flags int) (err error)

func Utimes(path string, tv []Timeval) error {
	if tv == nil {
		err := utimensat(AT_FDCWD, path, nil, 0)
		if err != ENOSYS {
			return err
		}
		return utimes(path, nil)
	}
	if len(tv) != 2 {
		return EINVAL
	}
	var ts [2]Timespec
	ts[0] = NsecToTimespec(TimevalToNsec(tv[0]))
	ts[1] = NsecToTimespec(TimevalToNsec(tv[1]))
	err := utimensat(AT_FDCWD, path, (*[2]Timespec)(unsafe.Pointer(&ts[0])), 0)
	if err != ENOSYS {
		return err
	}
	return utimes(path, (*[2]Timeval)(unsafe.Pointer(&tv[0])))
}

//sys	utimensat(dirfd int, path string, times *[2]Timespec, flags int) (err error)

func UtimesNano(path string, ts []Timespec) error {
	return UtimesNanoAt(AT_FDCWD, path, ts, 0)
}

func UtimesNanoAt(dirfd int, path string, ts []Timespec, flags int) error {
	if ts == nil {
		return utimensat(dirfd, path, nil, flags)
	}
	if len(ts) != 2 {
		return EINVAL
	}
	return utimensat(dirfd, path, (*[2]Timespec)(unsafe.Pointer(&ts[0])), flags)
}

func Futimesat(dirfd int, path string, tv []Timeval) error {
	if tv == nil {
		return futimesat(dirfd, path, nil)
	}
	if len(tv) != 2 {
		return EINVAL
	}
	return futimesat(dirfd, path, (*[2]Timeval)(unsafe.Pointer(&tv[0])))
}

func Futimes(fd int, tv []Timeval) (err error) {
	// Believe it or not, this is the best we can do on Linux
	// (and is what glibc does).
	return Utimes("/proc/self/fd/"+itoa(fd), tv)
}

const ImplementsGetwd = true

//sys	Getcwd(buf []byte) (n int, err error)

func Getwd() (wd string, err error) {
	var buf [PathMax]byte
	n, err := Getcwd(buf[0:])
	if err != nil {
		return "", err
	}
	// Getcwd returns the number of bytes written to buf, including the NUL.
	if n < 1 || n > len(buf) || buf[n-1] != 0 {
		return "", EINVAL
	}
	// In some cases, Linux can return a path that starts with the
	// "(unreachable)" prefix, which can potentially be a valid relative
	// path. To work around that, return ENOENT if path is not absolute.
	if buf[0] != '/' {
		return "", ENOENT
	}

	return string(buf[0 : n-1]), nil
}

func Getgroups() (gids []int, err error) {
	n, err := getgroups(0, nil)
	if err != nil {
		return nil, err
	}
	if n == 0 {
		return nil, nil
	}

	// Sanity check group count. Max is 1<<16 on Linux.
	if n < 0 || n > 1<<20 {
		return nil, EINVAL
	}

	a := make([]_Gid_t, n)
	n, err = getgroups(n, &a[0])
	if err != nil {
		return nil, err
	}
	gids = make([]int, n)
	for i, v := range a[0:n] {
		gids[i] = int(v)
	}
	return
}

func Setgroups(gids []int) (err error) {
	if len(gids) == 0 {
		return setgroups(0, nil)
	}

	a := make([]_Gid_t, len(gids))
	for i, v := range gids {
		a[i] = _Gid_t(v)
	}
	return setgroups(len(a), &a[0])
}

type WaitStatus uint32

// Wait status is 7 bits at bottom, either 0 (exited),
// 0x7F (stopped), or a signal number that caused an exit.
// The 0x80 bit is whether there was a core dump.
// An extra number (exit code, signal causing a stop)
// is in the high bits. At least that's the idea.
// There are various irregularities. For example, the
// "continued" status is 0xFFFF, distinguishing itself
// from stopped via the core dump bit.

const (
	mask    = 0x7F
	core    = 0x80
	exited  = 0x00
	stopped = 0x7F
	shift   = 8
)

func (w WaitStatus) Exited() bool { return w&mask == exited }

func (w WaitStatus) Signaled() bool { return w&mask != stopped && w&mask != exited }

func (w WaitStatus) Stopped() bool { return w&0xFF == stopped }

func (w WaitStatus) Continued() bool { return w == 0xFFFF }

func (w WaitStatus) CoreDump() bool { return w.Signaled() && w&core != 0 }

func (w WaitStatus) ExitStatus() int {
	if !w.Exited() {
		return -1
	}
	return int(w>>shift) & 0xFF
}

func (w WaitStatus) Signal() syscall.Signal {
	if !w.Signaled() {
		return -1
	}
	return syscall.Signal(w & mask)
}

func (w WaitStatus) StopSignal() syscall.Signal {
	if !w.Stopped() {
		return -1
	}
	return syscall.Signal(w>>shift) & 0xFF
}

func (w WaitStatus) TrapCause() int {
	if w.StopSignal() != SIGTRAP {
		return -1
	}
	return int(w>>shift) >> 8
}

//sys	wait4(pid int, wstatus *_C_int, options int, rusage *Rusage) (wpid int, err error)

func Wait4(pid int, wstatus *WaitStatus, options int, rusage *Rusage) (wpid int, err error) {
	var status _C_int
	wpid, err = wait4(pid, &status, options, rusage)
	if wstatus != nil {
		*wstatus = WaitStatus(status)
	}
	return
}

func Mkfifo(path string, mode uint32) error {
	return Mknod(path, mode|S_IFIFO, 0)
}

func Mkfifoat(dirfd int, path string, mode uint32) error {
	return Mknodat(dirfd, path, mode|S_IFIFO, 0)
}

func (sa *SockaddrInet4) sockaddr() (unsafe.Pointer, _Socklen, error) {
	if sa.Port < 0 || sa.Port > 0xFFFF {
		return nil, 0, EINVAL
	}
	sa.raw.Family = AF_INET
	p := (*[2]byte)(unsafe.Pointer(&sa.raw.Port))
	p[0] = byte(sa.Port >> 8)
	p[1] = byte(sa.Port)
	sa.raw.Addr = sa.Addr
	return unsafe.Pointer(&sa.raw), SizeofSockaddrInet4, nil
}

func (sa *SockaddrInet6) sockaddr() (unsafe.Pointer, _Socklen, error) {
	if sa.Port < 0 || sa.Port > 0xFFFF {
		return nil, 0, EINVAL
	}
	sa.raw.Family = AF_INET6
	p := (*[2]byte)(unsafe.Pointer(&sa.raw.Port))
	p[0] = byte(sa.Port >> 8)
	p[1] = byte(sa.Port)
	sa.raw.Scope_id = sa.ZoneId
	sa.raw.Addr = sa.Addr
	return unsafe.Pointer(&sa.raw), SizeofSockaddrInet6, nil
}

func (sa *SockaddrUnix) sockaddr() (unsafe.Pointer, _Socklen, error) {
	name := sa.Name
	n := len(name)
	if n >= len(sa.raw.Path) {
		return nil, 0, EINVAL
	}
	sa.raw.Family = AF_UNIX
	for i := 0; i < n; i++ {
		sa.raw.Path[i] = int8(name[i])
	}
	// length is family (uint16), name, NUL.
	sl := _Socklen(2)
	if n > 0 {
		sl += _Socklen(n) + 1
	}
	if sa.raw.Path[0] == '@' {
		sa.raw.Path[0] = 0
		// Don't count trailing NUL for abstract address.
		sl--
	}

	return unsafe.Pointer(&sa.raw), sl, nil
}

// SockaddrLinklayer implements the Sockaddr interface for AF_PACKET type sockets.
type SockaddrLinklayer struct {
	Protocol uint16
	Ifindex  int
	Hatype   uint16
	Pkttype  uint8
	Halen    uint8
	Addr     [8]byte
	raw      RawSockaddrLinklayer
}

func (sa *SockaddrLinklayer) sockaddr() (unsafe.Pointer, _Socklen, error) {
	if sa.Ifindex < 0 || sa.Ifindex > 0x7fffffff {
		return nil, 0, EINVAL
	}
	sa.raw.Family = AF_PACKET
	sa.raw.Protocol = sa.Protocol
	sa.raw.Ifindex = int32(sa.Ifindex)
	sa.raw.Hatype = sa.Hatype
	sa.raw.Pkttype = sa.Pkttype
	sa.raw.Halen = sa.Halen
	sa.raw.Addr = sa.Addr
	return unsafe.Pointer(&sa.raw), SizeofSockaddrLinklayer, nil
}

// SockaddrNetlink implements the Sockaddr interface for AF_NETLINK type sockets.
type SockaddrNetlink struct {
	Family uint16
	Pad    uint16
	Pid    uint32
	Groups uint32
	raw    RawSockaddrNetlink
}

func (sa *SockaddrNetlink) sockaddr() (unsafe.Pointer, _Socklen, error) {
	sa.raw.Family = AF_NETLINK
	sa.raw.Pad = sa.Pad
	sa.raw.Pid = sa.Pid
	sa.raw.Groups = sa.Groups
	return unsafe.Pointer(&sa.raw), SizeofSockaddrNetlink, nil
}

// SockaddrHCI implements the Sockaddr interface for AF_BLUETOOTH type sockets
// using the HCI protocol.
type SockaddrHCI struct {
	Dev     uint16
	Channel uint16
	raw     RawSockaddrHCI
}

func (sa *SockaddrHCI) sockaddr() (unsafe.Pointer, _Socklen, error) {
	sa.raw.Family = AF_BLUETOOTH
	sa.raw.Dev = sa.Dev
	sa.raw.Channel = sa.Channel
	return unsafe.Pointer(&sa.raw), SizeofSockaddrHCI, nil
}

// SockaddrL2 implements the Sockaddr interface for AF_BLUETOOTH type sockets
// using the L2CAP protocol.
type SockaddrL2 struct {
	PSM      uint16
	CID      uint16
	Addr     [6]uint8
	AddrType uint8
	raw      RawSockaddrL2
}

func (sa *SockaddrL2) sockaddr() (unsafe.Pointer, _Socklen, error) {
	sa.raw.Family = AF_BLUETOOTH
	psm := (*[2]byte)(unsafe.Pointer(&sa.raw.Psm))
	psm[0] = byte(sa.PSM)
	psm[1] = byte(sa.PSM >> 8)
	for i := 0; i < len(sa.Addr); i++ {
		sa.raw.Bdaddr[i] = sa.Addr[len(sa.Addr)-1-i]
	}
	cid := (*[2]byte)(unsafe.Pointer(&sa.raw.Cid))
	cid[0] = byte(sa.CID)
	cid[1] = byte(sa.CID >> 8)
	sa.raw.Bdaddr_type = sa.AddrType
	return unsafe.Pointer(&sa.raw), SizeofSockaddrL2, nil
}

// SockaddrRFCOMM implements the Sockaddr interface for AF_BLUETOOTH type sockets
// using the RFCOMM protocol.
//
// Server example:
//
//      fd, _ := Socket(AF_BLUETOOTH, SOCK_STREAM, BTPROTO_RFCOMM)
//      _ = unix.Bind(fd, &unix.SockaddrRFCOMM{
//      	Channel: 1,
//      	Addr:    [6]uint8{0, 0, 0, 0, 0, 0}, // BDADDR_ANY or 00:00:00:00:00:00
//      })
//      _ = Listen(fd, 1)
//      nfd, sa, _ := Accept(fd)
//      fmt.Printf("conn addr=%v fd=%d", sa.(*unix.SockaddrRFCOMM).Addr, nfd)
//      Read(nfd, buf)
//
// Client example:
//
//      fd, _ := Socket(AF_BLUETOOTH, SOCK_STREAM, BTPROTO_RFCOMM)
//      _ = Connect(fd, &SockaddrRFCOMM{
//      	Channel: 1,
//      	Addr:    [6]byte{0x11, 0x22, 0x33, 0xaa, 0xbb, 0xcc}, // CC:BB:AA:33:22:11
//      })
//      Write(fd, []byte(`hello`))
type SockaddrRFCOMM struct {
	// Addr represents a bluetooth address, byte ordering is little-endian.
	Addr [6]uint8

	// Channel is a designated bluetooth channel, only 1-30 are available for use.
	// Since Linux 2.6.7 and further zero value is the first available channel.
	Channel uint8

	raw RawSockaddrRFCOMM
}

func (sa *SockaddrRFCOMM) sockaddr() (unsafe.Pointer, _Socklen, error) {
	sa.raw.Family = AF_BLUETOOTH
	sa.raw.Channel = sa.Channel
	sa.raw.Bdaddr = sa.Addr
	return unsafe.Pointer(&sa.raw), SizeofSockaddrRFCOMM, nil
}

// SockaddrCAN implements the Sockaddr interface for AF_CAN type sockets.
// The RxID and TxID fields are used for transport protocol addressing in
// (CAN_TP16, CAN_TP20, CAN_MCNET, and CAN_ISOTP), they can be left with
// zero values for CAN_RAW and CAN_BCM sockets as they have no meaning.
//
// The SockaddrCAN struct must be bound to the socket file descriptor
// using Bind before the CAN socket can be used.
//
//      // Read one raw CAN frame
//      fd, _ := Socket(AF_CAN, SOCK_RAW, CAN_RAW)
//      addr := &SockaddrCAN{Ifindex: index}
//      Bind(fd, addr)
//      frame := make([]byte, 16)
//      Read(fd, frame)
//
// The full SocketCAN documentation can be found in the linux kernel
// archives at: https://www.kernel.org/doc/Documentation/networking/can.txt
type SockaddrCAN struct {
	Ifindex int
	RxID    uint32
	TxID    uint32
	raw     RawSockaddrCAN
}

func (sa *SockaddrCAN) sockaddr() (unsafe.Pointer, _Socklen, error) {
	if sa.Ifindex < 0 || sa.Ifindex > 0x7fffffff {
		return nil, 0, EINVAL
	}
	sa.raw.Family = AF_CAN
	sa.raw.Ifindex = int32(sa.Ifindex)
	rx := (*[4]byte)(unsafe.Pointer(&sa.RxID))
	for i := 0; i < 4; i++ {
		sa.raw.Addr[i] = rx[i]
	}
	tx := (*[4]byte)(unsafe.Pointer(&sa.TxID))
	for i := 0; i < 4; i++ {
		sa.raw.Addr[i+4] = tx[i]
	}
	return unsafe.Pointer(&sa.raw), SizeofSockaddrCAN, nil
}

// SockaddrCANJ1939 implements the Sockaddr interface for AF_CAN using J1939
// protocol (https://en.wikipedia.org/wiki/SAE_J1939). For more information
// on the purposes of the fields, check the official linux kernel documentation
// available here: https://www.kernel.org/doc/Documentation/networking/j1939.rst
type SockaddrCANJ1939 struct {
	Ifindex int
	Name    uint64
	PGN     uint32
	Addr    uint8
	raw     RawSockaddrCAN
}

func (sa *SockaddrCANJ1939) sockaddr() (unsafe.Pointer, _Socklen, error) {
	if sa.Ifindex < 0 || sa.Ifindex > 0x7fffffff {
		return nil, 0, EINVAL
	}
	sa.raw.Family = AF_CAN
	sa.raw.Ifindex = int32(sa.Ifindex)
	n := (*[8]byte)(unsafe.Pointer(&sa.Name))
	for i := 0; i < 8; i++ {
		sa.raw.Addr[i] = n[i]
	}
	p := (*[4]byte)(unsafe.Pointer(&sa.PGN))
	for i := 0; i < 4; i++ {
		sa.raw.Addr[i+8] = p[i]
	}
	sa.raw.Addr[12] = sa.Addr
	return unsafe.Pointer(&sa.raw), SizeofSockaddrCAN, nil
}

// SockaddrALG implements the Sockaddr interface for AF_ALG type sockets.
// SockaddrALG enables userspace access to the Linux kernel's cryptography
// subsystem. The Type and Name fields specify which type of hash or cipher
// should be used with a given socket.
//
// To create a file descriptor that provides access to a hash or cipher, both
// Bind and Accept must be used. Once the setup process is complete, input
// data can be written to the socket, processed by the kernel, and then read
// back as hash output or ciphertext.
//
// Here is an example of using an AF_ALG socket with SHA1 hashing.
// The initial socket setup process is as follows:
//
//      // Open a socket to perform SHA1 hashing.
//      fd, _ := unix.Socket(unix.AF_ALG, unix.SOCK_SEQPACKET, 0)
//      addr := &unix.SockaddrALG{Type: "hash", Name: "sha1"}
//      unix.Bind(fd, addr)
//      // Note: unix.Accept does not work at this time; must invoke accept()
//      // manually using unix.Syscall.
//      hashfd, _, _ := unix.Syscall(unix.SYS_ACCEPT, uintptr(fd), 0, 0)
//
// Once a file descriptor has been returned from Accept, it may be used to
// perform SHA1 hashing. The descriptor is not safe for concurrent use, but
// may be re-used repeatedly with subsequent Write and Read operations.
//
// When hashing a small byte slice or string, a single Write and Read may
// be used:
//
//      // Assume hashfd is already configured using the setup process.
//      hash := os.NewFile(hashfd, "sha1")
//      // Hash an input string and read the results. Each Write discards
//      // previous hash state. Read always reads the current state.
//      b := make([]byte, 20)
//      for i := 0; i < 2; i++ {
//          io.WriteString(hash, "Hello, world.")
//          hash.Read(b)
//          fmt.Println(hex.EncodeToString(b))
//      }
//      // Output:
//      // 2ae01472317d1935a84797ec1983ae243fc6aa28
//      // 2ae01472317d1935a84797ec1983ae243fc6aa28
//
// For hashing larger byte slices, or byte streams such as those read from
// a file or socket, use Sendto with MSG_MORE to instruct the kernel to update
// the hash digest instead of creating a new one for a given chunk and finalizing it.
//
//      // Assume hashfd and addr are already configured using the setup process.
//      hash := os.NewFile(hashfd, "sha1")
//      // Hash the contents of a file.
//      f, _ := os.Open("/tmp/linux-4.10-rc7.tar.xz")
//      b := make([]byte, 4096)
//      for {
//          n, err := f.Read(b)
//          if err == io.EOF {
//              break
//          }
//          unix.Sendto(hashfd, b[:n], unix.MSG_MORE, addr)
//      }
//      hash.Read(b)
//      fmt.Println(hex.EncodeToString(b))
//      // Output: 85cdcad0c06eef66f805ecce353bec9accbeecc5
//
// For more information, see: http://www.chronox.de/crypto-API/crypto/userspace-if.html.
type SockaddrALG struct {
	Type    string
	Name    string
	Feature uint32
	Mask    uint32
	raw     RawSockaddrALG
}

func (sa *SockaddrALG) sockaddr() (unsafe.Pointer, _Socklen, error) {
	// Leave room for NUL byte terminator.
	if len(sa.Type) > 13 {
		return nil, 0, EINVAL
	}
	if len(sa.Name) > 63 {
		return nil, 0, EINVAL
	}

	sa.raw.Family = AF_ALG
	sa.raw.Feat = sa.Feature
	sa.raw.Mask = sa.Mask

	typ, err := ByteSliceFromString(sa.Type)
	if err != nil {
		return nil, 0, err
	}
	name, err := ByteSliceFromString(sa.Name)
	if err != nil {
		return nil, 0, err
	}

	copy(sa.raw.Type[:], typ)
	copy(sa.raw.Name[:], name)

	return unsafe.Pointer(&sa.raw), SizeofSockaddrALG, nil
}

// SockaddrVM implements the Sockaddr interface for AF_VSOCK type sockets.
// SockaddrVM provides access to Linux VM sockets: a mechanism that enables
// bidirectional communication between a hypervisor and its guest virtual
// machines.
type SockaddrVM struct {
	// CID and Port specify a context ID and port address for a VM socket.
	// Guests have a unique CID, and hosts may have a well-known CID of:
	//  - VMADDR_CID_HYPERVISOR: refers to the hypervisor process.
	//  - VMADDR_CID_LOCAL: refers to local communication (loopback).
	//  - VMADDR_CID_HOST: refers to other processes on the host.
	CID   uint32
	Port  uint32
	Flags uint8
	raw   RawSockaddrVM
}

func (sa *SockaddrVM) sockaddr() (unsafe.Pointer, _Socklen, error) {
	sa.raw.Family = AF_VSOCK
	sa.raw.Port = sa.Port
	sa.raw.Cid = sa.CID
	sa.raw.Flags = sa.Flags

	return unsafe.Pointer(&sa.raw), SizeofSockaddrVM, nil
}

type SockaddrXDP struct {
	Flags        uint16
	Ifindex      uint32
	QueueID      uint32
	SharedUmemFD uint32
	raw          RawSockaddrXDP
}

func (sa *SockaddrXDP) sockaddr() (unsafe.Pointer, _Socklen, error) {
	sa.raw.Family = AF_XDP
	sa.raw.Flags = sa.Flags
	sa.raw.Ifindex = sa.Ifindex
	sa.raw.Queue_id = sa.QueueID
	sa.raw.Shared_umem_fd = sa.SharedUmemFD

	return unsafe.Pointer(&sa.raw), SizeofSockaddrXDP, nil
}

// This constant mirrors the #define of PX_PROTO_OE in
// linux/if_pppox.h. We're defining this by hand here instead of
// autogenerating through mkerrors.sh because including
// linux/if_pppox.h causes some declaration conflicts with other
// includes (linux/if_pppox.h includes linux/in.h, which conflicts
// with netinet/in.h). Given that we only need a single zero constant
// out of that file, it's cleaner to just define it by hand here.
const px_proto_oe = 0

type SockaddrPPPoE struct {
	SID    uint16
	Remote []byte
	Dev    string
	raw    RawSockaddrPPPoX
}

func (sa *SockaddrPPPoE) sockaddr() (unsafe.Pointer, _Socklen, error) {
	if len(sa.Remote) != 6 {
		return nil, 0, EINVAL
	}
	if len(sa.Dev) > IFNAMSIZ-1 {
		return nil, 0, EINVAL
	}

	*(*uint16)(unsafe.Pointer(&sa.raw[0])) = AF_PPPOX
	// This next field is in host-endian byte order. We can't use the
	// same unsafe pointer cast as above, because this value is not
	// 32-bit aligned and some architectures don't allow unaligned
	// access.
	//
	// However, the value of px_proto_oe is 0, so we can use
	// encoding/binary helpers to write the bytes without worrying
	// about the ordering.
	binary.BigEndian.PutUint32(sa.raw[2:6], px_proto_oe)
	// This field is deliberately big-endian, unlike the previous
	// one. The kernel expects SID to be in network byte order.
	binary.BigEndian.PutUint16(sa.raw[6:8], sa.SID)
	copy(sa.raw[8:14], sa.Remote)
	for i := 14; i < 14+IFNAMSIZ; i++ {
		sa.raw[i] = 0
	}
	copy(sa.raw[14:], sa.Dev)
	return unsafe.Pointer(&sa.raw), SizeofSockaddrPPPoX, nil
}

// SockaddrTIPC implements the Sockaddr interface for AF_TIPC type sockets.
// For more information on TIPC, see: http://tipc.sourceforge.net/.
type SockaddrTIPC struct {
	// Scope is the publication scopes when binding service/service range.
	// Should be set to TIPC_CLUSTER_SCOPE or TIPC_NODE_SCOPE.
	Scope int

	// Addr is the type of address used to manipulate a socket. Addr must be
	// one of:
	//  - *TIPCSocketAddr: "id" variant in the C addr union
	//  - *TIPCServiceRange: "nameseq" variant in the C addr union
	//  - *TIPCServiceName: "name" variant in the C addr union
	//
	// If nil, EINVAL will be returned when the structure is used.
	Addr TIPCAddr

	raw RawSockaddrTIPC
}

// TIPCAddr is implemented by types that can be used as an address for
// SockaddrTIPC. It is only implemented by *TIPCSocketAddr, *TIPCServiceRange,
// and *TIPCServiceName.
type TIPCAddr interface {
	tipcAddrtype() uint8
	tipcAddr() [12]byte
}

func (sa *TIPCSocketAddr) tipcAddr() [12]byte {
	var out [12]byte
	copy(out[:], (*(*[unsafe.Sizeof(TIPCSocketAddr{})]byte)(unsafe.Pointer(sa)))[:])
	return out
}

func (sa *TIPCSocketAddr) tipcAddrtype() uint8 { return TIPC_SOCKET_ADDR }

func (sa *TIPCServiceRange) tipcAddr() [12]byte {
	var out [12]byte
	copy(out[:], (*(*[unsafe.Sizeof(TIPCServiceRange{})]byte)(unsafe.Pointer(sa)))[:])
	return out
}

func (sa *TIPCServiceRange) tipcAddrtype() uint8 { return TIPC_SERVICE_RANGE }

func (sa *TIPCServiceName) tipcAddr() [12]byte {
	var out [12]byte
	copy(out[:], (*(*[unsafe.Sizeof(TIPCServiceName{})]byte)(unsafe.Pointer(sa)))[:])
	return out
}

func (sa *TIPCServiceName) tipcAddrtype() uint8 { return TIPC_SERVICE_ADDR }

func (sa *SockaddrTIPC) sockaddr() (unsafe.Pointer, _Socklen, error) {
	if sa.Addr == nil {
		return nil, 0, EINVAL
	}
	sa.raw.Family = AF_TIPC
	sa.raw.Scope = int8(sa.Scope)
	sa.raw.Addrtype = sa.Addr.tipcAddrtype()
	sa.raw.Addr = sa.Addr.tipcAddr()
	return unsafe.Pointer(&sa.raw), SizeofSockaddrTIPC, nil
}

// SockaddrL2TPIP implements the Sockaddr interface for IPPROTO_L2TP/AF_INET sockets.
type SockaddrL2TPIP struct {
	Addr   [4]byte
	ConnId uint32
	raw    RawSockaddrL2TPIP
}

func (sa *SockaddrL2TPIP) sockaddr() (unsafe.Pointer, _Socklen, error) {
	sa.raw.Family = AF_INET
	sa.raw.Conn_id = sa.ConnId
<<<<<<< HEAD
	for i := 0; i < len(sa.Addr); i++ {
		sa.raw.Addr[i] = sa.Addr[i]
	}
=======
	sa.raw.Addr = sa.Addr
>>>>>>> c50cee4e
	return unsafe.Pointer(&sa.raw), SizeofSockaddrL2TPIP, nil
}

// SockaddrL2TPIP6 implements the Sockaddr interface for IPPROTO_L2TP/AF_INET6 sockets.
type SockaddrL2TPIP6 struct {
	Addr   [16]byte
	ZoneId uint32
	ConnId uint32
	raw    RawSockaddrL2TPIP6
}

func (sa *SockaddrL2TPIP6) sockaddr() (unsafe.Pointer, _Socklen, error) {
	sa.raw.Family = AF_INET6
	sa.raw.Conn_id = sa.ConnId
	sa.raw.Scope_id = sa.ZoneId
<<<<<<< HEAD
	for i := 0; i < len(sa.Addr); i++ {
		sa.raw.Addr[i] = sa.Addr[i]
	}
=======
	sa.raw.Addr = sa.Addr
>>>>>>> c50cee4e
	return unsafe.Pointer(&sa.raw), SizeofSockaddrL2TPIP6, nil
}

// SockaddrIUCV implements the Sockaddr interface for AF_IUCV sockets.
type SockaddrIUCV struct {
	UserID string
	Name   string
	raw    RawSockaddrIUCV
}

func (sa *SockaddrIUCV) sockaddr() (unsafe.Pointer, _Socklen, error) {
	sa.raw.Family = AF_IUCV
	// These are EBCDIC encoded by the kernel, but we still need to pad them
	// with blanks. Initializing with blanks allows the caller to feed in either
	// a padded or an unpadded string.
	for i := 0; i < 8; i++ {
		sa.raw.Nodeid[i] = ' '
		sa.raw.User_id[i] = ' '
		sa.raw.Name[i] = ' '
	}
	if len(sa.UserID) > 8 || len(sa.Name) > 8 {
		return nil, 0, EINVAL
	}
	for i, b := range []byte(sa.UserID[:]) {
		sa.raw.User_id[i] = int8(b)
	}
	for i, b := range []byte(sa.Name[:]) {
		sa.raw.Name[i] = int8(b)
	}
	return unsafe.Pointer(&sa.raw), SizeofSockaddrIUCV, nil
}

<<<<<<< HEAD
=======
type SockaddrNFC struct {
	DeviceIdx   uint32
	TargetIdx   uint32
	NFCProtocol uint32
	raw         RawSockaddrNFC
}

func (sa *SockaddrNFC) sockaddr() (unsafe.Pointer, _Socklen, error) {
	sa.raw.Sa_family = AF_NFC
	sa.raw.Dev_idx = sa.DeviceIdx
	sa.raw.Target_idx = sa.TargetIdx
	sa.raw.Nfc_protocol = sa.NFCProtocol
	return unsafe.Pointer(&sa.raw), SizeofSockaddrNFC, nil
}

type SockaddrNFCLLCP struct {
	DeviceIdx      uint32
	TargetIdx      uint32
	NFCProtocol    uint32
	DestinationSAP uint8
	SourceSAP      uint8
	ServiceName    string
	raw            RawSockaddrNFCLLCP
}

func (sa *SockaddrNFCLLCP) sockaddr() (unsafe.Pointer, _Socklen, error) {
	sa.raw.Sa_family = AF_NFC
	sa.raw.Dev_idx = sa.DeviceIdx
	sa.raw.Target_idx = sa.TargetIdx
	sa.raw.Nfc_protocol = sa.NFCProtocol
	sa.raw.Dsap = sa.DestinationSAP
	sa.raw.Ssap = sa.SourceSAP
	if len(sa.ServiceName) > len(sa.raw.Service_name) {
		return nil, 0, EINVAL
	}
	copy(sa.raw.Service_name[:], sa.ServiceName)
	sa.raw.SetServiceNameLen(len(sa.ServiceName))
	return unsafe.Pointer(&sa.raw), SizeofSockaddrNFCLLCP, nil
}

>>>>>>> c50cee4e
var socketProtocol = func(fd int) (int, error) {
	return GetsockoptInt(fd, SOL_SOCKET, SO_PROTOCOL)
}

func anyToSockaddr(fd int, rsa *RawSockaddrAny) (Sockaddr, error) {
	switch rsa.Addr.Family {
	case AF_NETLINK:
		pp := (*RawSockaddrNetlink)(unsafe.Pointer(rsa))
		sa := new(SockaddrNetlink)
		sa.Family = pp.Family
		sa.Pad = pp.Pad
		sa.Pid = pp.Pid
		sa.Groups = pp.Groups
		return sa, nil

	case AF_PACKET:
		pp := (*RawSockaddrLinklayer)(unsafe.Pointer(rsa))
		sa := new(SockaddrLinklayer)
		sa.Protocol = pp.Protocol
		sa.Ifindex = int(pp.Ifindex)
		sa.Hatype = pp.Hatype
		sa.Pkttype = pp.Pkttype
		sa.Halen = pp.Halen
		sa.Addr = pp.Addr
		return sa, nil

	case AF_UNIX:
		pp := (*RawSockaddrUnix)(unsafe.Pointer(rsa))
		sa := new(SockaddrUnix)
		if pp.Path[0] == 0 {
			// "Abstract" Unix domain socket.
			// Rewrite leading NUL as @ for textual display.
			// (This is the standard convention.)
			// Not friendly to overwrite in place,
			// but the callers below don't care.
			pp.Path[0] = '@'
		}

		// Assume path ends at NUL.
		// This is not technically the Linux semantics for
		// abstract Unix domain sockets--they are supposed
		// to be uninterpreted fixed-size binary blobs--but
		// everyone uses this convention.
		n := 0
		for n < len(pp.Path) && pp.Path[n] != 0 {
			n++
		}
		bytes := (*[len(pp.Path)]byte)(unsafe.Pointer(&pp.Path[0]))[0:n]
		sa.Name = string(bytes)
		return sa, nil

	case AF_INET:
		proto, err := socketProtocol(fd)
		if err != nil {
			return nil, err
		}

		switch proto {
		case IPPROTO_L2TP:
			pp := (*RawSockaddrL2TPIP)(unsafe.Pointer(rsa))
			sa := new(SockaddrL2TPIP)
			sa.ConnId = pp.Conn_id
<<<<<<< HEAD
			for i := 0; i < len(sa.Addr); i++ {
				sa.Addr[i] = pp.Addr[i]
			}
=======
			sa.Addr = pp.Addr
>>>>>>> c50cee4e
			return sa, nil
		default:
			pp := (*RawSockaddrInet4)(unsafe.Pointer(rsa))
			sa := new(SockaddrInet4)
			p := (*[2]byte)(unsafe.Pointer(&pp.Port))
			sa.Port = int(p[0])<<8 + int(p[1])
<<<<<<< HEAD
			for i := 0; i < len(sa.Addr); i++ {
				sa.Addr[i] = pp.Addr[i]
			}
=======
			sa.Addr = pp.Addr
>>>>>>> c50cee4e
			return sa, nil
		}

	case AF_INET6:
		proto, err := socketProtocol(fd)
		if err != nil {
			return nil, err
		}

		switch proto {
		case IPPROTO_L2TP:
			pp := (*RawSockaddrL2TPIP6)(unsafe.Pointer(rsa))
			sa := new(SockaddrL2TPIP6)
			sa.ConnId = pp.Conn_id
			sa.ZoneId = pp.Scope_id
<<<<<<< HEAD
			for i := 0; i < len(sa.Addr); i++ {
				sa.Addr[i] = pp.Addr[i]
			}
=======
			sa.Addr = pp.Addr
>>>>>>> c50cee4e
			return sa, nil
		default:
			pp := (*RawSockaddrInet6)(unsafe.Pointer(rsa))
			sa := new(SockaddrInet6)
			p := (*[2]byte)(unsafe.Pointer(&pp.Port))
			sa.Port = int(p[0])<<8 + int(p[1])
			sa.ZoneId = pp.Scope_id
<<<<<<< HEAD
			for i := 0; i < len(sa.Addr); i++ {
				sa.Addr[i] = pp.Addr[i]
			}
=======
			sa.Addr = pp.Addr
>>>>>>> c50cee4e
			return sa, nil
		}

	case AF_VSOCK:
		pp := (*RawSockaddrVM)(unsafe.Pointer(rsa))
		sa := &SockaddrVM{
			CID:   pp.Cid,
			Port:  pp.Port,
			Flags: pp.Flags,
		}
		return sa, nil
	case AF_BLUETOOTH:
		proto, err := socketProtocol(fd)
		if err != nil {
			return nil, err
		}
		// only BTPROTO_L2CAP and BTPROTO_RFCOMM can accept connections
		switch proto {
		case BTPROTO_L2CAP:
			pp := (*RawSockaddrL2)(unsafe.Pointer(rsa))
			sa := &SockaddrL2{
				PSM:      pp.Psm,
				CID:      pp.Cid,
				Addr:     pp.Bdaddr,
				AddrType: pp.Bdaddr_type,
			}
			return sa, nil
		case BTPROTO_RFCOMM:
			pp := (*RawSockaddrRFCOMM)(unsafe.Pointer(rsa))
			sa := &SockaddrRFCOMM{
				Channel: pp.Channel,
				Addr:    pp.Bdaddr,
			}
			return sa, nil
		}
	case AF_XDP:
		pp := (*RawSockaddrXDP)(unsafe.Pointer(rsa))
		sa := &SockaddrXDP{
			Flags:        pp.Flags,
			Ifindex:      pp.Ifindex,
			QueueID:      pp.Queue_id,
			SharedUmemFD: pp.Shared_umem_fd,
		}
		return sa, nil
	case AF_PPPOX:
		pp := (*RawSockaddrPPPoX)(unsafe.Pointer(rsa))
		if binary.BigEndian.Uint32(pp[2:6]) != px_proto_oe {
			return nil, EINVAL
		}
		sa := &SockaddrPPPoE{
			SID:    binary.BigEndian.Uint16(pp[6:8]),
			Remote: pp[8:14],
		}
		for i := 14; i < 14+IFNAMSIZ; i++ {
			if pp[i] == 0 {
				sa.Dev = string(pp[14:i])
				break
			}
		}
		return sa, nil
	case AF_TIPC:
		pp := (*RawSockaddrTIPC)(unsafe.Pointer(rsa))

		sa := &SockaddrTIPC{
			Scope: int(pp.Scope),
		}

		// Determine which union variant is present in pp.Addr by checking
		// pp.Addrtype.
		switch pp.Addrtype {
		case TIPC_SERVICE_RANGE:
			sa.Addr = (*TIPCServiceRange)(unsafe.Pointer(&pp.Addr))
		case TIPC_SERVICE_ADDR:
			sa.Addr = (*TIPCServiceName)(unsafe.Pointer(&pp.Addr))
		case TIPC_SOCKET_ADDR:
			sa.Addr = (*TIPCSocketAddr)(unsafe.Pointer(&pp.Addr))
		default:
			return nil, EINVAL
		}

		return sa, nil
	case AF_IUCV:
		pp := (*RawSockaddrIUCV)(unsafe.Pointer(rsa))

		var user [8]byte
		var name [8]byte

		for i := 0; i < 8; i++ {
			user[i] = byte(pp.User_id[i])
			name[i] = byte(pp.Name[i])
		}

		sa := &SockaddrIUCV{
			UserID: string(user[:]),
			Name:   string(name[:]),
		}
		return sa, nil

	case AF_CAN:
		proto, err := socketProtocol(fd)
		if err != nil {
			return nil, err
		}

		pp := (*RawSockaddrCAN)(unsafe.Pointer(rsa))

		switch proto {
		case CAN_J1939:
			sa := &SockaddrCANJ1939{
				Ifindex: int(pp.Ifindex),
			}
			name := (*[8]byte)(unsafe.Pointer(&sa.Name))
			for i := 0; i < 8; i++ {
				name[i] = pp.Addr[i]
			}
			pgn := (*[4]byte)(unsafe.Pointer(&sa.PGN))
			for i := 0; i < 4; i++ {
				pgn[i] = pp.Addr[i+8]
			}
			addr := (*[1]byte)(unsafe.Pointer(&sa.Addr))
			addr[0] = pp.Addr[12]
			return sa, nil
		default:
			sa := &SockaddrCAN{
				Ifindex: int(pp.Ifindex),
			}
			rx := (*[4]byte)(unsafe.Pointer(&sa.RxID))
			for i := 0; i < 4; i++ {
				rx[i] = pp.Addr[i]
			}
			tx := (*[4]byte)(unsafe.Pointer(&sa.TxID))
			for i := 0; i < 4; i++ {
				tx[i] = pp.Addr[i+4]
			}
			return sa, nil
		}
<<<<<<< HEAD
=======
	case AF_NFC:
		proto, err := socketProtocol(fd)
		if err != nil {
			return nil, err
		}
		switch proto {
		case NFC_SOCKPROTO_RAW:
			pp := (*RawSockaddrNFC)(unsafe.Pointer(rsa))
			sa := &SockaddrNFC{
				DeviceIdx:   pp.Dev_idx,
				TargetIdx:   pp.Target_idx,
				NFCProtocol: pp.Nfc_protocol,
			}
			return sa, nil
		case NFC_SOCKPROTO_LLCP:
			pp := (*RawSockaddrNFCLLCP)(unsafe.Pointer(rsa))
			if uint64(pp.Service_name_len) > uint64(len(pp.Service_name)) {
				return nil, EINVAL
			}
			sa := &SockaddrNFCLLCP{
				DeviceIdx:      pp.Dev_idx,
				TargetIdx:      pp.Target_idx,
				NFCProtocol:    pp.Nfc_protocol,
				DestinationSAP: pp.Dsap,
				SourceSAP:      pp.Ssap,
				ServiceName:    string(pp.Service_name[:pp.Service_name_len]),
			}
			return sa, nil
		default:
			return nil, EINVAL
		}
>>>>>>> c50cee4e
	}
	return nil, EAFNOSUPPORT
}

func Accept(fd int) (nfd int, sa Sockaddr, err error) {
	var rsa RawSockaddrAny
	var len _Socklen = SizeofSockaddrAny
	nfd, err = accept4(fd, &rsa, &len, 0)
	if err != nil {
		return
	}
	sa, err = anyToSockaddr(fd, &rsa)
	if err != nil {
		Close(nfd)
		nfd = 0
	}
	return
}

func Accept4(fd int, flags int) (nfd int, sa Sockaddr, err error) {
	var rsa RawSockaddrAny
	var len _Socklen = SizeofSockaddrAny
	nfd, err = accept4(fd, &rsa, &len, flags)
	if err != nil {
		return
	}
	if len > SizeofSockaddrAny {
		panic("RawSockaddrAny too small")
	}
	sa, err = anyToSockaddr(fd, &rsa)
	if err != nil {
		Close(nfd)
		nfd = 0
	}
	return
}

func Getsockname(fd int) (sa Sockaddr, err error) {
	var rsa RawSockaddrAny
	var len _Socklen = SizeofSockaddrAny
	if err = getsockname(fd, &rsa, &len); err != nil {
		return
	}
	return anyToSockaddr(fd, &rsa)
}

func GetsockoptIPMreqn(fd, level, opt int) (*IPMreqn, error) {
	var value IPMreqn
	vallen := _Socklen(SizeofIPMreqn)
	err := getsockopt(fd, level, opt, unsafe.Pointer(&value), &vallen)
	return &value, err
}

func GetsockoptUcred(fd, level, opt int) (*Ucred, error) {
	var value Ucred
	vallen := _Socklen(SizeofUcred)
	err := getsockopt(fd, level, opt, unsafe.Pointer(&value), &vallen)
	return &value, err
}

func GetsockoptTCPInfo(fd, level, opt int) (*TCPInfo, error) {
	var value TCPInfo
	vallen := _Socklen(SizeofTCPInfo)
	err := getsockopt(fd, level, opt, unsafe.Pointer(&value), &vallen)
	return &value, err
}

// GetsockoptString returns the string value of the socket option opt for the
// socket associated with fd at the given socket level.
func GetsockoptString(fd, level, opt int) (string, error) {
	buf := make([]byte, 256)
	vallen := _Socklen(len(buf))
	err := getsockopt(fd, level, opt, unsafe.Pointer(&buf[0]), &vallen)
	if err != nil {
		if err == ERANGE {
			buf = make([]byte, vallen)
			err = getsockopt(fd, level, opt, unsafe.Pointer(&buf[0]), &vallen)
		}
		if err != nil {
			return "", err
		}
	}
	return string(buf[:vallen-1]), nil
}

func GetsockoptTpacketStats(fd, level, opt int) (*TpacketStats, error) {
	var value TpacketStats
	vallen := _Socklen(SizeofTpacketStats)
	err := getsockopt(fd, level, opt, unsafe.Pointer(&value), &vallen)
	return &value, err
}

func GetsockoptTpacketStatsV3(fd, level, opt int) (*TpacketStatsV3, error) {
	var value TpacketStatsV3
	vallen := _Socklen(SizeofTpacketStatsV3)
	err := getsockopt(fd, level, opt, unsafe.Pointer(&value), &vallen)
	return &value, err
}

func SetsockoptIPMreqn(fd, level, opt int, mreq *IPMreqn) (err error) {
	return setsockopt(fd, level, opt, unsafe.Pointer(mreq), unsafe.Sizeof(*mreq))
}

func SetsockoptPacketMreq(fd, level, opt int, mreq *PacketMreq) error {
	return setsockopt(fd, level, opt, unsafe.Pointer(mreq), unsafe.Sizeof(*mreq))
}

// SetsockoptSockFprog attaches a classic BPF or an extended BPF program to a
// socket to filter incoming packets.  See 'man 7 socket' for usage information.
func SetsockoptSockFprog(fd, level, opt int, fprog *SockFprog) error {
	return setsockopt(fd, level, opt, unsafe.Pointer(fprog), unsafe.Sizeof(*fprog))
}

func SetsockoptCanRawFilter(fd, level, opt int, filter []CanFilter) error {
	var p unsafe.Pointer
	if len(filter) > 0 {
		p = unsafe.Pointer(&filter[0])
	}
	return setsockopt(fd, level, opt, p, uintptr(len(filter)*SizeofCanFilter))
}

func SetsockoptTpacketReq(fd, level, opt int, tp *TpacketReq) error {
	return setsockopt(fd, level, opt, unsafe.Pointer(tp), unsafe.Sizeof(*tp))
}

func SetsockoptTpacketReq3(fd, level, opt int, tp *TpacketReq3) error {
	return setsockopt(fd, level, opt, unsafe.Pointer(tp), unsafe.Sizeof(*tp))
}

func SetsockoptTCPRepairOpt(fd, level, opt int, o []TCPRepairOpt) (err error) {
	if len(o) == 0 {
		return EINVAL
	}
	return setsockopt(fd, level, opt, unsafe.Pointer(&o[0]), uintptr(SizeofTCPRepairOpt*len(o)))
}

// Keyctl Commands (http://man7.org/linux/man-pages/man2/keyctl.2.html)

// KeyctlInt calls keyctl commands in which each argument is an int.
// These commands are KEYCTL_REVOKE, KEYCTL_CHOWN, KEYCTL_CLEAR, KEYCTL_LINK,
// KEYCTL_UNLINK, KEYCTL_NEGATE, KEYCTL_SET_REQKEY_KEYRING, KEYCTL_SET_TIMEOUT,
// KEYCTL_ASSUME_AUTHORITY, KEYCTL_SESSION_TO_PARENT, KEYCTL_REJECT,
// KEYCTL_INVALIDATE, and KEYCTL_GET_PERSISTENT.
//sys	KeyctlInt(cmd int, arg2 int, arg3 int, arg4 int, arg5 int) (ret int, err error) = SYS_KEYCTL

// KeyctlBuffer calls keyctl commands in which the third and fourth
// arguments are a buffer and its length, respectively.
// These commands are KEYCTL_UPDATE, KEYCTL_READ, and KEYCTL_INSTANTIATE.
//sys	KeyctlBuffer(cmd int, arg2 int, buf []byte, arg5 int) (ret int, err error) = SYS_KEYCTL

// KeyctlString calls keyctl commands which return a string.
// These commands are KEYCTL_DESCRIBE and KEYCTL_GET_SECURITY.
func KeyctlString(cmd int, id int) (string, error) {
	// We must loop as the string data may change in between the syscalls.
	// We could allocate a large buffer here to reduce the chance that the
	// syscall needs to be called twice; however, this is unnecessary as
	// the performance loss is negligible.
	var buffer []byte
	for {
		// Try to fill the buffer with data
		length, err := KeyctlBuffer(cmd, id, buffer, 0)
		if err != nil {
			return "", err
		}

		// Check if the data was written
		if length <= len(buffer) {
			// Exclude the null terminator
			return string(buffer[:length-1]), nil
		}

		// Make a bigger buffer if needed
		buffer = make([]byte, length)
	}
}

// Keyctl commands with special signatures.

// KeyctlGetKeyringID implements the KEYCTL_GET_KEYRING_ID command.
// See the full documentation at:
// http://man7.org/linux/man-pages/man3/keyctl_get_keyring_ID.3.html
func KeyctlGetKeyringID(id int, create bool) (ringid int, err error) {
	createInt := 0
	if create {
		createInt = 1
	}
	return KeyctlInt(KEYCTL_GET_KEYRING_ID, id, createInt, 0, 0)
}

// KeyctlSetperm implements the KEYCTL_SETPERM command. The perm value is the
// key handle permission mask as described in the "keyctl setperm" section of
// http://man7.org/linux/man-pages/man1/keyctl.1.html.
// See the full documentation at:
// http://man7.org/linux/man-pages/man3/keyctl_setperm.3.html
func KeyctlSetperm(id int, perm uint32) error {
	_, err := KeyctlInt(KEYCTL_SETPERM, id, int(perm), 0, 0)
	return err
}

//sys	keyctlJoin(cmd int, arg2 string) (ret int, err error) = SYS_KEYCTL

// KeyctlJoinSessionKeyring implements the KEYCTL_JOIN_SESSION_KEYRING command.
// See the full documentation at:
// http://man7.org/linux/man-pages/man3/keyctl_join_session_keyring.3.html
func KeyctlJoinSessionKeyring(name string) (ringid int, err error) {
	return keyctlJoin(KEYCTL_JOIN_SESSION_KEYRING, name)
}

//sys	keyctlSearch(cmd int, arg2 int, arg3 string, arg4 string, arg5 int) (ret int, err error) = SYS_KEYCTL

// KeyctlSearch implements the KEYCTL_SEARCH command.
// See the full documentation at:
// http://man7.org/linux/man-pages/man3/keyctl_search.3.html
func KeyctlSearch(ringid int, keyType, description string, destRingid int) (id int, err error) {
	return keyctlSearch(KEYCTL_SEARCH, ringid, keyType, description, destRingid)
}

//sys	keyctlIOV(cmd int, arg2 int, payload []Iovec, arg5 int) (err error) = SYS_KEYCTL

// KeyctlInstantiateIOV implements the KEYCTL_INSTANTIATE_IOV command. This
// command is similar to KEYCTL_INSTANTIATE, except that the payload is a slice
// of Iovec (each of which represents a buffer) instead of a single buffer.
// See the full documentation at:
// http://man7.org/linux/man-pages/man3/keyctl_instantiate_iov.3.html
func KeyctlInstantiateIOV(id int, payload []Iovec, ringid int) error {
	return keyctlIOV(KEYCTL_INSTANTIATE_IOV, id, payload, ringid)
}

//sys	keyctlDH(cmd int, arg2 *KeyctlDHParams, buf []byte) (ret int, err error) = SYS_KEYCTL

// KeyctlDHCompute implements the KEYCTL_DH_COMPUTE command. This command
// computes a Diffie-Hellman shared secret based on the provide params. The
// secret is written to the provided buffer and the returned size is the number
// of bytes written (returning an error if there is insufficient space in the
// buffer). If a nil buffer is passed in, this function returns the minimum
// buffer length needed to store the appropriate data. Note that this differs
// from KEYCTL_READ's behavior which always returns the requested payload size.
// See the full documentation at:
// http://man7.org/linux/man-pages/man3/keyctl_dh_compute.3.html
func KeyctlDHCompute(params *KeyctlDHParams, buffer []byte) (size int, err error) {
	return keyctlDH(KEYCTL_DH_COMPUTE, params, buffer)
}

// KeyctlRestrictKeyring implements the KEYCTL_RESTRICT_KEYRING command. This
// command limits the set of keys that can be linked to the keyring, regardless
// of keyring permissions. The command requires the "setattr" permission.
//
// When called with an empty keyType the command locks the keyring, preventing
// any further keys from being linked to the keyring.
//
// The "asymmetric" keyType defines restrictions requiring key payloads to be
// DER encoded X.509 certificates signed by keys in another keyring. Restrictions
// for "asymmetric" include "builtin_trusted", "builtin_and_secondary_trusted",
// "key_or_keyring:<key>", and "key_or_keyring:<key>:chain".
//
// As of Linux 4.12, only the "asymmetric" keyType defines type-specific
// restrictions.
//
// See the full documentation at:
// http://man7.org/linux/man-pages/man3/keyctl_restrict_keyring.3.html
// http://man7.org/linux/man-pages/man2/keyctl.2.html
func KeyctlRestrictKeyring(ringid int, keyType string, restriction string) error {
	if keyType == "" {
		return keyctlRestrictKeyring(KEYCTL_RESTRICT_KEYRING, ringid)
	}
	return keyctlRestrictKeyringByType(KEYCTL_RESTRICT_KEYRING, ringid, keyType, restriction)
}

//sys	keyctlRestrictKeyringByType(cmd int, arg2 int, keyType string, restriction string) (err error) = SYS_KEYCTL
//sys	keyctlRestrictKeyring(cmd int, arg2 int) (err error) = SYS_KEYCTL

func Recvmsg(fd int, p, oob []byte, flags int) (n, oobn int, recvflags int, from Sockaddr, err error) {
	var msg Msghdr
	var rsa RawSockaddrAny
	msg.Name = (*byte)(unsafe.Pointer(&rsa))
	msg.Namelen = uint32(SizeofSockaddrAny)
	var iov Iovec
	if len(p) > 0 {
		iov.Base = &p[0]
		iov.SetLen(len(p))
	}
	var dummy byte
	if len(oob) > 0 {
		if len(p) == 0 {
			var sockType int
			sockType, err = GetsockoptInt(fd, SOL_SOCKET, SO_TYPE)
			if err != nil {
				return
			}
			// receive at least one normal byte
			if sockType != SOCK_DGRAM {
				iov.Base = &dummy
				iov.SetLen(1)
			}
		}
		msg.Control = &oob[0]
		msg.SetControllen(len(oob))
	}
	msg.Iov = &iov
	msg.Iovlen = 1
	if n, err = recvmsg(fd, &msg, flags); err != nil {
		return
	}
	oobn = int(msg.Controllen)
	recvflags = int(msg.Flags)
	// source address is only specified if the socket is unconnected
	if rsa.Addr.Family != AF_UNSPEC {
		from, err = anyToSockaddr(fd, &rsa)
	}
	return
}

func Sendmsg(fd int, p, oob []byte, to Sockaddr, flags int) (err error) {
	_, err = SendmsgN(fd, p, oob, to, flags)
	return
}

func SendmsgN(fd int, p, oob []byte, to Sockaddr, flags int) (n int, err error) {
	var ptr unsafe.Pointer
	var salen _Socklen
	if to != nil {
		var err error
		ptr, salen, err = to.sockaddr()
		if err != nil {
			return 0, err
		}
	}
	var msg Msghdr
	msg.Name = (*byte)(ptr)
	msg.Namelen = uint32(salen)
	var iov Iovec
	if len(p) > 0 {
		iov.Base = &p[0]
		iov.SetLen(len(p))
	}
	var dummy byte
	if len(oob) > 0 {
		if len(p) == 0 {
			var sockType int
			sockType, err = GetsockoptInt(fd, SOL_SOCKET, SO_TYPE)
			if err != nil {
				return 0, err
			}
			// send at least one normal byte
			if sockType != SOCK_DGRAM {
				iov.Base = &dummy
				iov.SetLen(1)
			}
		}
		msg.Control = &oob[0]
		msg.SetControllen(len(oob))
	}
	msg.Iov = &iov
	msg.Iovlen = 1
	if n, err = sendmsg(fd, &msg, flags); err != nil {
		return 0, err
	}
	if len(oob) > 0 && len(p) == 0 {
		n = 0
	}
	return n, nil
}

// BindToDevice binds the socket associated with fd to device.
func BindToDevice(fd int, device string) (err error) {
	return SetsockoptString(fd, SOL_SOCKET, SO_BINDTODEVICE, device)
}

//sys	ptrace(request int, pid int, addr uintptr, data uintptr) (err error)

func ptracePeek(req int, pid int, addr uintptr, out []byte) (count int, err error) {
	// The peek requests are machine-size oriented, so we wrap it
	// to retrieve arbitrary-length data.

	// The ptrace syscall differs from glibc's ptrace.
	// Peeks returns the word in *data, not as the return value.

	var buf [SizeofPtr]byte

	// Leading edge. PEEKTEXT/PEEKDATA don't require aligned
	// access (PEEKUSER warns that it might), but if we don't
	// align our reads, we might straddle an unmapped page
	// boundary and not get the bytes leading up to the page
	// boundary.
	n := 0
	if addr%SizeofPtr != 0 {
		err = ptrace(req, pid, addr-addr%SizeofPtr, uintptr(unsafe.Pointer(&buf[0])))
		if err != nil {
			return 0, err
		}
		n += copy(out, buf[addr%SizeofPtr:])
		out = out[n:]
	}

	// Remainder.
	for len(out) > 0 {
		// We use an internal buffer to guarantee alignment.
		// It's not documented if this is necessary, but we're paranoid.
		err = ptrace(req, pid, addr+uintptr(n), uintptr(unsafe.Pointer(&buf[0])))
		if err != nil {
			return n, err
		}
		copied := copy(out, buf[0:])
		n += copied
		out = out[copied:]
	}

	return n, nil
}

func PtracePeekText(pid int, addr uintptr, out []byte) (count int, err error) {
	return ptracePeek(PTRACE_PEEKTEXT, pid, addr, out)
}

func PtracePeekData(pid int, addr uintptr, out []byte) (count int, err error) {
	return ptracePeek(PTRACE_PEEKDATA, pid, addr, out)
}

func PtracePeekUser(pid int, addr uintptr, out []byte) (count int, err error) {
	return ptracePeek(PTRACE_PEEKUSR, pid, addr, out)
}

func ptracePoke(pokeReq int, peekReq int, pid int, addr uintptr, data []byte) (count int, err error) {
	// As for ptracePeek, we need to align our accesses to deal
	// with the possibility of straddling an invalid page.

	// Leading edge.
	n := 0
	if addr%SizeofPtr != 0 {
		var buf [SizeofPtr]byte
		err = ptrace(peekReq, pid, addr-addr%SizeofPtr, uintptr(unsafe.Pointer(&buf[0])))
		if err != nil {
			return 0, err
		}
		n += copy(buf[addr%SizeofPtr:], data)
		word := *((*uintptr)(unsafe.Pointer(&buf[0])))
		err = ptrace(pokeReq, pid, addr-addr%SizeofPtr, word)
		if err != nil {
			return 0, err
		}
		data = data[n:]
	}

	// Interior.
	for len(data) > SizeofPtr {
		word := *((*uintptr)(unsafe.Pointer(&data[0])))
		err = ptrace(pokeReq, pid, addr+uintptr(n), word)
		if err != nil {
			return n, err
		}
		n += SizeofPtr
		data = data[SizeofPtr:]
	}

	// Trailing edge.
	if len(data) > 0 {
		var buf [SizeofPtr]byte
		err = ptrace(peekReq, pid, addr+uintptr(n), uintptr(unsafe.Pointer(&buf[0])))
		if err != nil {
			return n, err
		}
		copy(buf[0:], data)
		word := *((*uintptr)(unsafe.Pointer(&buf[0])))
		err = ptrace(pokeReq, pid, addr+uintptr(n), word)
		if err != nil {
			return n, err
		}
		n += len(data)
	}

	return n, nil
}

func PtracePokeText(pid int, addr uintptr, data []byte) (count int, err error) {
	return ptracePoke(PTRACE_POKETEXT, PTRACE_PEEKTEXT, pid, addr, data)
}

func PtracePokeData(pid int, addr uintptr, data []byte) (count int, err error) {
	return ptracePoke(PTRACE_POKEDATA, PTRACE_PEEKDATA, pid, addr, data)
}

func PtracePokeUser(pid int, addr uintptr, data []byte) (count int, err error) {
	return ptracePoke(PTRACE_POKEUSR, PTRACE_PEEKUSR, pid, addr, data)
}

func PtraceGetRegs(pid int, regsout *PtraceRegs) (err error) {
	return ptrace(PTRACE_GETREGS, pid, 0, uintptr(unsafe.Pointer(regsout)))
}

func PtraceSetRegs(pid int, regs *PtraceRegs) (err error) {
	return ptrace(PTRACE_SETREGS, pid, 0, uintptr(unsafe.Pointer(regs)))
}

func PtraceSetOptions(pid int, options int) (err error) {
	return ptrace(PTRACE_SETOPTIONS, pid, 0, uintptr(options))
}

func PtraceGetEventMsg(pid int) (msg uint, err error) {
	var data _C_long
	err = ptrace(PTRACE_GETEVENTMSG, pid, 0, uintptr(unsafe.Pointer(&data)))
	msg = uint(data)
	return
}

func PtraceCont(pid int, signal int) (err error) {
	return ptrace(PTRACE_CONT, pid, 0, uintptr(signal))
}

func PtraceSyscall(pid int, signal int) (err error) {
	return ptrace(PTRACE_SYSCALL, pid, 0, uintptr(signal))
}

func PtraceSingleStep(pid int) (err error) { return ptrace(PTRACE_SINGLESTEP, pid, 0, 0) }

func PtraceInterrupt(pid int) (err error) { return ptrace(PTRACE_INTERRUPT, pid, 0, 0) }

func PtraceAttach(pid int) (err error) { return ptrace(PTRACE_ATTACH, pid, 0, 0) }

func PtraceSeize(pid int) (err error) { return ptrace(PTRACE_SEIZE, pid, 0, 0) }

func PtraceDetach(pid int) (err error) { return ptrace(PTRACE_DETACH, pid, 0, 0) }

//sys	reboot(magic1 uint, magic2 uint, cmd int, arg string) (err error)

func Reboot(cmd int) (err error) {
	return reboot(LINUX_REBOOT_MAGIC1, LINUX_REBOOT_MAGIC2, cmd, "")
}

func direntIno(buf []byte) (uint64, bool) {
	return readInt(buf, unsafe.Offsetof(Dirent{}.Ino), unsafe.Sizeof(Dirent{}.Ino))
}

func direntReclen(buf []byte) (uint64, bool) {
	return readInt(buf, unsafe.Offsetof(Dirent{}.Reclen), unsafe.Sizeof(Dirent{}.Reclen))
}

func direntNamlen(buf []byte) (uint64, bool) {
	reclen, ok := direntReclen(buf)
	if !ok {
		return 0, false
	}
	return reclen - uint64(unsafe.Offsetof(Dirent{}.Name)), true
}

//sys	mount(source string, target string, fstype string, flags uintptr, data *byte) (err error)

func Mount(source string, target string, fstype string, flags uintptr, data string) (err error) {
	// Certain file systems get rather angry and EINVAL if you give
	// them an empty string of data, rather than NULL.
	if data == "" {
		return mount(source, target, fstype, flags, nil)
	}
	datap, err := BytePtrFromString(data)
	if err != nil {
		return err
	}
	return mount(source, target, fstype, flags, datap)
}

//sys	mountSetattr(dirfd int, pathname string, flags uint, attr *MountAttr, size uintptr) (err error) = SYS_MOUNT_SETATTR

// MountSetattr is a wrapper for mount_setattr(2).
// https://man7.org/linux/man-pages/man2/mount_setattr.2.html
//
// Requires kernel >= 5.12.
func MountSetattr(dirfd int, pathname string, flags uint, attr *MountAttr) error {
	return mountSetattr(dirfd, pathname, flags, attr, unsafe.Sizeof(*attr))
}

func Sendfile(outfd int, infd int, offset *int64, count int) (written int, err error) {
	if raceenabled {
		raceReleaseMerge(unsafe.Pointer(&ioSync))
	}
	return sendfile(outfd, infd, offset, count)
}

// Sendto
// Recvfrom
// Socketpair

/*
 * Direct access
 */
//sys	Acct(path string) (err error)
//sys	AddKey(keyType string, description string, payload []byte, ringid int) (id int, err error)
//sys	Adjtimex(buf *Timex) (state int, err error)
//sysnb	Capget(hdr *CapUserHeader, data *CapUserData) (err error)
//sysnb	Capset(hdr *CapUserHeader, data *CapUserData) (err error)
//sys	Chdir(path string) (err error)
//sys	Chroot(path string) (err error)
//sys	ClockGetres(clockid int32, res *Timespec) (err error)
//sys	ClockGettime(clockid int32, time *Timespec) (err error)
//sys	ClockNanosleep(clockid int32, flags int, request *Timespec, remain *Timespec) (err error)
//sys	Close(fd int) (err error)
//sys	CloseRange(first uint, last uint, flags uint) (err error)
//sys	CopyFileRange(rfd int, roff *int64, wfd int, woff *int64, len int, flags int) (n int, err error)
//sys	DeleteModule(name string, flags int) (err error)
//sys	Dup(oldfd int) (fd int, err error)

func Dup2(oldfd, newfd int) error {
<<<<<<< HEAD
	// Android O and newer blocks dup2; riscv and arm64 don't implement dup2.
	if runtime.GOOS == "android" || runtime.GOARCH == "riscv64" || runtime.GOARCH == "arm64" {
		return Dup3(oldfd, newfd, 0)
	}
	return dup2(oldfd, newfd)
=======
	return Dup3(oldfd, newfd, 0)
>>>>>>> c50cee4e
}

//sys	Dup3(oldfd int, newfd int, flags int) (err error)
//sysnb	EpollCreate1(flag int) (fd int, err error)
//sysnb	EpollCtl(epfd int, op int, fd int, event *EpollEvent) (err error)
//sys	Eventfd(initval uint, flags int) (fd int, err error) = SYS_EVENTFD2
//sys	Exit(code int) = SYS_EXIT_GROUP
//sys	Fallocate(fd int, mode uint32, off int64, len int64) (err error)
//sys	Fchdir(fd int) (err error)
//sys	Fchmod(fd int, mode uint32) (err error)
//sys	Fchownat(dirfd int, path string, uid int, gid int, flags int) (err error)
//sys	Fdatasync(fd int) (err error)
//sys	Fgetxattr(fd int, attr string, dest []byte) (sz int, err error)
//sys	FinitModule(fd int, params string, flags int) (err error)
//sys	Flistxattr(fd int, dest []byte) (sz int, err error)
//sys	Flock(fd int, how int) (err error)
//sys	Fremovexattr(fd int, attr string) (err error)
//sys	Fsetxattr(fd int, attr string, dest []byte, flags int) (err error)
//sys	Fsync(fd int) (err error)
//sys	Getdents(fd int, buf []byte) (n int, err error) = SYS_GETDENTS64
//sysnb	Getpgid(pid int) (pgid int, err error)

func Getpgrp() (pid int) {
	pid, _ = Getpgid(0)
	return
}

//sysnb	Getpid() (pid int)
//sysnb	Getppid() (ppid int)
//sys	Getpriority(which int, who int) (prio int, err error)
//sys	Getrandom(buf []byte, flags int) (n int, err error)
//sysnb	Getrusage(who int, rusage *Rusage) (err error)
//sysnb	Getsid(pid int) (sid int, err error)
//sysnb	Gettid() (tid int)
//sys	Getxattr(path string, attr string, dest []byte) (sz int, err error)
//sys	InitModule(moduleImage []byte, params string) (err error)
//sys	InotifyAddWatch(fd int, pathname string, mask uint32) (watchdesc int, err error)
//sysnb	InotifyInit1(flags int) (fd int, err error)
//sysnb	InotifyRmWatch(fd int, watchdesc uint32) (success int, err error)
//sysnb	Kill(pid int, sig syscall.Signal) (err error)
//sys	Klogctl(typ int, buf []byte) (n int, err error) = SYS_SYSLOG
//sys	Lgetxattr(path string, attr string, dest []byte) (sz int, err error)
//sys	Listxattr(path string, dest []byte) (sz int, err error)
//sys	Llistxattr(path string, dest []byte) (sz int, err error)
//sys	Lremovexattr(path string, attr string) (err error)
//sys	Lsetxattr(path string, attr string, data []byte, flags int) (err error)
//sys	MemfdCreate(name string, flags int) (fd int, err error)
//sys	Mkdirat(dirfd int, path string, mode uint32) (err error)
//sys	Mknodat(dirfd int, path string, mode uint32, dev int) (err error)
//sys	Nanosleep(time *Timespec, leftover *Timespec) (err error)
//sys	PerfEventOpen(attr *PerfEventAttr, pid int, cpu int, groupFd int, flags int) (fd int, err error)
//sys	PivotRoot(newroot string, putold string) (err error) = SYS_PIVOT_ROOT
<<<<<<< HEAD
//sysnb	prlimit(pid int, resource int, newlimit *Rlimit, old *Rlimit) (err error) = SYS_PRLIMIT64
=======
//sysnb	Prlimit(pid int, resource int, newlimit *Rlimit, old *Rlimit) (err error) = SYS_PRLIMIT64
>>>>>>> c50cee4e
//sys	Prctl(option int, arg2 uintptr, arg3 uintptr, arg4 uintptr, arg5 uintptr) (err error)
//sys	Pselect(nfd int, r *FdSet, w *FdSet, e *FdSet, timeout *Timespec, sigmask *Sigset_t) (n int, err error) = SYS_PSELECT6
//sys	read(fd int, p []byte) (n int, err error)
//sys	Removexattr(path string, attr string) (err error)
//sys	Renameat2(olddirfd int, oldpath string, newdirfd int, newpath string, flags uint) (err error)
//sys	RequestKey(keyType string, description string, callback string, destRingid int) (id int, err error)
//sys	Setdomainname(p []byte) (err error)
//sys	Sethostname(p []byte) (err error)
//sysnb	Setpgid(pid int, pgid int) (err error)
//sysnb	Setsid() (pid int, err error)
//sysnb	Settimeofday(tv *Timeval) (err error)
//sys	Setns(fd int, nstype int) (err error)

// PrctlRetInt performs a prctl operation specified by option and further
// optional arguments arg2 through arg5 depending on option. It returns a
// non-negative integer that is returned by the prctl syscall.
func PrctlRetInt(option int, arg2 uintptr, arg3 uintptr, arg4 uintptr, arg5 uintptr) (int, error) {
	ret, _, err := Syscall6(SYS_PRCTL, uintptr(option), uintptr(arg2), uintptr(arg3), uintptr(arg4), uintptr(arg5), 0)
	if err != 0 {
		return 0, err
	}
	return int(ret), nil
}

// issue 1435.
// On linux Setuid and Setgid only affects the current thread, not the process.
// This does not match what most callers expect so we must return an error
// here rather than letting the caller think that the call succeeded.

func Setuid(uid int) (err error) {
	return EOPNOTSUPP
}

func Setgid(uid int) (err error) {
	return EOPNOTSUPP
}

// SetfsgidRetGid sets fsgid for current thread and returns previous fsgid set.
// setfsgid(2) will return a non-nil error only if its caller lacks CAP_SETUID capability.
// If the call fails due to other reasons, current fsgid will be returned.
func SetfsgidRetGid(gid int) (int, error) {
	return setfsgid(gid)
}

// SetfsuidRetUid sets fsuid for current thread and returns previous fsuid set.
// setfsgid(2) will return a non-nil error only if its caller lacks CAP_SETUID capability
// If the call fails due to other reasons, current fsuid will be returned.
func SetfsuidRetUid(uid int) (int, error) {
	return setfsuid(uid)
}

func Setfsgid(gid int) error {
	_, err := setfsgid(gid)
	return err
}

func Setfsuid(uid int) error {
	_, err := setfsuid(uid)
	return err
}

func Signalfd(fd int, sigmask *Sigset_t, flags int) (newfd int, err error) {
	return signalfd(fd, sigmask, _C__NSIG/8, flags)
}

//sys	Setpriority(which int, who int, prio int) (err error)
//sys	Setxattr(path string, attr string, data []byte, flags int) (err error)
//sys	signalfd(fd int, sigmask *Sigset_t, maskSize uintptr, flags int) (newfd int, err error) = SYS_SIGNALFD4
//sys	Statx(dirfd int, path string, flags int, mask int, stat *Statx_t) (err error)
//sys	Sync()
//sys	Syncfs(fd int) (err error)
//sysnb	Sysinfo(info *Sysinfo_t) (err error)
//sys	Tee(rfd int, wfd int, len int, flags int) (n int64, err error)
//sysnb	TimerfdCreate(clockid int, flags int) (fd int, err error)
//sysnb	TimerfdGettime(fd int, currValue *ItimerSpec) (err error)
//sysnb	TimerfdSettime(fd int, flags int, newValue *ItimerSpec, oldValue *ItimerSpec) (err error)
//sysnb	Tgkill(tgid int, tid int, sig syscall.Signal) (err error)
//sysnb	Times(tms *Tms) (ticks uintptr, err error)
//sysnb	Umask(mask int) (oldmask int)
//sysnb	Uname(buf *Utsname) (err error)
//sys	Unmount(target string, flags int) (err error) = SYS_UMOUNT2
//sys	Unshare(flags int) (err error)
//sys	write(fd int, p []byte) (n int, err error)
//sys	exitThread(code int) (err error) = SYS_EXIT
//sys	readlen(fd int, p *byte, np int) (n int, err error) = SYS_READ
//sys	writelen(fd int, p *byte, np int) (n int, err error) = SYS_WRITE
//sys	readv(fd int, iovs []Iovec) (n int, err error) = SYS_READV
//sys	writev(fd int, iovs []Iovec) (n int, err error) = SYS_WRITEV
//sys	preadv(fd int, iovs []Iovec, offs_l uintptr, offs_h uintptr) (n int, err error) = SYS_PREADV
//sys	pwritev(fd int, iovs []Iovec, offs_l uintptr, offs_h uintptr) (n int, err error) = SYS_PWRITEV
//sys	preadv2(fd int, iovs []Iovec, offs_l uintptr, offs_h uintptr, flags int) (n int, err error) = SYS_PREADV2
//sys	pwritev2(fd int, iovs []Iovec, offs_l uintptr, offs_h uintptr, flags int) (n int, err error) = SYS_PWRITEV2

func bytes2iovec(bs [][]byte) []Iovec {
	iovecs := make([]Iovec, len(bs))
	for i, b := range bs {
		iovecs[i].SetLen(len(b))
		if len(b) > 0 {
			iovecs[i].Base = &b[0]
		} else {
			iovecs[i].Base = (*byte)(unsafe.Pointer(&_zero))
		}
	}
	return iovecs
}

// offs2lohi splits offs into its lower and upper unsigned long. On 64-bit
// systems, hi will always be 0. On 32-bit systems, offs will be split in half.
// preadv/pwritev chose this calling convention so they don't need to add a
// padding-register for alignment on ARM.
func offs2lohi(offs int64) (lo, hi uintptr) {
	return uintptr(offs), uintptr(uint64(offs) >> SizeofLong)
}

func Readv(fd int, iovs [][]byte) (n int, err error) {
	iovecs := bytes2iovec(iovs)
	n, err = readv(fd, iovecs)
	readvRacedetect(iovecs, n, err)
	return n, err
}

func Preadv(fd int, iovs [][]byte, offset int64) (n int, err error) {
	iovecs := bytes2iovec(iovs)
	lo, hi := offs2lohi(offset)
	n, err = preadv(fd, iovecs, lo, hi)
	readvRacedetect(iovecs, n, err)
	return n, err
}

func Preadv2(fd int, iovs [][]byte, offset int64, flags int) (n int, err error) {
	iovecs := bytes2iovec(iovs)
	lo, hi := offs2lohi(offset)
	n, err = preadv2(fd, iovecs, lo, hi, flags)
	readvRacedetect(iovecs, n, err)
	return n, err
}

func readvRacedetect(iovecs []Iovec, n int, err error) {
	if !raceenabled {
		return
	}
	for i := 0; n > 0 && i < len(iovecs); i++ {
		m := int(iovecs[i].Len)
		if m > n {
			m = n
		}
		n -= m
		if m > 0 {
			raceWriteRange(unsafe.Pointer(iovecs[i].Base), m)
		}
	}
	if err == nil {
		raceAcquire(unsafe.Pointer(&ioSync))
	}
}

func Writev(fd int, iovs [][]byte) (n int, err error) {
	iovecs := bytes2iovec(iovs)
	if raceenabled {
		raceReleaseMerge(unsafe.Pointer(&ioSync))
	}
	n, err = writev(fd, iovecs)
	writevRacedetect(iovecs, n)
	return n, err
}

func Pwritev(fd int, iovs [][]byte, offset int64) (n int, err error) {
	iovecs := bytes2iovec(iovs)
	if raceenabled {
		raceReleaseMerge(unsafe.Pointer(&ioSync))
	}
	lo, hi := offs2lohi(offset)
	n, err = pwritev(fd, iovecs, lo, hi)
	writevRacedetect(iovecs, n)
	return n, err
}

func Pwritev2(fd int, iovs [][]byte, offset int64, flags int) (n int, err error) {
	iovecs := bytes2iovec(iovs)
	if raceenabled {
		raceReleaseMerge(unsafe.Pointer(&ioSync))
	}
	lo, hi := offs2lohi(offset)
	n, err = pwritev2(fd, iovecs, lo, hi, flags)
	writevRacedetect(iovecs, n)
	return n, err
}

func writevRacedetect(iovecs []Iovec, n int) {
	if !raceenabled {
		return
	}
	for i := 0; n > 0 && i < len(iovecs); i++ {
		m := int(iovecs[i].Len)
		if m > n {
			m = n
		}
		n -= m
		if m > 0 {
			raceReadRange(unsafe.Pointer(iovecs[i].Base), m)
		}
	}
}

// mmap varies by architecture; see syscall_linux_*.go.
//sys	munmap(addr uintptr, length uintptr) (err error)

var mapper = &mmapper{
	active: make(map[*byte][]byte),
	mmap:   mmap,
	munmap: munmap,
}

func Mmap(fd int, offset int64, length int, prot int, flags int) (data []byte, err error) {
	return mapper.Mmap(fd, offset, length, prot, flags)
}

func Munmap(b []byte) (err error) {
	return mapper.Munmap(b)
}

//sys	Madvise(b []byte, advice int) (err error)
//sys	Mprotect(b []byte, prot int) (err error)
//sys	Mlock(b []byte) (err error)
//sys	Mlockall(flags int) (err error)
//sys	Msync(b []byte, flags int) (err error)
//sys	Munlock(b []byte) (err error)
//sys	Munlockall() (err error)

// Vmsplice splices user pages from a slice of Iovecs into a pipe specified by fd,
// using the specified flags.
func Vmsplice(fd int, iovs []Iovec, flags int) (int, error) {
	var p unsafe.Pointer
	if len(iovs) > 0 {
		p = unsafe.Pointer(&iovs[0])
	}

	n, _, errno := Syscall6(SYS_VMSPLICE, uintptr(fd), uintptr(p), uintptr(len(iovs)), uintptr(flags), 0, 0)
	if errno != 0 {
		return 0, syscall.Errno(errno)
	}

	return int(n), nil
}

func isGroupMember(gid int) bool {
	groups, err := Getgroups()
	if err != nil {
		return false
	}

	for _, g := range groups {
		if g == gid {
			return true
		}
	}
	return false
}

//sys	faccessat(dirfd int, path string, mode uint32) (err error)
//sys	Faccessat2(dirfd int, path string, mode uint32, flags int) (err error)

func Faccessat(dirfd int, path string, mode uint32, flags int) (err error) {
	if flags == 0 {
		return faccessat(dirfd, path, mode)
	}

	if err := Faccessat2(dirfd, path, mode, flags); err != ENOSYS && err != EPERM {
		return err
	}

	// The Linux kernel faccessat system call does not take any flags.
	// The glibc faccessat implements the flags itself; see
	// https://sourceware.org/git/?p=glibc.git;a=blob;f=sysdeps/unix/sysv/linux/faccessat.c;hb=HEAD
	// Because people naturally expect syscall.Faccessat to act
	// like C faccessat, we do the same.

	if flags & ^(AT_SYMLINK_NOFOLLOW|AT_EACCESS) != 0 {
		return EINVAL
	}

	var st Stat_t
	if err := Fstatat(dirfd, path, &st, flags&AT_SYMLINK_NOFOLLOW); err != nil {
		return err
	}

	mode &= 7
	if mode == 0 {
		return nil
	}

	var uid int
	if flags&AT_EACCESS != 0 {
		uid = Geteuid()
	} else {
		uid = Getuid()
	}

	if uid == 0 {
		if mode&1 == 0 {
			// Root can read and write any file.
			return nil
		}
		if st.Mode&0111 != 0 {
			// Root can execute any file that anybody can execute.
			return nil
		}
		return EACCES
	}

	var fmode uint32
	if uint32(uid) == st.Uid {
		fmode = (st.Mode >> 6) & 7
	} else {
		var gid int
		if flags&AT_EACCESS != 0 {
			gid = Getegid()
		} else {
			gid = Getgid()
		}

		if uint32(gid) == st.Gid || isGroupMember(gid) {
			fmode = (st.Mode >> 3) & 7
		} else {
			fmode = st.Mode & 7
		}
	}

	if fmode&mode == mode {
		return nil
	}

	return EACCES
}

//sys	nameToHandleAt(dirFD int, pathname string, fh *fileHandle, mountID *_C_int, flags int) (err error) = SYS_NAME_TO_HANDLE_AT
//sys	openByHandleAt(mountFD int, fh *fileHandle, flags int) (fd int, err error) = SYS_OPEN_BY_HANDLE_AT

// fileHandle is the argument to nameToHandleAt and openByHandleAt. We
// originally tried to generate it via unix/linux/types.go with "type
// fileHandle C.struct_file_handle" but that generated empty structs
// for mips64 and mips64le. Instead, hard code it for now (it's the
// same everywhere else) until the mips64 generator issue is fixed.
type fileHandle struct {
	Bytes uint32
	Type  int32
}

// FileHandle represents the C struct file_handle used by
// name_to_handle_at (see NameToHandleAt) and open_by_handle_at (see
// OpenByHandleAt).
type FileHandle struct {
	*fileHandle
}

// NewFileHandle constructs a FileHandle.
func NewFileHandle(handleType int32, handle []byte) FileHandle {
	const hdrSize = unsafe.Sizeof(fileHandle{})
	buf := make([]byte, hdrSize+uintptr(len(handle)))
	copy(buf[hdrSize:], handle)
	fh := (*fileHandle)(unsafe.Pointer(&buf[0]))
	fh.Type = handleType
	fh.Bytes = uint32(len(handle))
	return FileHandle{fh}
}

func (fh *FileHandle) Size() int   { return int(fh.fileHandle.Bytes) }
func (fh *FileHandle) Type() int32 { return fh.fileHandle.Type }
func (fh *FileHandle) Bytes() []byte {
	n := fh.Size()
	if n == 0 {
		return nil
	}
	return (*[1 << 30]byte)(unsafe.Pointer(uintptr(unsafe.Pointer(&fh.fileHandle.Type)) + 4))[:n:n]
}

// NameToHandleAt wraps the name_to_handle_at system call; it obtains
// a handle for a path name.
func NameToHandleAt(dirfd int, path string, flags int) (handle FileHandle, mountID int, err error) {
	var mid _C_int
	// Try first with a small buffer, assuming the handle will
	// only be 32 bytes.
	size := uint32(32 + unsafe.Sizeof(fileHandle{}))
	didResize := false
	for {
		buf := make([]byte, size)
		fh := (*fileHandle)(unsafe.Pointer(&buf[0]))
		fh.Bytes = size - uint32(unsafe.Sizeof(fileHandle{}))
		err = nameToHandleAt(dirfd, path, fh, &mid, flags)
		if err == EOVERFLOW {
			if didResize {
				// We shouldn't need to resize more than once
				return
			}
			didResize = true
			size = fh.Bytes + uint32(unsafe.Sizeof(fileHandle{}))
			continue
		}
		if err != nil {
			return
		}
		return FileHandle{fh}, int(mid), nil
	}
}

// OpenByHandleAt wraps the open_by_handle_at system call; it opens a
// file via a handle as previously returned by NameToHandleAt.
func OpenByHandleAt(mountFD int, handle FileHandle, flags int) (fd int, err error) {
	return openByHandleAt(mountFD, handle.fileHandle, flags)
}

// Klogset wraps the sys_syslog system call; it sets console_loglevel to
// the value specified by arg and passes a dummy pointer to bufp.
func Klogset(typ int, arg int) (err error) {
	var p unsafe.Pointer
	_, _, errno := Syscall(SYS_SYSLOG, uintptr(typ), uintptr(p), uintptr(arg))
	if errno != 0 {
		return errnoErr(errno)
	}
	return nil
}

// RemoteIovec is Iovec with the pointer replaced with an integer.
// It is used for ProcessVMReadv and ProcessVMWritev, where the pointer
// refers to a location in a different process' address space, which
// would confuse the Go garbage collector.
type RemoteIovec struct {
	Base uintptr
	Len  int
}

//sys	ProcessVMReadv(pid int, localIov []Iovec, remoteIov []RemoteIovec, flags uint) (n int, err error) = SYS_PROCESS_VM_READV
//sys	ProcessVMWritev(pid int, localIov []Iovec, remoteIov []RemoteIovec, flags uint) (n int, err error) = SYS_PROCESS_VM_WRITEV

<<<<<<< HEAD
=======
//sys	PidfdOpen(pid int, flags int) (fd int, err error) = SYS_PIDFD_OPEN
//sys	PidfdGetfd(pidfd int, targetfd int, flags int) (fd int, err error) = SYS_PIDFD_GETFD

//sys	shmat(id int, addr uintptr, flag int) (ret uintptr, err error)
//sys	shmctl(id int, cmd int, buf *SysvShmDesc) (result int, err error)
//sys	shmdt(addr uintptr) (err error)
//sys	shmget(key int, size int, flag int) (id int, err error)

//sys	getitimer(which int, currValue *Itimerval) (err error)
//sys	setitimer(which int, newValue *Itimerval, oldValue *Itimerval) (err error)

// MakeItimerval creates an Itimerval from interval and value durations.
func MakeItimerval(interval, value time.Duration) Itimerval {
	return Itimerval{
		Interval: NsecToTimeval(interval.Nanoseconds()),
		Value:    NsecToTimeval(value.Nanoseconds()),
	}
}

// A value which may be passed to the which parameter for Getitimer and
// Setitimer.
type ItimerWhich int

// Possible which values for Getitimer and Setitimer.
const (
	ItimerReal    ItimerWhich = ITIMER_REAL
	ItimerVirtual ItimerWhich = ITIMER_VIRTUAL
	ItimerProf    ItimerWhich = ITIMER_PROF
)

// Getitimer wraps getitimer(2) to return the current value of the timer
// specified by which.
func Getitimer(which ItimerWhich) (Itimerval, error) {
	var it Itimerval
	if err := getitimer(int(which), &it); err != nil {
		return Itimerval{}, err
	}

	return it, nil
}

// Setitimer wraps setitimer(2) to arm or disarm the timer specified by which.
// It returns the previous value of the timer.
//
// If the Itimerval argument is the zero value, the timer will be disarmed.
func Setitimer(which ItimerWhich, it Itimerval) (Itimerval, error) {
	var prev Itimerval
	if err := setitimer(int(which), &it, &prev); err != nil {
		return Itimerval{}, err
	}

	return prev, nil
}

>>>>>>> c50cee4e
/*
 * Unimplemented
 */
// AfsSyscall
// ArchPrctl
// Brk
// ClockNanosleep
// ClockSettime
// Clone
// EpollCtlOld
// EpollPwait
// EpollWaitOld
// Execve
// Fork
// Futex
// GetKernelSyms
// GetMempolicy
// GetRobustList
// GetThreadArea
// Getpmsg
// IoCancel
// IoDestroy
// IoGetevents
// IoSetup
// IoSubmit
// IoprioGet
// IoprioSet
// KexecLoad
// LookupDcookie
// Mbind
// MigratePages
// Mincore
// ModifyLdt
// Mount
// MovePages
// MqGetsetattr
// MqNotify
// MqOpen
// MqTimedreceive
// MqTimedsend
// MqUnlink
// Mremap
// Msgctl
// Msgget
// Msgrcv
// Msgsnd
// Nfsservctl
// Personality
// Pselect6
// Ptrace
// Putpmsg
// Quotactl
// Readahead
// Readv
// RemapFilePages
// RestartSyscall
// RtSigaction
// RtSigpending
// RtSigprocmask
// RtSigqueueinfo
// RtSigreturn
// RtSigsuspend
// RtSigtimedwait
// SchedGetPriorityMax
// SchedGetPriorityMin
// SchedGetparam
// SchedGetscheduler
// SchedRrGetInterval
// SchedSetparam
// SchedYield
// Security
// Semctl
// Semget
// Semop
// Semtimedop
// SetMempolicy
// SetRobustList
// SetThreadArea
// SetTidAddress
// Sigaltstack
// Swapoff
// Swapon
// Sysfs
// TimerCreate
// TimerDelete
// TimerGetoverrun
// TimerGettime
// TimerSettime
// Tkill (obsolete)
// Tuxcall
// Umount2
// Uselib
// Utimensat
// Vfork
// Vhangup
// Vserver
// Waitid
// _Sysctl<|MERGE_RESOLUTION|>--- conflicted
+++ resolved
@@ -77,31 +77,6 @@
 	return InotifyInit1(0)
 }
 
-<<<<<<< HEAD
-func IoctlSetRTCTime(fd int, value *RTCTime) error {
-	err := ioctl(fd, RTC_SET_TIME, uintptr(unsafe.Pointer(value)))
-	runtime.KeepAlive(value)
-	return err
-}
-
-func IoctlSetRTCWkAlrm(fd int, value *RTCWkAlrm) error {
-	err := ioctl(fd, RTC_WKALM_SET, uintptr(unsafe.Pointer(value)))
-	runtime.KeepAlive(value)
-	return err
-}
-
-func IoctlGetUint32(fd int, req uint) (uint32, error) {
-	var value uint32
-	err := ioctl(fd, req, uintptr(unsafe.Pointer(&value)))
-	return value, err
-}
-
-func IoctlGetRTCTime(fd int) (*RTCTime, error) {
-	var value RTCTime
-	err := ioctl(fd, RTC_RD_TIME, uintptr(unsafe.Pointer(&value)))
-	return &value, err
-}
-=======
 //sys	ioctl(fd int, req uint, arg uintptr) (err error) = SYS_IOCTL
 //sys	ioctlPtr(fd int, req uint, arg unsafe.Pointer) (err error) = SYS_IOCTL
 
@@ -114,133 +89,6 @@
 // when the third argument is an integer.
 //
 // TODO: some existing code incorrectly uses ioctl when it should use ioctlPtr.
->>>>>>> c50cee4e
-
-// IoctlGetWatchdogInfo fetches information about a watchdog device from the
-// Linux watchdog API. For more information, see:
-// https://www.kernel.org/doc/html/latest/watchdog/watchdog-api.html.
-func IoctlGetWatchdogInfo(fd int) (*WatchdogInfo, error) {
-	var value WatchdogInfo
-	err := ioctl(fd, WDIOC_GETSUPPORT, uintptr(unsafe.Pointer(&value)))
-	return &value, err
-}
-
-func IoctlGetRTCWkAlrm(fd int) (*RTCWkAlrm, error) {
-	var value RTCWkAlrm
-	err := ioctl(fd, RTC_WKALM_RD, uintptr(unsafe.Pointer(&value)))
-	return &value, err
-}
-
-// IoctlFileCloneRange performs an FICLONERANGE ioctl operation to clone the
-// range of data conveyed in value to the file associated with the file
-// descriptor destFd. See the ioctl_ficlonerange(2) man page for details.
-func IoctlFileCloneRange(destFd int, value *FileCloneRange) error {
-	err := ioctl(destFd, FICLONERANGE, uintptr(unsafe.Pointer(value)))
-	runtime.KeepAlive(value)
-	return err
-}
-
-// IoctlFileClone performs an FICLONE ioctl operation to clone the entire file
-// associated with the file description srcFd to the file associated with the
-// file descriptor destFd. See the ioctl_ficlone(2) man page for details.
-func IoctlFileClone(destFd, srcFd int) error {
-	return ioctl(destFd, FICLONE, uintptr(srcFd))
-}
-
-type FileDedupeRange struct {
-	Src_offset uint64
-	Src_length uint64
-	Reserved1  uint16
-	Reserved2  uint32
-	Info       []FileDedupeRangeInfo
-}
-
-type FileDedupeRangeInfo struct {
-	Dest_fd       int64
-	Dest_offset   uint64
-	Bytes_deduped uint64
-	Status        int32
-	Reserved      uint32
-}
-
-// IoctlFileDedupeRange performs an FIDEDUPERANGE ioctl operation to share the
-// range of data conveyed in value from the file associated with the file
-// descriptor srcFd to the value.Info destinations. See the
-// ioctl_fideduperange(2) man page for details.
-func IoctlFileDedupeRange(srcFd int, value *FileDedupeRange) error {
-	buf := make([]byte, SizeofRawFileDedupeRange+
-		len(value.Info)*SizeofRawFileDedupeRangeInfo)
-	rawrange := (*RawFileDedupeRange)(unsafe.Pointer(&buf[0]))
-	rawrange.Src_offset = value.Src_offset
-	rawrange.Src_length = value.Src_length
-	rawrange.Dest_count = uint16(len(value.Info))
-	rawrange.Reserved1 = value.Reserved1
-	rawrange.Reserved2 = value.Reserved2
-
-	for i := range value.Info {
-		rawinfo := (*RawFileDedupeRangeInfo)(unsafe.Pointer(
-			uintptr(unsafe.Pointer(&buf[0])) + uintptr(SizeofRawFileDedupeRange) +
-				uintptr(i*SizeofRawFileDedupeRangeInfo)))
-		rawinfo.Dest_fd = value.Info[i].Dest_fd
-		rawinfo.Dest_offset = value.Info[i].Dest_offset
-		rawinfo.Bytes_deduped = value.Info[i].Bytes_deduped
-		rawinfo.Status = value.Info[i].Status
-		rawinfo.Reserved = value.Info[i].Reserved
-	}
-
-	err := ioctl(srcFd, FIDEDUPERANGE, uintptr(unsafe.Pointer(&buf[0])))
-
-	// Output
-	for i := range value.Info {
-		rawinfo := (*RawFileDedupeRangeInfo)(unsafe.Pointer(
-			uintptr(unsafe.Pointer(&buf[0])) + uintptr(SizeofRawFileDedupeRange) +
-				uintptr(i*SizeofRawFileDedupeRangeInfo)))
-		value.Info[i].Dest_fd = rawinfo.Dest_fd
-		value.Info[i].Dest_offset = rawinfo.Dest_offset
-		value.Info[i].Bytes_deduped = rawinfo.Bytes_deduped
-		value.Info[i].Status = rawinfo.Status
-		value.Info[i].Reserved = rawinfo.Reserved
-	}
-
-	return err
-}
-
-// IoctlWatchdogKeepalive issues a keepalive ioctl to a watchdog device. For
-// more information, see:
-// https://www.kernel.org/doc/html/latest/watchdog/watchdog-api.html.
-func IoctlWatchdogKeepalive(fd int) error {
-	return ioctl(fd, WDIOC_KEEPALIVE, 0)
-}
-
-func IoctlHIDGetDesc(fd int, value *HIDRawReportDescriptor) error {
-	err := ioctl(fd, HIDIOCGRDESC, uintptr(unsafe.Pointer(value)))
-	runtime.KeepAlive(value)
-	return err
-}
-
-func IoctlHIDGetRawInfo(fd int) (*HIDRawDevInfo, error) {
-	var value HIDRawDevInfo
-	err := ioctl(fd, HIDIOCGRAWINFO, uintptr(unsafe.Pointer(&value)))
-	return &value, err
-}
-
-func IoctlHIDGetRawName(fd int) (string, error) {
-	var value [_HIDIOCGRAWNAME_LEN]byte
-	err := ioctl(fd, _HIDIOCGRAWNAME, uintptr(unsafe.Pointer(&value[0])))
-	return ByteSliceToString(value[:]), err
-}
-
-func IoctlHIDGetRawPhys(fd int) (string, error) {
-	var value [_HIDIOCGRAWPHYS_LEN]byte
-	err := ioctl(fd, _HIDIOCGRAWPHYS, uintptr(unsafe.Pointer(&value[0])))
-	return ByteSliceToString(value[:]), err
-}
-
-func IoctlHIDGetRawUniq(fd int) (string, error) {
-	var value [_HIDIOCGRAWUNIQ_LEN]byte
-	err := ioctl(fd, _HIDIOCGRAWUNIQ, uintptr(unsafe.Pointer(&value[0])))
-	return ByteSliceToString(value[:]), err
-}
 
 //sys	Linkat(olddirfd int, oldpath string, newdirfd int, newpath string, flags int) (err error)
 
@@ -272,8 +120,6 @@
 	return openat2(dirfd, path, how, SizeofOpenHow)
 }
 
-<<<<<<< HEAD
-=======
 func Pipe(p []int) error {
 	return Pipe2(p, 0)
 }
@@ -293,7 +139,6 @@
 	return err
 }
 
->>>>>>> c50cee4e
 //sys	ppoll(fds *PollFd, nfds int, timeout *Timespec, sigmask *Sigset_t) (n int, err error)
 
 func Ppoll(fds []PollFd, timeout *Timespec, sigmask *Sigset_t) (n int, err error) {
@@ -1031,13 +876,7 @@
 func (sa *SockaddrL2TPIP) sockaddr() (unsafe.Pointer, _Socklen, error) {
 	sa.raw.Family = AF_INET
 	sa.raw.Conn_id = sa.ConnId
-<<<<<<< HEAD
-	for i := 0; i < len(sa.Addr); i++ {
-		sa.raw.Addr[i] = sa.Addr[i]
-	}
-=======
 	sa.raw.Addr = sa.Addr
->>>>>>> c50cee4e
 	return unsafe.Pointer(&sa.raw), SizeofSockaddrL2TPIP, nil
 }
 
@@ -1053,13 +892,7 @@
 	sa.raw.Family = AF_INET6
 	sa.raw.Conn_id = sa.ConnId
 	sa.raw.Scope_id = sa.ZoneId
-<<<<<<< HEAD
-	for i := 0; i < len(sa.Addr); i++ {
-		sa.raw.Addr[i] = sa.Addr[i]
-	}
-=======
 	sa.raw.Addr = sa.Addr
->>>>>>> c50cee4e
 	return unsafe.Pointer(&sa.raw), SizeofSockaddrL2TPIP6, nil
 }
 
@@ -1092,8 +925,6 @@
 	return unsafe.Pointer(&sa.raw), SizeofSockaddrIUCV, nil
 }
 
-<<<<<<< HEAD
-=======
 type SockaddrNFC struct {
 	DeviceIdx   uint32
 	TargetIdx   uint32
@@ -1134,7 +965,6 @@
 	return unsafe.Pointer(&sa.raw), SizeofSockaddrNFCLLCP, nil
 }
 
->>>>>>> c50cee4e
 var socketProtocol = func(fd int) (int, error) {
 	return GetsockoptInt(fd, SOL_SOCKET, SO_PROTOCOL)
 }
@@ -1197,26 +1027,14 @@
 			pp := (*RawSockaddrL2TPIP)(unsafe.Pointer(rsa))
 			sa := new(SockaddrL2TPIP)
 			sa.ConnId = pp.Conn_id
-<<<<<<< HEAD
-			for i := 0; i < len(sa.Addr); i++ {
-				sa.Addr[i] = pp.Addr[i]
-			}
-=======
 			sa.Addr = pp.Addr
->>>>>>> c50cee4e
 			return sa, nil
 		default:
 			pp := (*RawSockaddrInet4)(unsafe.Pointer(rsa))
 			sa := new(SockaddrInet4)
 			p := (*[2]byte)(unsafe.Pointer(&pp.Port))
 			sa.Port = int(p[0])<<8 + int(p[1])
-<<<<<<< HEAD
-			for i := 0; i < len(sa.Addr); i++ {
-				sa.Addr[i] = pp.Addr[i]
-			}
-=======
 			sa.Addr = pp.Addr
->>>>>>> c50cee4e
 			return sa, nil
 		}
 
@@ -1232,13 +1050,7 @@
 			sa := new(SockaddrL2TPIP6)
 			sa.ConnId = pp.Conn_id
 			sa.ZoneId = pp.Scope_id
-<<<<<<< HEAD
-			for i := 0; i < len(sa.Addr); i++ {
-				sa.Addr[i] = pp.Addr[i]
-			}
-=======
 			sa.Addr = pp.Addr
->>>>>>> c50cee4e
 			return sa, nil
 		default:
 			pp := (*RawSockaddrInet6)(unsafe.Pointer(rsa))
@@ -1246,13 +1058,7 @@
 			p := (*[2]byte)(unsafe.Pointer(&pp.Port))
 			sa.Port = int(p[0])<<8 + int(p[1])
 			sa.ZoneId = pp.Scope_id
-<<<<<<< HEAD
-			for i := 0; i < len(sa.Addr); i++ {
-				sa.Addr[i] = pp.Addr[i]
-			}
-=======
 			sa.Addr = pp.Addr
->>>>>>> c50cee4e
 			return sa, nil
 		}
 
@@ -1389,8 +1195,6 @@
 			}
 			return sa, nil
 		}
-<<<<<<< HEAD
-=======
 	case AF_NFC:
 		proto, err := socketProtocol(fd)
 		if err != nil {
@@ -1422,7 +1226,6 @@
 		default:
 			return nil, EINVAL
 		}
->>>>>>> c50cee4e
 	}
 	return nil, EAFNOSUPPORT
 }
@@ -2023,15 +1826,7 @@
 //sys	Dup(oldfd int) (fd int, err error)
 
 func Dup2(oldfd, newfd int) error {
-<<<<<<< HEAD
-	// Android O and newer blocks dup2; riscv and arm64 don't implement dup2.
-	if runtime.GOOS == "android" || runtime.GOARCH == "riscv64" || runtime.GOARCH == "arm64" {
-		return Dup3(oldfd, newfd, 0)
-	}
-	return dup2(oldfd, newfd)
-=======
 	return Dup3(oldfd, newfd, 0)
->>>>>>> c50cee4e
 }
 
 //sys	Dup3(oldfd int, newfd int, flags int) (err error)
@@ -2084,11 +1879,7 @@
 //sys	Nanosleep(time *Timespec, leftover *Timespec) (err error)
 //sys	PerfEventOpen(attr *PerfEventAttr, pid int, cpu int, groupFd int, flags int) (fd int, err error)
 //sys	PivotRoot(newroot string, putold string) (err error) = SYS_PIVOT_ROOT
-<<<<<<< HEAD
-//sysnb	prlimit(pid int, resource int, newlimit *Rlimit, old *Rlimit) (err error) = SYS_PRLIMIT64
-=======
 //sysnb	Prlimit(pid int, resource int, newlimit *Rlimit, old *Rlimit) (err error) = SYS_PRLIMIT64
->>>>>>> c50cee4e
 //sys	Prctl(option int, arg2 uintptr, arg3 uintptr, arg4 uintptr, arg5 uintptr) (err error)
 //sys	Pselect(nfd int, r *FdSet, w *FdSet, e *FdSet, timeout *Timespec, sigmask *Sigset_t) (n int, err error) = SYS_PSELECT6
 //sys	read(fd int, p []byte) (n int, err error)
@@ -2523,8 +2314,6 @@
 //sys	ProcessVMReadv(pid int, localIov []Iovec, remoteIov []RemoteIovec, flags uint) (n int, err error) = SYS_PROCESS_VM_READV
 //sys	ProcessVMWritev(pid int, localIov []Iovec, remoteIov []RemoteIovec, flags uint) (n int, err error) = SYS_PROCESS_VM_WRITEV
 
-<<<<<<< HEAD
-=======
 //sys	PidfdOpen(pid int, flags int) (fd int, err error) = SYS_PIDFD_OPEN
 //sys	PidfdGetfd(pidfd int, targetfd int, flags int) (fd int, err error) = SYS_PIDFD_GETFD
 
@@ -2579,7 +2368,6 @@
 	return prev, nil
 }
 
->>>>>>> c50cee4e
 /*
  * Unimplemented
  */
