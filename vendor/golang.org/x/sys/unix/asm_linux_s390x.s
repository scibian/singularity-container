--- conflicted
+++ resolved
@@ -4,10 +4,7 @@
 
 //go:build linux && s390x && gc
 // +build linux
-<<<<<<< HEAD
-=======
 // +build s390x
->>>>>>> c50cee4e
 // +build gc
 
 #include "textflag.h"
