/*Package golden provides tools for comparing large mutli-line strings.

Golden files are files in the ./testdata/ subdirectory of the package under test.
Golden files can be automatically updated to match new values by running
`go test pkgname -test.update-golden`. To ensure the update is correct
compare the diff of the old expected value to the new expected value.
*/
package golden // import "gotest.tools/v3/golden"

import (
	"bytes"
	"flag"
	"fmt"
	"io/ioutil"
	"os"
	"path/filepath"

	"gotest.tools/v3/assert"
	"gotest.tools/v3/assert/cmp"
	"gotest.tools/v3/internal/format"
)

var flagUpdate = flag.Bool("test.update-golden", false, "update golden file")

type helperT interface {
	Helper()
}

// NormalizeCRLFToLF enables end-of-line normalization for actual values passed
// to Assert and String, as well as the values saved to golden files with
// -test.update-golden.
//
// Defaults to true. If you use the core.autocrlf=true git setting on windows
// you will need to set this to false.
//
// The value may be set to false by setting GOTESTTOOLS_GOLDEN_NormalizeCRLFToLF=false
// in the environment before running tests.
//
// The default value may change in a future major release.
var NormalizeCRLFToLF = os.Getenv("GOTESTTOOLS_GOLDEN_NormalizeCRLFToLF") != "false"

// FlagUpdate returns true when the -test.update-golden flag has been set.
func FlagUpdate() bool {
	return *flagUpdate
}

// Open opens the file in ./testdata
func Open(t assert.TestingT, filename string) *os.File {
	if ht, ok := t.(helperT); ok {
		ht.Helper()
	}
	f, err := os.Open(Path(filename))
	assert.NilError(t, err)
	return f
}

// Get returns the contents of the file in ./testdata
func Get(t assert.TestingT, filename string) []byte {
	if ht, ok := t.(helperT); ok {
		ht.Helper()
	}
	expected, err := ioutil.ReadFile(Path(filename))
	assert.NilError(t, err)
	return expected
}

// Path returns the full path to a file in ./testdata
func Path(filename string) string {
	if filepath.IsAbs(filename) {
		return filename
	}
	return filepath.Join("testdata", filename)
}

func removeCarriageReturn(in []byte) []byte {
	if !NormalizeCRLFToLF {
		return in
	}
	return bytes.Replace(in, []byte("\r\n"), []byte("\n"), -1)
}

// Assert compares actual to the expected value in the golden file.
//
// Running `go test pkgname -test.update-golden` will write the value of actual
// to the golden file.
//
// This is equivalent to assert.Assert(t, String(actual, filename))
func Assert(t assert.TestingT, actual string, filename string, msgAndArgs ...interface{}) {
	if ht, ok := t.(helperT); ok {
		ht.Helper()
	}
	assert.Assert(t, String(actual, filename), msgAndArgs...)
}

// String compares actual to the contents of filename and returns success
// if the strings are equal.
//
// Running `go test pkgname -test.update-golden` will write the value of actual
// to the golden file.
//
// Any \r\n substrings in actual are converted to a single \n character
// before comparing it to the expected string. When updating the golden file the
// normalized version will be written to the file. This allows Windows to use
// the same golden files as other operating systems.
func String(actual string, filename string) cmp.Comparison {
	return func() cmp.Result {
		actualBytes := removeCarriageReturn([]byte(actual))
		result, expected := compare(actualBytes, filename)
		if result != nil {
			return result
		}
		diff := format.UnifiedDiff(format.DiffConfig{
			A:    string(expected),
			B:    string(actualBytes),
			From: "expected",
			To:   "actual",
		})
		return cmp.ResultFailure("\n" + diff + failurePostamble(filename))
	}
}

func failurePostamble(filename string) string {
	return fmt.Sprintf(`

You can run 'go test . -test.update-golden' to automatically update %s to the new expected value.'
`, Path(filename))
}

// AssertBytes compares actual to the expected value in the golden.
//
// Running `go test pkgname -test.update-golden` will write the value of actual
// to the golden file.
//
// This is equivalent to assert.Assert(t, Bytes(actual, filename))
func AssertBytes(
	t assert.TestingT,
	actual []byte,
	filename string,
	msgAndArgs ...interface{},
) {
	if ht, ok := t.(helperT); ok {
		ht.Helper()
	}
	assert.Assert(t, Bytes(actual, filename), msgAndArgs...)
}

// Bytes compares actual to the contents of filename and returns success
// if the bytes are equal.
//
// Running `go test pkgname -test.update-golden` will write the value of actual
// to the golden file.
func Bytes(actual []byte, filename string) cmp.Comparison {
	return func() cmp.Result {
		result, expected := compare(actual, filename)
		if result != nil {
			return result
		}
		msg := fmt.Sprintf("%v (actual) != %v (expected)", actual, expected)
		return cmp.ResultFailure(msg + failurePostamble(filename))
	}
}

func compare(actual []byte, filename string) (cmp.Result, []byte) {
	if err := update(filename, actual); err != nil {
		return cmp.ResultFromError(err), nil
	}
	expected, err := ioutil.ReadFile(Path(filename))
	if err != nil {
		return cmp.ResultFromError(err), nil
	}
	if bytes.Equal(expected, actual) {
		return cmp.ResultSuccess, nil
	}
	return nil, expected
}

func update(filename string, actual []byte) error {
<<<<<<< HEAD
	if dir := filepath.Dir(filename); dir != "." {
=======
	if !*flagUpdate {
		return nil
	}
	if dir := filepath.Dir(Path(filename)); dir != "." {
>>>>>>> c50cee4e
		if err := os.MkdirAll(dir, 0755); err != nil {
			return err
		}
	}
<<<<<<< HEAD
	if *flagUpdate {
		return ioutil.WriteFile(Path(filename), actual, 0644)
	}
	return nil
=======
	return ioutil.WriteFile(Path(filename), actual, 0644)
>>>>>>> c50cee4e
}<|MERGE_RESOLUTION|>--- conflicted
+++ resolved
@@ -175,24 +175,13 @@
 }
 
 func update(filename string, actual []byte) error {
-<<<<<<< HEAD
-	if dir := filepath.Dir(filename); dir != "." {
-=======
 	if !*flagUpdate {
 		return nil
 	}
 	if dir := filepath.Dir(Path(filename)); dir != "." {
->>>>>>> c50cee4e
 		if err := os.MkdirAll(dir, 0755); err != nil {
 			return err
 		}
 	}
-<<<<<<< HEAD
-	if *flagUpdate {
-		return ioutil.WriteFile(Path(filename), actual, 0644)
-	}
-	return nil
-=======
 	return ioutil.WriteFile(Path(filename), actual, 0644)
->>>>>>> c50cee4e
 }