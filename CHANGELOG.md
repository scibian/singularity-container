# SingularityCE Changelog

## Known Issues

- When built with Go 1.18, some plugins fail to load (more detail available
  [here](https://github.com/sylabs/singularity/issues/670)). This will be fixed
  in the next minor release (3.10.x). Users utilizing plugins with
  SingularityCE 3.9.x should use version 1.17.x of the Go toolchain.

## v3.9.9 \[2022-04-22\]

### Bug Fixes

- Use HEAD request when checking digest of remote OCI image sources, with GET as
  a fall-back. Greatly reduces Singularity's impact on Docker Hub API limits.

## v3.9.8 \[2022-04-07\]

### Bug fixes

- Do not truncate environment variables with commas.
- Fix error when pushing to host-less `library://` URIs.

### New features / functionalities

- Add package build for Ubuntu 22.04 LTS.

## v3.9.7 \[2022-03-23\]

### Bug fixes

- Support nvidia-container-cli v1.8.0 and above, via fix to capability set.
- Avoid cleanup panic when invalid file specified for --apply-cgroups.

## v3.9.6 \[2022-03-10\]

### New features / functionalities

- SingularityCE now supports the `riscv64` architecture.

### Bug fixes

- Correct library bindings for `unsquashfs` containment. Fixes errors where
  resolved library filename does not match library filename in binary (e.g. EL8,
  POWER9 with glibc-hwcaps).

## v3.9.5 \[2022-02-04\]

### Changed defaults / behaviours

- `make install` now installs man pages. A separate `make man` is not
  required.

### Bug fixes

- GitHub .deb packages correctly include man pages.
- Update dependency to correctly unset variables in container startup
  environment processing. Fixes regression in v3.9.2.
- Remove subshell overhead when processing large environments on container
  startup.
  
<<<<<<< HEAD
  - _Renamed commands_
  - _Deprecated / removed commands_
  - _Changed defaults / behaviors_
  - _Migration guidance_
  - _New features / functionalities_


_The old changelog can be found in the `release-2.6` branch_

# v3.7.3 - [2021-04-06]

## Security Related Fixes

  - [CVE-2021-29136](https://github.com/opencontainers/umoci/security/advisories/GHSA-9m95-8hx6-7p9v):
   A dependency used by Singularity to extract docker/OCI image layers
   can be tricked into modifying host files by creating a malicious
   layer that has a symlink with the name "." (or "/"), when running
   as root. This vulnerability affects a `singularity build` or
   `singularity pull` as root, from a docker or OCI source.


# v3.7.2 - [2021-03-09]

## Bug Fixes

  - Fix progress bar display when source image size is unknown.
  - Fix a memory usage / leak issue when building from an existing
    image file.
  - Fix to allow use of ``--library`` flag to point push/pull at
    default cloud library when another remote is in use.
  - Address false positive loop test errors, and an e2e test registry
    setup issue.


# v3.7.1 - [2021-01-12]

## Bug Fixes

  - Accommodate /sys/fs/selinux mount changes on kernel 5.9+.
  - Fix loop devices file descriptor leak when shared loop devices is
    enabled.
  - Use MaxLoopDevices variable from config file in all appropriate
    locations.
  - Use -buildmode=default (non pie) on ppc64le to prevent crashes
    when using plugins.
  - Remove spurious warning in parseTokenSection()
  - e2e test fixes for new kernels, new unsquashfs version.
  - Show correct web URI for detached builds against alternate remotes.


# v3.7.0 - [2020-11-24]

## New features / functionalities

  - Allow configuration of global custom keyservers, separate from
    remote endpoints.
  - Add a new global keyring, for public keys only (used for ECL).
  - The `remote login` commmand now suports authentication to Docker/OCI
    registries and custom keyservers.
  - New `--exclusive` option for `remote use` allows admin to lock usage
    to a specific remote.
  - A new `Fingerprints:` header in definition files will check that
    a SIF source image can be verified, and is signed with keys
    matching all specified fingerprints.
  - Labels can be set dynamically from a build's `%post` section by
    setting them in the `SINGULARITY_LABELS` environment variable.
  - New `build-arch` label is automatically set to the architecure of
    the host during a container build.
  - New `-D/--description` flag for `singularity push` sets
    description for a library container image.
  - `singularity remote status` shows validity of authentication token if
    set.
  - `singularity push` reports quota usage and URL on successful push
    to a library server that supports this.
  - A new `--no-mount` flag for actions allows a user to disable
    proc/sys/dev/devpts/home/tmp/hostfs/cwd mounts, even if they are
    enabled in `singularity.conf`.

## Changed defaults / behaviours

  - When actions (run/shell/exec...) are used without `--fakeroot` the
    umask from the calling environment will be propagated into the
    container, so that files are created with expected permissions.
    Use the new `--no-umask` flag to return to the previous behaviour
    of setting a default 0022 umask.
  - Container metadata, environment, scripts are recorded in a
    descriptor in builds to SIF files, and `inspect` will use this if
    present.
  - The `--nv` flag for NVIDIA GPU support will not resolve libraries
    reported by `nvidia-container-cli` via the ld cache. Will instead
    respect absolute paths to libraries reported by the tool, and bind
    all versioned symlinks to them.
  - General re-work of the `remote login` flow, adds prompts and token
    verification before replacing an existing authentication token.
  - The Execution Control List (ECL) now verifies container
    fingerprints using the new global keyring. Previously all users
    would need relevant keys in their own keyring.
  - The SIF layer mediatype for ORAS has been changed to
    `application/vnd.sylabs.sif.layer.v1.sif` reflecting the published
    [opencontainers/artifacts](https://github.com/opencontainers/artifacts/blob/master/artifact-authors.md#defining-layermediatypes)
    value.
  - `SINGULARITY_BIND` has been restored as an environment variable
    set within a running container. It now reflects all user binds
    requested by the `-B/--bind` flag, as well as via
    `SINGULARITY_BIND[PATHS]`.
  - `singularity search` now correctly searches for container images
    matching the host architecture by default. A new `--arch` flag
    allows searching for other architectures. A new results format
    gives more detail about container image results, while users and
    collections are no longer returned.

## Bug Fixes

  - Support larger definition files, environments etc. by passing
    engine configuration in the environment vs. via socket buffer.
  - Ensure `docker-daemon:` and other source operations respect
    `SINGULARITY_TMPDIR` for all temporary files.
  - Support double quoted filenames in the `%files` section of build
    definitions.
  - Correct `cache list` sizes to show KiB with powers of 1024,
    matching `du` etc.
  - Don't fail on `enable fusemount=no` when no fuse mounts are
    needed.
  - Pull OCI images to the correct requested location when the cache
    is disabled.
  - Ensure `Singularity>` prompt is set when container has no
    environment script, or singularity is called through a wrapper
    script.
  - Avoid build failures in `yum/dnf` operations against the 'setup'
    package on `RHEL/CentOS/Fedora` by ensuring staged `/etc/` files
    do not match distro default content.
  - Failed binds to `/etc/hosts` and `/etc/localtime` in a container
    run with `--contain` are no longer fatal errors.
  - Don't initialize the cache for actions where it is not required.
  - Increase embedded shell interpreter timeout, to allow slow-running
    environment scripts to complete.
  - Correct buffer handling for key import to allow import from STDIN. 
  - Reset environment to avoid `LD_LIBRARY_PATH` issues when resolving
    dependencies for the `unsquashfs` sandbox.
  - Fall back to `/sbin/ldconfig` if `ldconfig` on `PATH` fails while
    resolving GPU libraries. Fixes problems on systems using Nix /
    Guix.
  - Address issues caused by error code changes in `unsquashfs`
    version 4.4.
  - Ensure `/dev/kfd` is bound into container for ROCm when `--rocm`
    is used with `--contain`.
  - Tolerate comments on `%files` sections in build definition files.
  - Fix a loop device file descriptor leak.

## Known Issues

  - A change in Linux kernel 5.9 causes `--fakeroot` builds to fail with a
    `/sys/fs/selinux` remount error. This will be addressed in Singularity
    v3.7.1.


# v3.6.4 - [2020-10-13]

## Security related fixes

Singularity 3.6.4 addresses the following security issue.

  - [CVE-2020-15229](https://github.com/hpcng/singularity/security/advisories/GHSA-7gcp-w6ww-2xv9):
    Due to insecure handling of path traversal and the lack of path
    sanitization within unsquashfs (a distribution provided utility
    used by Singularity), it is possible to overwrite/create files on
    the host filesystem during the extraction of a crafted squashfs
    filesystem. Affects unprivileged execution of SIF / SquashFS
    images, and image builds from SIF / SquashFS images.

## Bug Fixes

  - Update scs-library-client to support `library://` backends using an
    3rd party S3 object store that does not strictly conform to v4
    signature spec.


# v3.6.3 - [2020-09-15]

## Security related fixes

Singularity 3.6.3 addresses the following security issues.

  - [CVE-2020-25039](https://github.com/hpcng/singularity/security/advisories/GHSA-w6v2-qchm-grj7):
    When a Singularity action command (run, shell, exec) is run with
    the fakeroot or user namespace option, Singularity will extract a
    container image to a temporary sandbox directory. Due to insecure
    permissions on the temporary directory it is possible for any user
    with access to the system to read the contents of the
    image. Additionally, if the image contains a world-writable file
    or directory, it is possible for a user to inject arbitrary
    content into the running container.

  - [CVE-2020-25040](https://github.com/hpcng/singularity/security/advisories/GHSA-jv9c-w74q-6762):
    When a Singularity command that results in a container build
    operation is executed, it is possible for a user with access to
    the system to read the contents of the image during the
    build. Additionally, if the image contains a world-writable file
    or directory, it is possible for a user to inject arbitrary
    content into the running build, which in certain circumstances may
    enable arbitrary code execution during the build and/or when the
    built container is run.

  ## Change defaults / behaviours

  - The value for maximum number of loop devices in the config file is now used everywhere
    instead of redefining this value

## Bug Fixes

  - Add CAP_MKNOD in capability bounding set of RPC to fix issue with
    cryptsetup when decrypting image from within a docker container.
  - Fix decryption issue when using both IPC and PID namespaces.
  - Fix unsupported builtins panic from shell interpreter and add umask
    support for definition file scripts.
  - Do not load keyring in prepare_linux if ECL not enabled.
  - Ensure sandbox option overrides remote build destination.


# v3.6.2 - [2020-08-25]

## New features / functionalities

  - Add --force option to `singularity delete` for non-interactive
    workflows.

## Change defaults / behaviours

  - Default to current architecture for `singularity delete`.

## Bug Fixes

  - Respect current remote for `singularity delete` command.
  - Allow `rw` as a (noop) bind option.
  - Fix capability handling regression in overlay mount.
  - Fix LD_LIBRARY_PATH environment override regression with
    `--nv/--rocm`.
  - Fix environment variable duplication within singularity engine.
  - Use `-user-xattrs` for unsquashfs to avoid error with rootless
    extraction using unsquashfs 3.4 (Ubuntu 20.04).
  - Correct `--no-home` message for 3.6 CWD behavior.
  - Don't fail if parent of cache dir not accessible.
  - Fix tests for Go 1.15 Ctty handling.
  - Fix additional issues with test images on ARM64. 
  - Fix FUSE e2e tests to use container ssh_config.


# v3.6.1 - [2020-07-21]

## New features / functionalities

  - Support compilation with `FORTIFY_SOURCE=2` and build in `pie`
    mode with `fstack-protector` enabled (#5433).

## Bug Fixes

  - Provide advisory message r.e. need for `upper` and `work` to
    exist in overlay images.
  - Use squashfs mem and processor limits in squashfs gzip check.
  - Ensure build destination path is not an empty string - do
    not overwrite CWD.
  - Don't unset PATH when interpreting legacy /environment files.


# v3.6.0 - [2020-07-14]

## Security related fixes

Singularity 3.6.0 introduces a new signature format for SIF images,
and changes to the signing / verification code to address:

  - [CVE-2020-13845](https://cve.mitre.org/cgi-bin/cvename.cgi?name=2020-13845)
    In Singularity 3.x versions below 3.6.0, issues allow the ECL to
    be bypassed by a malicious user.
  - [CVE-2020-13846](https://cve.mitre.org/cgi-bin/cvename.cgi?name=2020-13846)
    In Singularity 3.5 the `--all / -a` option to `singularity verify`
    returns success even when some objects in a SIF container are not
    signed, or cannot be verified.
  - [CVE-2020-13847](https://cve.mitre.org/cgi-bin/cvename.cgi?name=2020-13847)
    In Singularity 3.x versions below 3.6.0, Singularity's sign and
    verify commands do not sign metadata found in the global header or
    data object descriptors of a SIF file, allowing an attacker to
    cause unexpected behavior. A signed container may verify
    successfully, even when it has been modified in ways that could be
    exploited to cause malicious behavior.

Please see the published security advisories at
https://github.com/hpcng/singularity/security/advisories for full
detail of these security issues.

Note that the new signature format is necessarily incompatible with
Singularity < 3.6.0 - e.g. Singularity 3.5.3 cannot verify containers
signed by 3.6.0.

We thank Tru Huynh for a report that led to the review of, and changes to,
the signature implementation.

## New features / functionalities
  - Singularity now supports the execution of minimal Docker/OCI
    containers that do not contain `/bin/sh`, e.g. `docker://hello-world`.
  - A new cache structure is used that is concurrency safe on a filesystem that
    supports atomic rename. *If you downgrade to Singularity 3.5 or older after
    using 3.6 you will need to run `singularity cache clean`.*
  - A plugin system rework adds new hook points that will allow the
    development of plugins that modify behavior of the runtime. An image driver
    concept is introduced for plugins to support new ways of handling image and
    overlay mounts. *Plugins built for <=3.5 are not compatible with 3.6*.
  - The `--bind` flag can now bind directories from a SIF or ext3 image into a
    container.
  - The `--fusemount` feature to mount filesystems to a container via FUSE
    drivers is now a supported feature (previously an experimental hidden flag).
    This permits users to mount e.g. `sshfs` and `cvmfs` filesystems to the
    container at runtime.
  - A new `-c/--config` flag allows an alternative `singularity.conf` to be
    specified by the `root` user, or all users in an unprivileged installation.
  - A new `--env` flag allows container environment variables to be set via the
    Singularity command line.
  - A new `--env-file` flag allows container environment variables to be set from
    a specified file.
  - A new `--days` flag for `cache clean` allows removal of items older than a
    specified number of days. Replaces the `--name` flag which is not generally
    useful as the cache entries are stored by hash, not a friendly name.
  - A new '--legacy-insecure' flag to `verify` allows verification of SIF signatures
    in the old, insecure format.
  - A new '-l / --logs' flag for `instance list` that shows the paths
    to instance STDERR / STDOUT log files.
  - The `--json` output of `instance list` now include paths to STDERR
    / STDOUT log files.

## Changed defaults / behaviours
  - New signature format (see security fixes above).
  - Environment variables prefixed with `SINGULARITYENV_` always take
    precedence over variables without `SINGULARITYENV_` prefix.
  - The `%post` build section inherits environment variables from the base image.
  - `%files from ...` will now follow symlinks for sources that are directly
    specified, or directly resolved from a glob pattern. It will not follow
    symlinks found through directory traversal. This mirrors Docker multi-stage
    COPY behaviour.
  - Restored the CWD mount behaviour of v2, implying that CWD path is not recreated
    inside container and any symlinks in the CWD path are not resolved anymore to
    determine the destination path inside container.
  - The `%test` build section is executed the same manner as `singularity test image`.
  - `--fusemount` with the `container:` default directive will foreground the FUSE
     process. Use `container-daemon:` for previous behavior.
  - Fixed spacing of `singularity instance list` to be dynamically changing based off of
    input lengths instead of fixed number of spaces to account for long instance names. 

## Deprecated / removed commands
  - Removed `--name` flag for `cache clean`; replaced with `--days`.
  - Deprecate `-a / --all` option to `sign/verify` as new signature
    behavior makes this the default.

## Bug Fixes
  - Don't try to mount `$HOME` when it is `/` (e.g. `nobody` user).
  - Process `%appinstall` sections in order when building from a definition file.
  - Ensure `SINGULARITY_CONTAINER`, `SINGULARITY_ENVIRONMENT` and the custom
    shell prompt are set inside a container.
  - Honor insecure registry settings from `/etc/containers/registries.conf`.
  - Fix `http_proxy` env var handling in `yum` bootstrap builds.
  - Disable log colorization when output location is not a terminal.
  - Check encryption keys are usable before beginning an encrypted build.
  - Allow app names with non-alphanumeric characters.
  - Use the `base` metapackage for arch bootstrap builds - arch no longer has a
    `base` group.
  - Ensure library client messages are logged with `--debug`.
  - Do not mount `$HOME` with `--fakeroot --contain`.
  - Fall back to underlay automatically when using a sandbox on GPFS.
  - Fix Ctrl-Z handling - propagation of signal.


# v3.5.3 - [2020.02.18]

## Changed defaults / behaviours

The following minor behaviour changes have been made in 3.5.3 to allow
correct operation on CRAY CLE6, and correct an issue with multi-stage
image builds that was blocking use by build systems such as Spack:

  - Container action scripts are no longer bound in from `etc/actions.d` on the
    host. They are created dynamically and inserted at container startup.
  - `%files from ...` will no longer follow symlinks when copying between
    stages in a multi stage build, as symlinks should be copied so that they
    resolve identically in later stages. Copying `%files` from the host will
    still maintain previous behavior of following links.

## Bug Fixes

  - Bind additional CUDA 10.2 libs when using the `--nv` option without
    `nvidia-container-cli`.
  - Fix an NVIDIA persistenced socket bind error with `--writable`.
  - Add detection of ceph to allow workarounds that avoid issues with
    sandboxes on ceph filesystems.
  - Ensure setgid is inherited during make install.
  - Ensure the root directory of a build has owner write permissions,
    regardless of the permissions in the bootstrap source.
  - Fix a regression in `%post` and `%test` to honor the `-c` option.
  - Fix an issue running `%post` when a container doesn't have
    `/etc/resolv.conf` or `/etc/hosts` files.
  - Fix an issue with UID detection on RHEL6 when running instances.
  - Fix a logic error when a sandbox image is in an overlay incompatible
    location, and both overlay and underlay are disabled globally.
  - Fix an issue causing user namespace to always be used when `allow-setuid=no`
    was configured in a setuid installation.
  - Always allow key IDs and fingerprints to be specified with or without a `0x`
    prefix when using `singularity keys` 
  - Fix an issue preventing joining an instance started with `--boot`.
  - Provide a useful error message if an invalid library:// path is provided.
  - Bring in multi-part upload client functionality that will address large
    image upload / proxied upload issues with a future update to Sylabs cloud.
=======
## v3.9.4 \[2022-01-19\]

### Bug fixes

- Address timeout in library pull single stream download.

## v3.9.3 \[2022-01-11\]

### Bug fixes

- Ensure MIGs are visible with `--nvccli` in non-contained mode, to match the
  legacy GPU binding behaviour.
- Avoid fd leak in loop device transient error path.

## v3.9.2 \[2021-12-10\]

### Bug fixes

- Ensure `gengodep` in build uses vendor dir when present.
- Fix `source` of a script on `PATH` and scoping of environment variables in
  definition files (via dependency update).
- Ensure a local build does not fail unnecessarily if a keyserver
  config cannot be retrieved from the remote endpoint.
- Correct documentation for sign command r.e. source of key index.
- Restructure loop device discovery to address an issue where a transient `EBUSY`
  error could lead to failure under Arvados. Also greedily try for a working
  loop device, rather than perform delayed retries on encountering `EAGAIN`,
  since we hold an exclusive lock which can block other processes.

## v3.9.1 \[2021-11-22\]

This is a security release for SingularityCE 3.9, addressing a security issue in
SingularityCE's dependencies.

### Security Related Fixes

- [CVE-2021-41190](https://github.com/advisories/GHSA-mc8v-mgrf-8f4m) /
  [GHSA-77vh-xpmg-72qh](https://github.com/opencontainers/image-spec/security/advisories/GHSA-77vh-xpmg-72qh):
  OCI specifications allow ambiguous documents that contain both "manifests" and
  "layers" fields. Interpretation depends on the presence / value of a
  Content-Type header. SingularityCE dependencies handling the retrieval of OCI
  images have been updated to versions that reject ambiguous documents.

## v3.9.0 \[2021-11-16\]

This is the first release of SingularityCE 3.9, the Community Edition of the
Singularity container runtime hosted at <https://github.com/sylabs/singularity>.

### Changed defaults / behaviours

- Building SingularityCE 3.9.0 requires go >=1.16. We now aim to support the
  two most recent stable versions of Go. This corresponds to the Go
  [Release Maintenance Policy](https://github.com/golang/go/wiki/Go-Release-Cycle#release-maintenance)
  and [Security Policy](https://golang.org/security), ensuring critical bug
  fixes and security patches are available for all supported language versions.
- LABELs from Docker/OCI images are now inherited. This fixes a longstanding
  regression from Singularity 2.x. Note that you will now need to use `--force`
  in a build to override a label that already exists in the source Docker/OCI
  container.
- The source paths for `%files` lines in a definition file are no longer
  interpreted by a shell. This means that environment variable substitution is
  not performed. Previously, environment variables were substituted for source
  paths, but not destination paths, leading to unexpected copy behaviour.
  Globbing for source files will now follow the Go `filepath.Match` pattern
  syntax.
- Removed `--nonet` flag, which was intended to disable networking for in-VM
  execution, but has no effect.
- `--nohttps` flag has been deprecated in favour of `--no-https`. The old flag
  is still accepted, but will display a deprecation warning.
- Paths for `cryptsetup`, `go`, `ldconfig`, `mksquashfs`, `nvidia-container-cli`,
  `unsquashfs` are now found at build time by `mconfig` and written into
  `singularity.conf`. The path to these executables can be overridden by
  changing the value in `singularity.conf`.
- When calling `ldconfig` to find GPU libraries, singularity will *not* fall back
  to `/sbin/ldconfig` if the configured `ldconfig` errors. If installing in a
  Guix/Nix on environment on top of a standard host distribution you *must* set
  `ldconfig path = /sbin/ldconfig` to use the host distribution `ldconfig` to
  find GPU libraries.
- `--nv` will not call `nvidia-container-cli` to find host libraries, unless
  the new experimental GPU setup flow that employs `nvidia-container-cli`
  for all GPU related operations is enabled (see below).
- If a container is run with `--nvcli` and `--contain`, only GPU devices
  specified via the `NVIDIA_VISIBLE_DEVICES` environment variable will be
  exposed within the container. Use `NVIDIA_VISIBLE_DEVICES=all` to access all
  GPUs inside a container run with `--nvccli`.
- Example log-plugin rewritten as a CLI callback that can log all commands
  executed, instead of only container execution, and has access to command
  arguments.
- The bundled reference CNI plugins are updated to v1.0.1. The `flannel` plugin
  is no longer included, as it is maintained as a separate plugin at:
  <https://github.com/flannel-io/cni-plugin>. If you use the flannel CNI plugin
  you should install it from this repository.
- Instances are no longer created with an IPC namespace by default. An IPC
  namespace can be specified with the `-i|--ipc` flag.
- The behaviour of the `allow container` directives in `singularity.conf` has
  been modified, to support more intuitive limitations on the usage of SIF and non-SIF
  container images. If you use these directives, *you may need to make changes
  to singularity.conf to preserve behaviour*.
  - A new `allow container sif` directive permits or denies usage of
    *unencrypted* SIF images, irrespective of the filesystem(s) inside the SIF.
  - The `allow container encrypted` directive permits or denies usage of SIF
    images with an encrypted root filesystem.
  - The `allow container squashfs/extfs` directives in `singularity.conf`
    permit or deny usage of bare SquashFS and EXT image files only.
  - The effect of the `allow container dir` directive is unchanged.

### New features / functionalities

- `--writable-tmpfs` can be used with `singularity build` to run the `%test`
  section of the build with a ephemeral tmpfs overlay, permitting tests that
  write to the container filesystem.
- The `--compat` flag for actions is a new short-hand to enable a number of
  options that increase OCI/Docker compatibility. Infers `--containall,
  --no-init, --no-umask, --writable-tmpfs`. Does not use user, uts, or
  network namespaces as these may not be supported on many installations.
- `remote add --insecure` may be used to configure endpoints that are only
  accessible via http.
- The experimental `--nvccli` flag will use `nvidia-container-cli` to setup the
  container for Nvidia GPU operation. SingularityCE will not bind GPU libraries
  itself. Environment variables that are used with Nvidia's `docker-nvidia`
  runtime to configure GPU visibility / driver capabilities & requirements are
  parsed by the `--nvccli` flag from the environment of the calling user. By
  default, the `compute` and `utility` GPU capabilities are configured. The `use
  nvidia-container-cli` option in `singularity.conf` can be set to `yes` to
  always use `nvidia-container-cli` when supported. Note that in a setuid
  install, `nvidia-container-cli` will be run as root with required ambient
  capabilities. `--nvccli` is not currently supported in the hybrid fakeroot
  (setuid install + `--fakeroot`) workflow. Please see documentation for more
  details.
- The `--apply-cgroups` flag can be used to apply cgroups resource and device
  restrictions on a system using the v2 unified cgroups hierarchy. The resource
  restrictions must still be specified in the v1 / OCI format, which will be
  translated into v2 cgroups resource restrictions, and eBPF device
  restrictions.
- A new `--mount` flag and `SINGULARITY_MOUNT` environment variable can be used
  to specify bind mounts in
  `type=bind,source=<src>,destination=<dst>[,options...]` format. This improves
  CLI compatibility with other runtimes, and allows binding paths containing
  `:` and `,` characters (using CSV style escaping).
- Perform concurrent multi-part downloads for `library://` URIs. Uses 3
  concurrent downloads by default, and is configurable in `singularity.conf` or
  via environment variables.

### Bug fixes

- The `oci` commands will operate on systems that use the v2 unified cgroups
  hierarchy.
- Ensure invalid values passed to `config global --set` cannot lead to an empty
  configuration file being written.
- An invalid remote build source (bootstrap) will be identified before
  attempting to submit the build.
- `--no-https` now applies to connections made to library services specified
  in `library://<hostname>/...` URIs.

## v3.8.4 \[2021-10-28\]

### Bug fixes

- Update `oras-go` dependency to address push failures to some registry
  configurations.
- Implement context cancellation when a signal is received in several CLI
  commands.

## v3.8.3 \[2021-09-01\]

## Bug fixes

- Fix regression when files `source`d from `%environment` contain `\` escaped
  shell builtins (fixes issue with `source` of conda profile.d script).

Additional changes include dependency updates for the SIF module (to v2.0.0),
and migration to maintained versions of other modules. There is no change to
functionality, on-disk SIF format etc.

## v3.8.2 \[2021-08-19\]

### Bug fixes

- `singularity delete` will use the correct library service when the hostname
  is specified in the `library://` URI.
- `singularity build` will use the correct library service when the hostname
  is specified in the `library://` URI / definition file.
- Fix download of default `pacman.conf` in `arch` bootstrap.
- Call `debootstrap` with correct Debian arch when it is not identical to the
  value of `runtime.GOARCH`. E.g. `ppc64el -> ppc64le`.
- When destination is omitted in `%files` entry in definition file, ensure
  globbed files are copied to correct resolved path.
- Return an error if `--tokenfile` used for `remote login` to an OCI registry,
  as this is not supported.
- Ensure repeated `remote login` to same URI does not create duplicate entries
  in `~/.singularity/remote.yaml`.
- Avoid panic when mountinfo line has a blank field.
- Properly escape single quotes in Docker `CMD` / `ENTRYPOINT` translation.
- Use host uid when choosing unsquashfs flags, to avoid selinux xattr errors
  with `--fakeroot` on non-EL/Fedora distributions with recent squashfs-tools.

## v3.8.1 \[2021-07-20\]

### Bug Fixes

- Allow escaped `\$` in a SINGULARITYENV\_ var to set a literal `$` in a
  container env var.
- Handle absolute symlinks correctly in multi-stage build `%copy from` blocks.
- Fix incorrect reference in sandbox restrictive permissions warning.

## v3.8.0 \[2021-05-26\]

This is the first release of SingularityCE 3.8.0, the Community Edition of the
Singularity container runtime hosted at <https://github.com/sylabs/singularity>.

### Changed defaults / behaviours

- The package name for this release is now `singularity-ce`. This name is used
  for the source tarball, output of an `rpmbuild`, and displayed in `--version`
  information.
- The name of the top level directory in the source tarball from `make dist` now
  includes the version string.

### New features / functionalities

- A new `overlay` command allows creation and addition of writable overlays.
- Administrators can allow named users/groups to use specific CNI network
  configurations. Managed by directives in `singularity.conf`.
- The `build` command now honors `--nv`, `--rocm`, and `--bind` flags,
  permitting builds that require GPU access or files bound in from the host.
- A library service hostname can be specified as the first component of a
  `library://` URL.
- Singularity is now relocatable for unprivileged installations only.

### Bug Fixes

- Respect http proxy server environment variables in key operations.
- When pushing SIF images to `oras://` endpoints, work around Harbor & GitLab
  failure to accept the `SifConfigMediaType`.
- Avoid a `setfsuid` compilation warning on some gcc versions.
- Fix a crash when silent/quiet log levels used on pulls from `shub://` and
  `http(s)://` URIs.
- Wait for dm device to appear when mounting an encrypted container rootfs.

### Testing / Development

Testing changes are not generally itemized. However, developers and contributors
should note that this release has modified the behavior of `make test` for ease
of use:

- `make test` runs limited unit and integration tests that will not require
  docker hub credentials.
- `make testall` runs the full unit/integration/e2e test suite that requires
  docker credentials to be set with `E2E_DOCKER_USERNAME` and
  `E2E_DOCKER_PASSWORD` environment variables.
- Fix privilege handling issue with tests on Go >=1.16.

______________________________________________________________________

## v3.7.4 - \[2021-05-26\]

**Singularity 3.7.4 is the most recent stable release of Singularity prior to
Sylabs' fork from <https://github.com/hpcng/singularity>**

The 3.7.4 release is identical to
<https://github.com/hpcng/singularity/releases/tag/v3.7.4> and is provided for
convenience to users arriving from outdated links.

### Security Related Fixes

- [CVE-2021-32635](https://github.com/sylabs/singularity/security/advisories/GHSA-5mv9-q7fq-9394):
  Due to incorrect use of a default URL, singularity action commands
  (run/shell/exec) specifying a container using a library:// URI will always
  attempt to retrieve the container from the default remote endpoint
  (cloud.sylabs.io) rather than the configured remote endpoint. An attacker may
  be able to push a malicious container to the default remote endpoint with a
  URI that is identical to the URI used by a victim with a non-default remote
  endpoint, thus executing the malicious container.

## v3.7.3 - \[2021-04-06\]

### Security Related Fixes

- [CVE-2021-29136](https://github.com/opencontainers/umoci/security/advisories/GHSA-9m95-8hx6-7p9v):
  A dependency used by Singularity to extract docker/OCI image layers can be
  tricked into modifying host files by creating a malicious layer that has a
  symlink with the name "." (or "/"), when running as root. This vulnerability
  affects a `singularity build` or `singularity pull` as root, from a docker or
  OCI source.

## v3.7.2 - \[2021-03-09\]

### Bug Fixes

- Fix progress bar display when source image size is unknown.
- Fix a memory usage / leak issue when building from an existing image file.
- Fix to allow use of `--library` flag to point push/pull at default cloud
  library when another remote is in use.
- Address false positive loop test errors, and an e2e test registry setup issue.

## v3.7.1 - \[2021-01-12\]

### Bug Fixes

- Accommodate /sys/fs/selinux mount changes on kernel 5.9+.
- Fix loop devices file descriptor leak when shared loop devices is enabled.
- Use MaxLoopDevices variable from config file in all appropriate locations.
- Use -buildmode=default (non pie) on ppc64le to prevent crashes when using
  plugins.
- Remove spurious warning in parseTokenSection()
- e2e test fixes for new kernels, new unsquashfs version.
- Show correct web URI for detached builds against alternate remotes.

### New features / functionalities

- The singularity binary is now relocatable when built without setuid support

## v3.7.0 - \[2020-11-24\]

### New features / functionalities

- Allow configuration of global custom keyservers, separate from remote
  endpoints.
- Add a new global keyring, for public keys only (used for ECL).
- The `remote login` command now supports authentication to Docker/OCI
  registries and custom keyservers.
- New `--exclusive` option for `remote use` allows admin to lock usage to a
  specific remote.
- A new `Fingerprints:` header in definition files will check that a SIF source
  image can be verified, and is signed with keys matching all specified
  fingerprints.
- Labels can be set dynamically from a build's `%post` section by setting them
  in the `SINGULARITY_LABELS` environment variable.
- New `build-arch` label is automatically set to the architecture of the host
  during a container build.
- New `-D/--description` flag for `singularity push` sets description for a
  library container image.
- `singularity remote status` shows validity of authentication token if set.
- `singularity push` reports quota usage and URL on successful push to a library
  server that supports this.
- A new `--no-mount` flag for actions allows a user to disable
  proc/sys/dev/devpts/home/tmp/hostfs/cwd mounts, even if they are enabled in
  `singularity.conf`.

### Changed defaults / behaviours

- When actions (run/shell/exec...) are used without `--fakeroot` the umask from
  the calling environment will be propagated into the container, so that files
  are created with expected permissions. Use the new `--no-umask` flag to return
  to the previous behaviour of setting a default 0022 umask.
- Container metadata, environment, scripts are recorded in a descriptor in
  builds to SIF files, and `inspect` will use this if present.
- The `--nv` flag for NVIDIA GPU support will not resolve libraries reported by
  `nvidia-container-cli` via the ld cache. Will instead respect absolute paths
  to libraries reported by the tool, and bind all versioned symlinks to them.
- General re-work of the `remote login` flow, adds prompts and token
  verification before replacing an existing authentication token.
- The Execution Control List (ECL) now verifies container fingerprints using the
  new global keyring. Previously all users would need relevant keys in their own
  keyring.
- The SIF layer mediatype for ORAS has been changed to
  `application/vnd.sylabs.sif.layer.v1.sif` reflecting the published
  [opencontainers/artifacts](https://github.com/opencontainers/artifacts/blob/master/artifact-authors.md#defining-layermediatypes)
  value.
- `SINGULARITY_BIND` has been restored as an environment variable set within a
  running container. It now reflects all user binds requested by the `-B/--bind`
  flag, as well as via `SINGULARITY_BIND[PATHS]`.
- `singularity search` now correctly searches for container images matching the
  host architecture by default. A new `--arch` flag allows searching for other
  architectures. A new results format gives more detail about container image
  results, while users and collections are no longer returned.

### Bug Fixes

- Support larger definition files, environments etc. by passing engine
  configuration in the environment vs. via socket buffer.
- Ensure `docker-daemon:` and other source operations respect
  `SINGULARITY_TMPDIR` for all temporary files.
- Support double quoted filenames in the `%files` section of build definitions.
- Correct `cache list` sizes to show KiB with powers of 1024, matching `du` etc.
- Don't fail on `enable fusemount=no` when no fuse mounts are needed.
- Pull OCI images to the correct requested location when the cache is disabled.
- Ensure `Singularity>` prompt is set when container has no environment script,
  or singularity is called through a wrapper script.
- Avoid build failures in `yum/dnf` operations against the 'setup' package on
  `RHEL/CentOS/Fedora` by ensuring staged `/etc/` files do not match distro
  default content.
- Failed binds to `/etc/hosts` and `/etc/localtime` in a container run with
  `--contain` are no longer fatal errors.
- Don't initialize the cache for actions where it is not required.
- Increase embedded shell interpreter timeout, to allow slow-running environment
  scripts to complete.
- Correct buffer handling for key import to allow import from STDIN.
- Reset environment to avoid `LD_LIBRARY_PATH` issues when resolving
  dependencies for the `unsquashfs` sandbox.
- Fall back to `/sbin/ldconfig` if `ldconfig` on `PATH` fails while resolving
  GPU libraries. Fixes problems on systems using Nix / Guix.
- Address issues caused by error code changes in `unsquashfs` version 4.4.
- Ensure `/dev/kfd` is bound into container for ROCm when `--rocm` is used with
  `--contain`.
- Tolerate comments on `%files` sections in build definition files.
- Fix a loop device file descriptor leak.

### Known Issues

- A change in Linux kernel 5.9 causes `--fakeroot` builds to fail with a
  `/sys/fs/selinux` remount error. This will be addressed in Singularity v3.7.1.

## v3.6.4 - \[2020-10-13\]

### Security related fixes

Singularity 3.6.4 addresses the following security issue.

- [CVE-2020-15229](https://github.com/hpcng/singularity/security/advisories/GHSA-7gcp-w6ww-2xv9):
  Due to insecure handling of path traversal and the lack of path sanitization
  within unsquashfs (a distribution provided utility used by Singularity), it is
  possible to overwrite/create files on the host filesystem during the
  extraction of a crafted squashfs filesystem. Affects unprivileged execution of
  SIF / SquashFS images, and image builds from SIF / SquashFS images.

### Bug Fixes

- Update scs-library-client to support `library://` backends using an 3rd party
  S3 object store that does not strictly conform to v4 signature spec.

## v3.6.3 - \[2020-09-15\]

### Security related fixes

Singularity 3.6.3 addresses the following security issues.

- [CVE-2020-25039](https://github.com/hpcng/singularity/security/advisories/GHSA-w6v2-qchm-grj7):
  When a Singularity action command (run, shell, exec) is run with the fakeroot
  or user namespace option, Singularity will extract a container image to a
  temporary sandbox directory. Due to insecure permissions on the temporary
  directory it is possible for any user with access to the system to read the
  contents of the image. Additionally, if the image contains a world-writable
  file or directory, it is possible for a user to inject arbitrary content into
  the running container.

- [CVE-2020-25040](https://github.com/hpcng/singularity/security/advisories/GHSA-jv9c-w74q-6762):
  When a Singularity command that results in a container build operation is
  executed, it is possible for a user with access to the system to read the
  contents of the image during the build. Additionally, if the image contains a
  world-writable file or directory, it is possible for a user to inject
  arbitrary content into the running build, which in certain circumstances may
  enable arbitrary code execution during the build and/or when the built
  container is run.

## Change defaults / behaviours

- The value for maximum number of loop devices in the config file is now used
  everywhere instead of redefining this value

### Bug Fixes

- Add CAP_MKNOD in capability bounding set of RPC to fix issue with cryptsetup
  when decrypting image from within a docker container.
- Fix decryption issue when using both IPC and PID namespaces.
- Fix unsupported builtins panic from shell interpreter and add umask support
  for definition file scripts.
- Do not load keyring in prepare_linux if ECL not enabled.
- Ensure sandbox option overrides remote build destination.

## v3.6.2 - \[2020-08-25\]

### New features / functionalities

- Add --force option to `singularity delete` for non-interactive workflows.

### Change defaults / behaviours

- Default to current architecture for `singularity delete`.

### Bug Fixes

- Respect current remote for `singularity delete` command.
- Allow `rw` as a (noop) bind option.
- Fix capability handling regression in overlay mount.
- Fix LD_LIBRARY_PATH environment override regression with `--nv/--rocm`.
- Fix environment variable duplication within singularity engine.
- Use `-user-xattrs` for unsquashfs to avoid error with rootless extraction
  using unsquashfs 3.4 (Ubuntu 20.04).
- Correct `--no-home` message for 3.6 CWD behavior.
- Don't fail if parent of cache dir not accessible.
- Fix tests for Go 1.15 Ctty handling.
- Fix additional issues with test images on ARM64.
- Fix FUSE e2e tests to use container ssh_config.

## v3.6.1 - \[2020-07-21\]

### New features / functionalities

- Support compilation with `FORTIFY_SOURCE=2` and build in `pie` mode with
  `fstack-protector` enabled (#5433).

### Bug Fixes

- Provide advisory message r.e. need for `upper` and `work` to exist in overlay
  images.
- Use squashfs mem and processor limits in squashfs gzip check.
- Ensure build destination path is not an empty string - do not overwrite CWD.
- Don't unset PATH when interpreting legacy /environment files.

## v3.6.0 - \[2020-07-14\]

### Security related fixes

Singularity 3.6.0 introduces a new signature format for SIF images, and changes
to the signing / verification code to address:

- [CVE-2020-13845](https://cve.mitre.org/cgi-bin/cvename.cgi?name=2020-13845) In
  Singularity 3.x versions below 3.6.0, issues allow the ECL to be bypassed by a
  malicious user.
- [CVE-2020-13846](https://cve.mitre.org/cgi-bin/cvename.cgi?name=2020-13846) In
  Singularity 3.5 the `--all / -a` option to `singularity verify` returns
  success even when some objects in a SIF container are not signed, or cannot be
  verified.
- [CVE-2020-13847](https://cve.mitre.org/cgi-bin/cvename.cgi?name=2020-13847) In
  Singularity 3.x versions below 3.6.0, Singularity's sign and verify commands
  do not sign metadata found in the global header or data object descriptors of
  a SIF file, allowing an attacker to cause unexpected behavior. A signed
  container may verify successfully, even when it has been modified in ways that
  could be exploited to cause malicious behavior.

Please see the published security advisories at
<https://github.com/hpcng/singularity/security/advisories> for full detail of
these security issues.

Note that the new signature format is necessarily incompatible with Singularity
\< 3.6.0 - e.g. Singularity 3.5.3 cannot verify containers signed by 3.6.0.

We thank Tru Huynh for a report that led to the review of, and changes to, the
signature implementation.

### New features / functionalities

- Singularity now supports the execution of minimal Docker/OCI containers that
  do not contain `/bin/sh`, e.g. `docker://hello-world`.
- A new cache structure is used that is concurrency safe on a filesystem that
  supports atomic rename. *If you downgrade to Singularity 3.5 or older after
  using 3.6 you will need to run `singularity cache clean`.*
- A plugin system rework adds new hook points that will allow the development of
  plugins that modify behavior of the runtime. An image driver concept is
  introduced for plugins to support new ways of handling image and overlay
  mounts. *Plugins built for \<=3.5 are not compatible with 3.6*.
- The `--bind` flag can now bind directories from a SIF or ext3 image into a
  container.
- The `--fusemount` feature to mount filesystems to a container via FUSE drivers
  is now a supported feature (previously an experimental hidden flag). This
  permits users to mount e.g. `sshfs` and `cvmfs` filesystems to the container
  at runtime.
- A new `-c/--config` flag allows an alternative `singularity.conf` to be
  specified by the `root` user, or all users in an unprivileged installation.
- A new `--env` flag allows container environment variables to be set via the
  Singularity command line.
- A new `--env-file` flag allows container environment variables to be set from
  a specified file.
- A new `--days` flag for `cache clean` allows removal of items older than a
  specified number of days. Replaces the `--name` flag which is not generally
  useful as the cache entries are stored by hash, not a friendly name.
- A new '--legacy-insecure' flag to `verify` allows verification of SIF
  signatures in the old, insecure format.
- A new '-l / --logs' flag for `instance list` that shows the paths to instance
  STDERR / STDOUT log files.
- The `--json` output of `instance list` now include paths to STDERR / STDOUT
  log files.

### Changed defaults / behaviours

- New signature format (see security fixes above).
- Environment variables prefixed with `SINGULARITYENV_` always take precedence
  over variables without `SINGULARITYENV_` prefix.
- The `%post` build section inherits environment variables from the base image.
- `%files from ...` will now follow symlinks for sources that are directly
  specified, or directly resolved from a glob pattern. It will not follow
  symlinks found through directory traversal. This mirrors Docker multi-stage
  COPY behaviour.
- Restored the CWD mount behaviour of v2, implying that CWD path is not
  recreated inside container and any symlinks in the CWD path are not resolved
  anymore to determine the destination path inside container.
- The `%test` build section is executed the same manner as
  `singularity test image`.
- `--fusemount` with the `container:` default directive will foreground the FUSE
  process. Use `container-daemon:` for previous behavior.
- Fixed spacing of `singularity instance list` to be dynamically changing based
  off of input lengths instead of fixed number of spaces to account for long
  instance names.

### Deprecated / removed commands

- Removed `--name` flag for `cache clean`; replaced with `--days`.
- Deprecate `-a / --all` option to `sign/verify` as new signature behavior makes
  this the default.

### Bug Fixes

- Don't try to mount `$HOME` when it is `/` (e.g. `nobody` user).
- Process `%appinstall` sections in order when building from a definition file.
- Ensure `SINGULARITY_CONTAINER`, `SINGULARITY_ENVIRONMENT` and the custom shell
  prompt are set inside a container.
- Honor insecure registry settings from `/etc/containers/registries.conf`.
- Fix `http_proxy` env var handling in `yum` bootstrap builds.
- Disable log colorization when output location is not a terminal.
- Check encryption keys are usable before beginning an encrypted build.
- Allow app names with non-alphanumeric characters.
- Use the `base` metapackage for arch bootstrap builds - arch no longer has a
  `base` group.
- Ensure library client messages are logged with `--debug`.
- Do not mount `$HOME` with `--fakeroot --contain`.
- Fall back to underlay automatically when using a sandbox on GPFS.
- Fix Ctrl-Z handling - propagation of signal.

## v3.5.3 - \[2020-02-18\]

### Changed defaults / behaviours

The following minor behaviour changes have been made in 3.5.3 to allow correct
operation on CRAY CLE6, and correct an issue with multi-stage image builds that
was blocking use by build systems such as Spack:

- Container action scripts are no longer bound in from `etc/actions.d` on the
  host. They are created dynamically and inserted at container startup.
- `%files from ...` will no longer follow symlinks when copying between stages
  in a multi stage build, as symlinks should be copied so that they resolve
  identically in later stages. Copying `%files` from the host will still
  maintain previous behavior of following links.

### Bug Fixes

- Bind additional CUDA 10.2 libs when using the `--nv` option without
  `nvidia-container-cli`.
- Fix an NVIDIA persistenced socket bind error with `--writable`.
- Add detection of ceph to allow workarounds that avoid issues with sandboxes on
  ceph filesystems.
- Ensure setgid is inherited during make install.
- Ensure the root directory of a build has owner write permissions, regardless
  of the permissions in the bootstrap source.
- Fix a regression in `%post` and `%test` to honor the `-c` option.
- Fix an issue running `%post` when a container doesn't have `/etc/resolv.conf`
  or `/etc/hosts` files.
- Fix an issue with UID detection on RHEL6 when running instances.
- Fix a logic error when a sandbox image is in an overlay incompatible location,
  and both overlay and underlay are disabled globally.
- Fix an issue causing user namespace to always be used when `allow-setuid=no`
  was configured in a setuid installation.
- Always allow key IDs and fingerprints to be specified with or without a `0x`
  prefix when using `singularity keys`
- Fix an issue preventing joining an instance started with `--boot`.
- Provide a useful error message if an invalid library:// path is provided.
- Bring in multi-part upload client functionality that will address large image
  upload / proxied upload issues with a future update to Sylabs cloud.
>>>>>>> c50cee4e

In addition, numerous improvements have been made to the test suites, allowing
them to pass cleanly on a range of kernel versions and distributions that are
not covered by the open-source CI runs.

## v3.5.2 - \[2019-12-17\]

### [Security related fix](https://cve.mitre.org/cgi-bin/cvename.cgi?name=2019-19724)

- 700 permissions are enforced on `$HOME/.singularity` and
  `SINGULARITY_CACHEDIR` directories (CVE-2019-19724). Many thanks to Stuart
  Barkley for reporting this issue.

### Bug Fixes

- Fixes an issue preventing use of `.docker/config` for docker registry
  authentication.

- Fixes the `run-help` command in the unprivileged workflow.

- Fixes a regression in the `inspect` command to support older image formats.

- Adds a workaround for an EL6 kernel bug regarding shared bind mounts.

- Fixes caching of http(s) sources with conflicting filenames.

- Fixes a fakeroot sandbox build error on certain filesystems, e.g. lustre,
  GPFS.

<<<<<<< HEAD
 - Deprecated `--groupid` flag for `sign` and `verify`; replaced with `--group-id`.
 - Removed useless flag `--url` for `sign`.

# v3.5.1 - [2019.12.05]
=======
- Fixes a fakeroot build failure to a sandbox in $HOME.
>>>>>>> c50cee4e

- Fixes a fakeroot build failure from a bad def file section script location.

- Fixes container execution errors when CWD is a symlink.

- Provides a useful warning r.e. possible fakeroot build issues when seccomp
  support is not available.

- Fixes an issue where the `--disable-cache` option was not being honored.

- Deprecated `--groupid` flag for `sign` and `verify`; replaced with
  `--group-id`.

- Removed useless flag `--url` for `sign`.

## v3.5.1 - \[2019-12-05\]

### New features / functionalities

A single feature has been added in the bugfix release, with specific
functionality:

- A new option `allow container encrypted` can be set to `no` in
  `singularity.conf` to prevent execution of encrypted containers.

### Bug Fixes

This point release addresses the following issues:

- Fixes a disk space leak when building from docker-archive.
- Makes container process SIGABRT return the expected code.
- Fixes the `inspect` command in unprivileged workflow.
- Sets an appropriate default umask during build stages, to avoid issues with
  very restrictive user umasks.
- Fixes an issue with build script content being consumed from STDIN.
- Corrects the behaviour of underlay with non-empty / symlinked CWD and absolute
  symlink binds targets.
- Fixes execution of containers when binding BTRFS filesystems.
- Fixes build / check failures for MIPS & PPC64.
- Ensures file ownership maintained when building image from sandbox.
- Fixes a squashfs mount error on kernel 5.4.0 and above.
- Fixes an underlay fallback problem, which prevented use of sandboxes on lustre
  filesystems.

## v3.5.0 - \[2019-11-13\]

### New features / functionalities

- New support for AMD GPUs via `--rocm` option added to bind ROCm devices and
  libraries into containers.
- Plugins can now modify Singularity behaviour with two mutators: CLI and
  Runtime.
- Introduced the `config global` command to edit `singularity.conf` settings
  from the CLI.
- Introduced the `config fakeroot` command to setup `subuid` and `subgid`
  mappings for `--fakeroot` from the Singularity CLI.

### Changed defaults / behaviours

- Go 1.13 adopted.
- Vendored modules removed from the Git tree, will be included in release
  tarballs.
- Singularity will now fail with an error if a requested bind mount cannot be
  made.
  - This is beneficial to fail fast in workflows where a task may fail a long
    way downstream if a bind mount is unavailable.
  - Any unavailable bind mount sources must be removed from `singularity.conf`.
- Docker/OCI image extraction now faithfully respects layer permissions.
  - This may lead to sandboxes that cannot be removed without modifying
    permissions.
<<<<<<< HEAD
    - This may lead to sandboxes that cannot be removed without
    modifying permissions.
    - `--fix-perms` option added to preserve old behaviour when
    building sandboxes.
    - Discussion issue for this change at: https://github.com/sylabs/singularity/issues/4671
  - `Singularity>` prompt is always set when entering shell in a container.
  - The current `umask` will be honored when building a SIF file.
  - `instance exec` processes acquire cgroups set on `instance start`
  - `--fakeroot` supports uid/subgid ranges >65536
  - `singularity version` now reports semver compliant version
      information.

## Deprecated / removed commands

  - Deprecated `--id` flag for `sign` and `verify`; replaced with `--sif-id`.

# v3.4.2 - [2019.10.08]

  - This point release addresses the following issues:
    - Sets workable permissions on OCI -> sandbox rootless builds
    - Fallback correctly to user namespace for non setuid installation
    - Correctly handle the starter-suid binary for non-root installs
    - Creates CACHEDIR if it doesn't exist
    - Set apex loglevel for umoci to match singularity loglevel

# v3.4.1 - [2019.09.17]

  - This point release addresses the following issues:
    - Fixes an issue where a PID namespace was always being used
    - Fixes compilation on non 64-bit architectures
    - Allows fakeroot builds for zypper, pacstrap, and debootstrap
    - Correctly detects seccomp on OpenSUSE
    - Honors GO_MODFLAGS properly in the mconfig generated makefile
    - Passes the Mac hostname to the VM in MacOS Singularity builds
    - Handles temporary EAGAIN failures when setting up loop devices on recent kernels
    - Fixes excessive memory usage in singularity push

# v3.4.0 - [2019.08.30]

## New features / functionalities
  
  - New support for building and running encrypted containers with RSA keys and passphrases
    - `--pem-path` option added to the `build` and action commands for RSA based encrypted containers
    - `--passphrase` option added to `build` and action commands for passphrase based encrypted containers
    - `SINGULARITY_ENCRYPTION_PEM_PATH` and `SINGULARITY_ENCRYPTION_PASSPHRASE` environment variables added to serve same functions as above
    - `--encrypt` option added to `build` command to build an encrypted container when environment variables contain a secret
  - New `--disable-cache` flag prevents caching of downloaded containers
  - Added support for multi-line variables in singularity def-files
  - Added support for 'indexed' def-file variables (like arrays)
  - Added support for SUSE SLE Products
  - Added the def-file variables:
      product, user, regcode, productpgp, registerurl, modules,	otherurl (indexed)
  - Support multiple-architecture tags in the SCS library
  - Added a `--dry-run` flag to `cache clean`
  - Added a `SINGULARITY_SYPGPDIR` environment variable to specify the location of PGP key data
  - Added a `--nonet` option to the action commands to disable networking when running with the `--vm` option
  - Added a `--long-list` flag to the `key search` command to preserve 
  - Added experimental, hidden `--fusemount` flag to pass a command to mount a libfuse3 based file system within the container

## Changed defaults / behaviors

  - Runtime now properly honors `SINGULARITY_DISABLE_CACHE` environment variable
  - `remote add` command now automatically attempts to login and a `--no-login` flag is added to disable this behavior
  - Using the `pull` command to download an unsigned container no longer produces an error code
  - `cache clean` command now prompts user before cleaning when run without `--force` option and is more verbose
  - Shortened the default output of the `key search` command

## Deprecated / removed commands

  - The `--allow-unsigned` flag to `pull` has been deprecated and will be removed in the future

# v3.3.0 - [2019.06.17]

## Changed defaults / behaviors

  - Remote login and status commands will now use the default remote if a remote name is not supplied
  - Added Singularity hub (`shub`) cache support when using the `pull` command
  - Clean cache in a safer way by only deleting the cache subdirectories
  - Improvements to the `cache clean` command 

## New features / functionalities

  - new `oras` URI for pushing and pulling SIF files to and from supported OCI registries
  - added the `--fakeroot` option to `build`, `exec`, `run`, `shell`, `test`, and `instance start` commands to run container in a new user namespace as uid 0
  - added the `fakeroot` network type for use with the `--network` option
  - `sif` command to allow for the inspection and manipulation of SIF files with the following subcommands
    - `add`      Add a data object to a SIF file
    - `del`      Delete a specified object descriptor and data from SIF file
    - `dump`     Extract and output data objects from SIF files
    - `header`   Display SIF global headers
    - `info`     Display detailed information of object descriptors
    - `list`     List object descriptors from SIF files
    - `new`      Create a new empty SIF image file
    - `setprim`  Set primary system partition

# v3.2.1 - [2019.05.28]

  - This point release fixes the following bugs:
    - Allows users to join instances with non-suid workflow
    - Removes false warning when seccomp is disabled on the host
    - Fixes an issue in the terminal when piping output to commands
    - Binds NVIDIA persistenced socket when `--nv` is invoked

# v3.2.0 - [2019.05.14]

## [Security related fix](https://cve.mitre.org/cgi-bin/cvename.cgi?name=2019-11328)
  - Instance files are now stored in user's home directory for privacy and many checks have been added to ensure that a user can't manipulate files to change `starter-suid` behavior when instances are joined (many thanks to Matthias Gerstner from the SUSE security team for finding and securely reporting this vulnerability) 

## New features / functionalities
  - Introduced a new basic framework for creating and managing plugins
  - Added the ability to create containers through multi-stage builds
    - Definitions now require `Bootstrap` be the first parameter of header
  - Created the concept of a Sylabs Cloud "remote" endpoint and added the ability for users and admins to set them through CLI and conf files 
  - Added caching for images from Singularity Hub
  - Made it possible to compile Singularity outside of `$GOPATH`
  - Added a json partition to SIF files for OCI configuration when building from an OCI source
  - Full integration with Singularity desktop for MacOS code base

## New Commands
 - Introduced the `plugin` command group for creating and managing plugins
    - `compile`   Compile a singularity plugin
    - `disable`   disable an installed singularity plugin
    - `enable`    Enable an installed singularity plugin
    - `inspect`   Inspect a singularity plugin (either an installed one or an image)
    - `install`   Install a singularity plugin
    - `list`      List installed singularity plugins
    - `uninstall` Uninstall removes the named plugin from the system

  - Introduced the `remote` command group to support management of Singularity endpoints:
    - `add`       Create a new Sylabs Cloud remote endpoint
    - `list`      List all remote endpoints that are configured
    - `login`     Log into a remote endpoint using an authentication token
    - `remove`    Remove an existing Sylabs Cloud remote endpoint
    - `status`    Check the status of the services at an endpoint
    - `use`       Set a remote endpoint to be used by default

  - Added to the `key` command group to improve PGP key management:
    - ` export`   Export a public or private key into a specific file
    - ` import`   Import a local key into the local keyring
    - ` remove`   Remove a local public key

  - Added the `Stage: <name>` keyword to the definition file header and the `from <stage name>` option/argument pair to the `%files` section to support multistage builds

## Deprecated / removed commands
  - The `--token/-t` option has been deprecated in favor of the `singularity remote` command group

## Changed defaults / behaviors
  - Ask to confirm password on a newly generated PGP key
  - Prompt to push a key to the KeyStore when generated
  - Refuse to push an unsigned container unless overridden with `--allow-unauthenticated/-U` option
  - Warn and prompt when pulling an unsigned container without the `--allow-unauthenticated/-U` option
  - `Bootstrap` must now be the first field of every header because of parser requirements for multi-stage builds

# v3.1.1 - [2019.04.02]

## New Commands
  - New hidden `buildcfg` command to display compile-time parameters 
  - Added support for `LDFLAGS`, `CFLAGS`, `CGO_` variables in build system
  - Added `--nocolor` flag to Singularity client to disable color in logging

## Removed Commands
  - `singularity capability <add/drop> --desc` has been removed
  - `singularity capability list <--all/--group/--user>` flags have all been removed 

## New features / functionalities
  - The `--builder` flag to the `build` command implicitly sets `--remote`
  - Repeated binds no longer cause Singularity to exit and fail, just warn instead
  - Corrected typos and improved docstrings throughout
  - Removed warning when CWD does not exist on the host system
  - Added support to spec file for RPM building on SLES 11

# v3.1.0 - [2019.02.22]

## New Commands
  - Introduced the `oci` command group to support a new OCI compliant variant of the Singularity runtime:
    - `attach` Attach console to a running container process
    - `create` Create a container from a bundle directory
    - `delete` Delete container
    - `exec`   Execute a command within container
    - `kill`   Kill a container
    - `mount`  Mount create an OCI bundle from SIF image
    - `pause`  Suspends all processes inside the container
    - `resume` Resumes all processes previously paused inside the container
    - `run`    Create/start/attach/delete a container from a bundle directory
    - `start`  Start container process
    - `state`  Query state of a container
    - `umount` Umount delete bundle
    - `update` Update container cgroups resources
  - Added `cache` command group to inspect and manage cached files
    - `clean` Clean your local Singularity cache
    - `list`  List your local Singularity cache

## New features / functionalities
  - Can now build CLI on darwin for limited functionality on Mac
  - Added the `scratch` bootstrap agent to build from anything
  - Reintroduced support for zypper bootstrap agent
  - Added the ability to overwrite a new `singularity.conf` when building from RPM if desired
  - Fixed several regressions and omissions in [SCIF](https://sci-f.github.io/) support
  - Added caching for containers pulled/built from the [Container Library](https://cloud.sylabs.io/library)
  - Changed `keys` command group to `key` (retained hidden `keys` command for backward compatibility)  
  - Created an `RPMPREFIX` variable to allow RPMs to be installed in custom locations
  - Greatly expanded CI unit and end-to-end testing

# v3.0.3 - [2019.01.21]
  
  - Bind paths in `singularity.conf` are properly parsed and applied at runtime
  - Singularity runtime will properly fail if `singularity.conf` file is not owned by the root user
  - Several improvements to RPM packaging including using golang from epel, improved support for Fedora, and avoiding overwriting conf file on new RPM install
  - Unprivileged `--contain` option now properly mounts `devpts` on older kernels
  - Uppercase proxy environment variables are now rightly respected
  - Add http/https protocols for singularity run/pull commands
  - Update to SIF 1.0.2
  - Add _noPrompt_ parameter to `pkg/signing/Verify` function to enable silent verification

# v3.0.2 - [2019.01.04]

  - Added the `--docker-login` flag to enable interactive authentication with docker registries
  - Added support for pulling directly from HTTP and HTTPS
  - Made minor improvements to RPM packaging and added basic support for alpine packaging
  - The `$SINGULARITY_NOHTTPS`,`$SINGULARITY_TMPDIR`, and `$SINGULARITY_DOCKER_USERNAME`/`$SINGULARITY_DOCKER_PASSWORD` environment variables are now correctly respected
  - Pulling from a private shub registry now works as expected
  - Running a container with `--network="none"` no longer incorrectly fails with an error message
  - Commands now correctly return 1 when incorrectly executed without arguments
  - Progress bars no longer incorrectly display when running with `--quiet` or `--silent`
  - Contents of `91-environment.sh` file are now displayed if appropriate when running `inspect --environment`

# v3.0.1 - [2018.10.31]

  - Improved RPM packaging procedure via makeit
  - Enhanced general stability of runtime

# v3.0.0 - [2018.10.08]

  - Singularity is now written primarily in Go to bring better integration with the existing container ecosystem
  - Added support for new URIs (`build` & `run/exec/shell/start`):
    - `library://` - Supports the [Sylabs.io Cloud Library](https://cloud.sylabs.io/library)
    - `docker-daemon:` - Supports images managed by the locally running docker daemon
    - `docker-archive:` - Supports archived docker images
    - `oci:` - Supports oci images
    - `oci-archive:` - Supports archived oci images
  - Handling of `docker` & `oci` URIs/images now utilizes [containers/image](https://github.com/containers/image) to parse and convert those image types in a supported way
  - Replaced `singularity instance.*` command group with `singularity instance *`
  - The command `singularity help` now only provides help regarding the usage of the `singularity` command. To display an image's `help` message, use `singularity run-help <image path>` instead
 
## Removed Deprecated Commands
  - Removed deprecated `singularity image.*` command group
  - Removed deprecated `singularity create` command
  - Removed deprecated `singularity bootstrap` command
  - Removed deprecated `singularity mount` command
  - Removed deprecated `singularity check` command

## New Commands
  - Added `singularity run-help <image path>` command to output an image's `help` message
  - Added `singularity sign <image path>` command to allow a user to cryptographically sign a SIF image
  - Added `singularity verify <image path>` command to allow a user to verify a SIF image's cryptographic signatures
  - Added `singularity keys` command to allow the management of `OpenPGP` key stores
  - Added `singularity capability` command to allow fine grained control over the capabilities of running containers
  - Added `singularity push` command to push images to the [Sylabs.io Cloud Library](https://cloud.sylabs.io/library)

## Changed Commands

### Action Command Group (`run/shell/exec/instance start`)
  - Added flags:
    - `--add-caps <string>`: Run the contained process with the specified capability set (requires root)
    - `--allow-setuid`: Allows setuid binaries to be mounted into the container (requires root)
    - `--apply-cgroups <path>`: Apply cgroups configuration from file to contained processes (requires root)
    - `--dns <string>`: Adds the comma separated list of DNS servers to the containers `resolv.conf` file
    - `--drop-caps <string>`: Drop the specified capabilities from the container (requires root)
    - `--fakeroot`: Run the container in a user namespace as `uid=0`. Requires a recent kernel to function properly
    - `--hostname <string>`: Set the hostname of the container
    - `--keep-privs`: Keep root user privilege inside the container (requires root)
    - `--network <string>`: Specify a list of comma separated network types ([CNI Plugins](https://github.com/containernetworking/cni)) to be present inside the container, each with its own dedicated interface in the container
    - `--network-args <string>`: Specify arguments to pass to CNI network plugins (set by `--network`)
    - `--no-privs`: Drop all privileges from root user inside the container (requires root)
    - `--security <string>`: Configure security features such as SELinux, Apparmor, Seccomp...
    - `--writable-tmpfs`: Run container with a `tmpfs` overlay
  - The command `singularity instance start` now supports the `--boot` flag to boot the container via `/sbin/init`
  - Changes to image mounting behavior:
    - All image formats are mounted as read only by default
    - `--writable` only works on images which can be mounted in read/write [applicable to: `sandbox` and legacy `ext3` images]
    - `--writable-tmpfs` runs the container with a writable `tmpfs`-based overlay [applicable to: all image formats]
    - `--overlay <string>` now specifies a list of `ext3`/`sandbox` images which are set as the containers overlay [applicable to: all image formats] 

### Build Command:
  - All images are now built as [Singularity Image Format (SIF)](https://www.sylabs.io/2018/03/sif-containing-your-containers/) images by default
  - When building to a path that already exists, `singularity build` will now prompt the user if they wish to overwrite the file existing at the specified location
  - The `-w|--writable` flag has been removed
  - The `-F|--force` flag now overrides the interactive prompt and will always attempt to overwrite the file existing at the specified location
  - The `-u|--update` flag has been added to support the workflow of running a definition file on top of an existing container [implies `--sandbox`, only supports `sandbox` image types]
  - The `singularity build` command now supports the following flags for integration with the [Sylabs.io Cloud Library](https://cloud.sylabs.io/library):
    - `-r|--remote`: Build the image remotely on the Sylabs Remote Builder (currently unavailable)
    - `-d|--detached`: Detach from the `stdout` of the remote build [requires `--remote`]
    - `--builder <string>`: Specifies the URL of the remote builder to access
    - `--library <string>`: Specifies the URL of the [Sylabs.io Cloud Library](https://cloud.sylabs.io/library) to push the built image to when the build command destination is in the form `library://<reference>`
  - The `bootstrap` keyword in the definition file now supports the following values:
    - `library`
    - `docker-daemon`
    - `docker-archive`
    - `oci`
    - `oci-archive`
  - The `from` keyword in the definition file now correctly parses a `docker` URI which includes the `registry` and/or `namespace` components
  - The `registry` and `namespace` keywords in the definition file are no longer supported. Instead, those values may all go into the `from` keyword
  - Building from a tar archive of a `sandbox` no longer works
=======
  - `--fix-perms` option added to preserve old behaviour when building
    sandboxes.
  - Discussion issue for this change at:
    <https://github.com/sylabs/singularity/issues/4671>
- `Singularity>` prompt is always set when entering shell in a container.
- The current `umask` will be honored when building a SIF file.
- `instance exec` processes acquire cgroups set on `instance start`
- `--fakeroot` supports uid/subgid ranges >65536
- `singularity version` now reports semver compliant version information.

### Deprecated / removed commands

- Deprecated `--id` flag for `sign` and `verify`; replaced with `--sif-id`.

## v3.4.2 - \[2019-10-08\]

- This point release addresses the following issues:
  - Sets workable permissions on OCI -> sandbox rootless builds
  - Fallback correctly to user namespace for non setuid installation
  - Correctly handle the starter-suid binary for non-root installs
  - Creates CACHEDIR if it doesn't exist
  - Set apex loglevel for umoci to match singularity loglevel

## v3.4.1 - \[2019-09-17\]

- This point release addresses the following issues:
  - Fixes an issue where a PID namespace was always being used
  - Fixes compilation on non 64-bit architectures
  - Allows fakeroot builds for zypper, pacstrap, and debootstrap
  - Correctly detects seccomp on OpenSUSE
  - Honors GO_MODFLAGS properly in the mconfig generated makefile
  - Passes the Mac hostname to the VM in MacOS Singularity builds
  - Handles temporary EAGAIN failures when setting up loop devices on recent
    kernels
  - Fixes excessive memory usage in singularity push

## v3.4.0 - \[2019-08-30\]

### New features / functionalities

- New support for building and running encrypted containers with RSA keys and
  passphrases
  - `--pem-path` option added to the `build` and action commands for RSA based
    encrypted containers
  - `--passphrase` option added to `build` and action commands for passphrase
    based encrypted containers
  - `SINGULARITY_ENCRYPTION_PEM_PATH` and `SINGULARITY_ENCRYPTION_PASSPHRASE`
    environment variables added to serve same functions as above
  - `--encrypt` option added to `build` command to build an encrypted container
    when environment variables contain a secret
- New `--disable-cache` flag prevents caching of downloaded containers
- Added support for multi-line variables in singularity def-files
- Added support for 'indexed' def-file variables (like arrays)
- Added support for SUSE SLE Products
- Added the def-file variables: product, user, regcode, productpgp, registerurl,
  modules, otherurl (indexed)
- Support multiple-architecture tags in the SCS library
- Added a `--dry-run` flag to `cache clean`
- Added a `SINGULARITY_SYPGPDIR` environment variable to specify the location of
  PGP key data
- Added a `--nonet` option to the action commands to disable networking when
  running with the `--vm` option
- Added a `--long-list` flag to the `key search` command to preserve
- Added experimental, hidden `--fusemount` flag to pass a command to mount a
  libfuse3 based file system within the container

### Changed defaults / behaviors

- Runtime now properly honors `SINGULARITY_DISABLE_CACHE` environment variable
- `remote add` command now automatically attempts to login and a `--no-login`
  flag is added to disable this behavior
- Using the `pull` command to download an unsigned container no longer produces
  an error code
- `cache clean` command now prompts user before cleaning when run without
  `--force` option and is more verbose
- Shortened the default output of the `key search` command

### Deprecated / removed commands

- The `--allow-unsigned` flag to `pull` has been deprecated and will be removed
  in the future

## v3.3.0 - \[2019-06-17\]

### Changed defaults / behaviors

- Remote login and status commands will now use the default remote if a remote
  name is not supplied
- Added Singularity hub (`shub`) cache support when using the `pull` command
- Clean cache in a safer way by only deleting the cache subdirectories
- Improvements to the `cache clean` command

### New features / functionalities

- new `oras` URI for pushing and pulling SIF files to and from supported OCI
  registries
- added the `--fakeroot` option to `build`, `exec`, `run`, `shell`, `test`, and
  `instance start` commands to run container in a new user namespace as uid 0
- added the `fakeroot` network type for use with the `--network` option
- `sif` command to allow for the inspection and manipulation of SIF files with
  the following subcommands
  - `add` Add a data object to a SIF file
  - `del` Delete a specified object descriptor and data from SIF file
  - `dump` Extract and output data objects from SIF files
  - `header` Display SIF global headers
  - `info` Display detailed information of object descriptors
  - `list` List object descriptors from SIF files
  - `new` Create a new empty SIF image file
  - `setprim` Set primary system partition

## v3.2.1 - \[2019-05-28\]

- This point release fixes the following bugs:
  - Allows users to join instances with non-suid workflow
  - Removes false warning when seccomp is disabled on the host
  - Fixes an issue in the terminal when piping output to commands
  - Binds NVIDIA persistenced socket when `--nv` is invoked

## v3.2.0 - \[2019-05-14\]

### [Security related fix](https://cve.mitre.org/cgi-bin/cvename.cgi?name=2019-11328)

- Instance files are now stored in user's home directory for privacy and many
  checks have been added to ensure that a user can't manipulate files to change
  `starter-suid` behavior when instances are joined (many thanks to Matthias
  Gerstner from the SUSE security team for finding and securely reporting this
  vulnerability)

### New features / functionalities

- Introduced a new basic framework for creating and managing plugins
- Added the ability to create containers through multi-stage builds
  - Definitions now require `Bootstrap` be the first parameter of header
- Created the concept of a Sylabs Cloud "remote" endpoint and added the ability
  for users and admins to set them through CLI and conf files
- Added caching for images from Singularity Hub
- Made it possible to compile Singularity outside of `$GOPATH`
- Added a json partition to SIF files for OCI configuration when building from
  an OCI source
- Full integration with Singularity desktop for MacOS code base

### New Commands

- Introduced the `plugin` command group for creating and managing plugins

  - `compile` Compile a singularity plugin
  - `disable` disable an installed singularity plugin
  - `enable` Enable an installed singularity plugin
  - `inspect` Inspect a singularity plugin (either an installed one or an image)
  - `install` Install a singularity plugin
  - `list` List installed singularity plugins
  - `uninstall` Uninstall removes the named plugin from the system

- Introduced the `remote` command group to support management of Singularity
  endpoints:

  - `add` Create a new Sylabs Cloud remote endpoint
  - `list` List all remote endpoints that are configured
  - `login` Log into a remote endpoint using an authentication token
  - `remove` Remove an existing Sylabs Cloud remote endpoint
  - `status` Check the status of the services at an endpoint
  - `use` Set a remote endpoint to be used by default

- Added to the `key` command group to improve PGP key management:

  - `export` Export a public or private key into a specific file
  - `import` Import a local key into the local keyring
  - `remove` Remove a local public key

- Added the `Stage: <name>` keyword to the definition file header and the
  `from <stage name>` option/argument pair to the `%files` section to support
  multistage builds

### Deprecated / removed commands

- The `--token/-t` option has been deprecated in favor of the
  `singularity remote` command group

### Changed defaults / behaviors

- Ask to confirm password on a newly generated PGP key
- Prompt to push a key to the KeyStore when generated
- Refuse to push an unsigned container unless overridden with
  `--allow-unauthenticated/-U` option
- Warn and prompt when pulling an unsigned container without the
  `--allow-unauthenticated/-U` option
- `Bootstrap` must now be the first field of every header because of parser
  requirements for multi-stage builds

## v3.1.1 - \[2019-04-02\]

### New Commands

- New hidden `buildcfg` command to display compile-time parameters
- Added support for `LDFLAGS`, `CFLAGS`, `CGO_` variables in build system
- Added `--nocolor` flag to Singularity client to disable color in logging

### Removed Commands

- `singularity capability <add/drop> --desc` has been removed
- `singularity capability list <--all/--group/--user>` flags have all been
  removed

### New features / functionalities

- The `--builder` flag to the `build` command implicitly sets `--remote`
- Repeated binds no longer cause Singularity to exit and fail, just warn instead
- Corrected typos and improved docstrings throughout
- Removed warning when CWD does not exist on the host system
- Added support to spec file for RPM building on SLES 11

## v3.1.0 - \[2019-02-22\]

### New Commands

- Introduced the `oci` command group to support a new OCI compliant variant of
  the Singularity runtime:
  - `attach` Attach console to a running container process
  - `create` Create a container from a bundle directory
  - `delete` Delete container
  - `exec` Execute a command within container
  - `kill` Kill a container
  - `mount` Mount create an OCI bundle from SIF image
  - `pause` Suspends all processes inside the container
  - `resume` Resumes all processes previously paused inside the container
  - `run` Create/start/attach/delete a container from a bundle directory
  - `start` Start container process
  - `state` Query state of a container
  - `umount` Umount delete bundle
  - `update` Update container cgroups resources
- Added `cache` command group to inspect and manage cached files
  - `clean` Clean your local Singularity cache
  - `list` List your local Singularity cache

### New features / functionalities

- Can now build CLI on darwin for limited functionality on Mac
- Added the `scratch` bootstrap agent to build from anything
- Reintroduced support for zypper bootstrap agent
- Added the ability to overwrite a new `singularity.conf` when building from RPM
  if desired
- Fixed several regressions and omissions in [SCIF](https://sci-f.github.io/)
  support
- Added caching for containers pulled/built from the
  [Container Library](https://cloud.sylabs.io/library)
- Changed `keys` command group to `key` (retained hidden `keys` command for
  backward compatibility)
- Created an `RPMPREFIX` variable to allow RPMs to be installed in custom
  locations
- Greatly expanded CI unit and end-to-end testing

## v3.0.3 - \[2019-01-21\]

- Bind paths in `singularity.conf` are properly parsed and applied at runtime
- Singularity runtime will properly fail if `singularity.conf` file is not owned
  by the root user
- Several improvements to RPM packaging including using golang from epel,
  improved support for Fedora, and avoiding overwriting conf file on new RPM
  install
- Unprivileged `--contain` option now properly mounts `devpts` on older kernels
- Uppercase proxy environment variables are now rightly respected
- Add http/https protocols for singularity run/pull commands
- Update to SIF 1.0.2
- Add *noPrompt* parameter to `pkg/signing/Verify` function to enable silent
  verification

## v3.0.2 - \[2019-01-04\]

- Added the `--docker-login` flag to enable interactive authentication with
  docker registries
- Added support for pulling directly from HTTP and HTTPS
- Made minor improvements to RPM packaging and added basic support for alpine
  packaging
- The `$SINGULARITY_NOHTTPS`,`$SINGULARITY_TMPDIR`, and
  `$SINGULARITY_DOCKER_USERNAME`/`$SINGULARITY_DOCKER_PASSWORD` environment
  variables are now correctly respected
- Pulling from a private shub registry now works as expected
- Running a container with `--network="none"` no longer incorrectly fails with
  an error message
- Commands now correctly return 1 when incorrectly executed without arguments
- Progress bars no longer incorrectly display when running with `--quiet` or
  `--silent`
- Contents of `91-environment.sh` file are now displayed if appropriate when
  running `inspect --environment`

## v3.0.1 - \[2018-10-31\]

- Improved RPM packaging procedure via makeit
- Enhanced general stability of runtime

## v3.0.0 - \[2018-10-08\]

- Singularity is now written primarily in Go to bring better integration with
  the existing container ecosystem
- Added support for new URIs (`build` & `run/exec/shell/start`):
  - `library://` - Supports the
    [Sylabs.io Cloud Library](https://cloud.sylabs.io/library)
  - `docker-daemon:` - Supports images managed by the locally running docker
    daemon
  - `docker-archive:` - Supports archived docker images
  - `oci:` - Supports oci images
  - `oci-archive:` - Supports archived oci images
- Handling of `docker` & `oci` URIs/images now utilizes
  [containers/image](https://github.com/containers/image) to parse and convert
  those image types in a supported way
- Replaced `singularity instance.*` command group with `singularity instance *`
- The command `singularity help` now only provides help regarding the usage of
  the `singularity` command. To display an image's `help` message, use
  `singularity run-help <image path>` instead

### Removed Deprecated Commands

- Removed deprecated `singularity image.*` command group
- Removed deprecated `singularity create` command
- Removed deprecated `singularity bootstrap` command
- Removed deprecated `singularity mount` command
- Removed deprecated `singularity check` command

### New Commands

- Added `singularity run-help <image path>` command to output an image's `help`
  message
- Added `singularity sign <image path>` command to allow a user to
  cryptographically sign a SIF image
- Added `singularity verify <image path>` command to allow a user to verify a
  SIF image's cryptographic signatures
- Added `singularity keys` command to allow the management of `OpenPGP` key
  stores
- Added `singularity capability` command to allow fine grained control over the
  capabilities of running containers
- Added `singularity push` command to push images to the
  [Sylabs.io Cloud Library](https://cloud.sylabs.io/library)

### Changed Commands

#### Action Command Group (`run/shell/exec/instance start`)

- Added flags:
  - `--add-caps <string>`: Run the contained process with the specified
    capability set (requires root)
  - `--allow-setuid`: Allows setuid binaries to be mounted into the container
    (requires root)
  - `--apply-cgroups <path>`: Apply cgroups configuration from file to contained
    processes (requires root)
  - `--dns <string>`: Adds the comma separated list of DNS servers to the
    containers `resolv.conf` file
  - `--drop-caps <string>`: Drop the specified capabilities from the container
    (requires root)
  - `--fakeroot`: Run the container in a user namespace as `uid=0`. Requires a
    recent kernel to function properly
  - `--hostname <string>`: Set the hostname of the container
  - `--keep-privs`: Keep root user privilege inside the container (requires
    root)
  - `--network <string>`: Specify a list of comma separated network types
    ([CNI Plugins](https://github.com/containernetworking/cni)) to be present
    inside the container, each with its own dedicated interface in the container
  - `--network-args <string>`: Specify arguments to pass to CNI network plugins
    (set by `--network`)
  - `--no-privs`: Drop all privileges from root user inside the container
    (requires root)
  - `--security <string>`: Configure security features such as SELinux,
    Apparmor, Seccomp...
  - `--writable-tmpfs`: Run container with a `tmpfs` overlay
- The command `singularity instance start` now supports the `--boot` flag to
  boot the container via `/sbin/init`
- Changes to image mounting behavior:
  - All image formats are mounted as read only by default
  - `--writable` only works on images which can be mounted in read/write
    \[applicable to: `sandbox` and legacy `ext3` images\]
  - `--writable-tmpfs` runs the container with a writable `tmpfs`-based overlay
    \[applicable to: all image formats\]
  - `--overlay <string>` now specifies a list of `ext3`/`sandbox` images which
    are set as the containers overlay \[applicable to: all image formats\]

#### Build Command

- All images are now built as
  [Singularity Image Format (SIF)](https://www.sylabs.io/2018/03/sif-containing-your-containers/)
  images by default
- When building to a path that already exists, `singularity build` will now
  prompt the user if they wish to overwrite the file existing at the specified
  location
- The `-w|--writable` flag has been removed
- The `-F|--force` flag now overrides the interactive prompt and will always
  attempt to overwrite the file existing at the specified location
- The `-u|--update` flag has been added to support the workflow of running a
  definition file on top of an existing container \[implies `--sandbox`, only
  supports `sandbox` image types\]
- The `singularity build` command now supports the following flags for
  integration with the
  [Sylabs.io Cloud Library](https://cloud.sylabs.io/library):
  - `-r|--remote`: Build the image remotely on the Sylabs Remote Builder
    (currently unavailable)
  - `-d|--detached`: Detach from the `stdout` of the remote build \[requires
    `--remote`\]
  - `--builder <string>`: Specifies the URL of the remote builder to access
  - `--library <string>`: Specifies the URL of the
    [Sylabs.io Cloud Library](https://cloud.sylabs.io/library) to push the built
    image to when the build command destination is in the form
    `library://<reference>`
- The `bootstrap` keyword in the definition file now supports the following
  values:
  - `library`
  - `docker-daemon`
  - `docker-archive`
  - `oci`
  - `oci-archive`
- The `from` keyword in the definition file now correctly parses a `docker` URI
  which includes the `registry` and/or `namespace` components
- The `registry` and `namespace` keywords in the definition file are no longer
  supported. Instead, those values may all go into the `from` keyword
- Building from a tar archive of a `sandbox` no longer works
>>>>>>> c50cee4e
<|MERGE_RESOLUTION|>--- conflicted
+++ resolved
@@ -59,417 +59,6 @@
 - Remove subshell overhead when processing large environments on container
   startup.
   
-<<<<<<< HEAD
-  - _Renamed commands_
-  - _Deprecated / removed commands_
-  - _Changed defaults / behaviors_
-  - _Migration guidance_
-  - _New features / functionalities_
-
-
-_The old changelog can be found in the `release-2.6` branch_
-
-# v3.7.3 - [2021-04-06]
-
-## Security Related Fixes
-
-  - [CVE-2021-29136](https://github.com/opencontainers/umoci/security/advisories/GHSA-9m95-8hx6-7p9v):
-   A dependency used by Singularity to extract docker/OCI image layers
-   can be tricked into modifying host files by creating a malicious
-   layer that has a symlink with the name "." (or "/"), when running
-   as root. This vulnerability affects a `singularity build` or
-   `singularity pull` as root, from a docker or OCI source.
-
-
-# v3.7.2 - [2021-03-09]
-
-## Bug Fixes
-
-  - Fix progress bar display when source image size is unknown.
-  - Fix a memory usage / leak issue when building from an existing
-    image file.
-  - Fix to allow use of ``--library`` flag to point push/pull at
-    default cloud library when another remote is in use.
-  - Address false positive loop test errors, and an e2e test registry
-    setup issue.
-
-
-# v3.7.1 - [2021-01-12]
-
-## Bug Fixes
-
-  - Accommodate /sys/fs/selinux mount changes on kernel 5.9+.
-  - Fix loop devices file descriptor leak when shared loop devices is
-    enabled.
-  - Use MaxLoopDevices variable from config file in all appropriate
-    locations.
-  - Use -buildmode=default (non pie) on ppc64le to prevent crashes
-    when using plugins.
-  - Remove spurious warning in parseTokenSection()
-  - e2e test fixes for new kernels, new unsquashfs version.
-  - Show correct web URI for detached builds against alternate remotes.
-
-
-# v3.7.0 - [2020-11-24]
-
-## New features / functionalities
-
-  - Allow configuration of global custom keyservers, separate from
-    remote endpoints.
-  - Add a new global keyring, for public keys only (used for ECL).
-  - The `remote login` commmand now suports authentication to Docker/OCI
-    registries and custom keyservers.
-  - New `--exclusive` option for `remote use` allows admin to lock usage
-    to a specific remote.
-  - A new `Fingerprints:` header in definition files will check that
-    a SIF source image can be verified, and is signed with keys
-    matching all specified fingerprints.
-  - Labels can be set dynamically from a build's `%post` section by
-    setting them in the `SINGULARITY_LABELS` environment variable.
-  - New `build-arch` label is automatically set to the architecure of
-    the host during a container build.
-  - New `-D/--description` flag for `singularity push` sets
-    description for a library container image.
-  - `singularity remote status` shows validity of authentication token if
-    set.
-  - `singularity push` reports quota usage and URL on successful push
-    to a library server that supports this.
-  - A new `--no-mount` flag for actions allows a user to disable
-    proc/sys/dev/devpts/home/tmp/hostfs/cwd mounts, even if they are
-    enabled in `singularity.conf`.
-
-## Changed defaults / behaviours
-
-  - When actions (run/shell/exec...) are used without `--fakeroot` the
-    umask from the calling environment will be propagated into the
-    container, so that files are created with expected permissions.
-    Use the new `--no-umask` flag to return to the previous behaviour
-    of setting a default 0022 umask.
-  - Container metadata, environment, scripts are recorded in a
-    descriptor in builds to SIF files, and `inspect` will use this if
-    present.
-  - The `--nv` flag for NVIDIA GPU support will not resolve libraries
-    reported by `nvidia-container-cli` via the ld cache. Will instead
-    respect absolute paths to libraries reported by the tool, and bind
-    all versioned symlinks to them.
-  - General re-work of the `remote login` flow, adds prompts and token
-    verification before replacing an existing authentication token.
-  - The Execution Control List (ECL) now verifies container
-    fingerprints using the new global keyring. Previously all users
-    would need relevant keys in their own keyring.
-  - The SIF layer mediatype for ORAS has been changed to
-    `application/vnd.sylabs.sif.layer.v1.sif` reflecting the published
-    [opencontainers/artifacts](https://github.com/opencontainers/artifacts/blob/master/artifact-authors.md#defining-layermediatypes)
-    value.
-  - `SINGULARITY_BIND` has been restored as an environment variable
-    set within a running container. It now reflects all user binds
-    requested by the `-B/--bind` flag, as well as via
-    `SINGULARITY_BIND[PATHS]`.
-  - `singularity search` now correctly searches for container images
-    matching the host architecture by default. A new `--arch` flag
-    allows searching for other architectures. A new results format
-    gives more detail about container image results, while users and
-    collections are no longer returned.
-
-## Bug Fixes
-
-  - Support larger definition files, environments etc. by passing
-    engine configuration in the environment vs. via socket buffer.
-  - Ensure `docker-daemon:` and other source operations respect
-    `SINGULARITY_TMPDIR` for all temporary files.
-  - Support double quoted filenames in the `%files` section of build
-    definitions.
-  - Correct `cache list` sizes to show KiB with powers of 1024,
-    matching `du` etc.
-  - Don't fail on `enable fusemount=no` when no fuse mounts are
-    needed.
-  - Pull OCI images to the correct requested location when the cache
-    is disabled.
-  - Ensure `Singularity>` prompt is set when container has no
-    environment script, or singularity is called through a wrapper
-    script.
-  - Avoid build failures in `yum/dnf` operations against the 'setup'
-    package on `RHEL/CentOS/Fedora` by ensuring staged `/etc/` files
-    do not match distro default content.
-  - Failed binds to `/etc/hosts` and `/etc/localtime` in a container
-    run with `--contain` are no longer fatal errors.
-  - Don't initialize the cache for actions where it is not required.
-  - Increase embedded shell interpreter timeout, to allow slow-running
-    environment scripts to complete.
-  - Correct buffer handling for key import to allow import from STDIN. 
-  - Reset environment to avoid `LD_LIBRARY_PATH` issues when resolving
-    dependencies for the `unsquashfs` sandbox.
-  - Fall back to `/sbin/ldconfig` if `ldconfig` on `PATH` fails while
-    resolving GPU libraries. Fixes problems on systems using Nix /
-    Guix.
-  - Address issues caused by error code changes in `unsquashfs`
-    version 4.4.
-  - Ensure `/dev/kfd` is bound into container for ROCm when `--rocm`
-    is used with `--contain`.
-  - Tolerate comments on `%files` sections in build definition files.
-  - Fix a loop device file descriptor leak.
-
-## Known Issues
-
-  - A change in Linux kernel 5.9 causes `--fakeroot` builds to fail with a
-    `/sys/fs/selinux` remount error. This will be addressed in Singularity
-    v3.7.1.
-
-
-# v3.6.4 - [2020-10-13]
-
-## Security related fixes
-
-Singularity 3.6.4 addresses the following security issue.
-
-  - [CVE-2020-15229](https://github.com/hpcng/singularity/security/advisories/GHSA-7gcp-w6ww-2xv9):
-    Due to insecure handling of path traversal and the lack of path
-    sanitization within unsquashfs (a distribution provided utility
-    used by Singularity), it is possible to overwrite/create files on
-    the host filesystem during the extraction of a crafted squashfs
-    filesystem. Affects unprivileged execution of SIF / SquashFS
-    images, and image builds from SIF / SquashFS images.
-
-## Bug Fixes
-
-  - Update scs-library-client to support `library://` backends using an
-    3rd party S3 object store that does not strictly conform to v4
-    signature spec.
-
-
-# v3.6.3 - [2020-09-15]
-
-## Security related fixes
-
-Singularity 3.6.3 addresses the following security issues.
-
-  - [CVE-2020-25039](https://github.com/hpcng/singularity/security/advisories/GHSA-w6v2-qchm-grj7):
-    When a Singularity action command (run, shell, exec) is run with
-    the fakeroot or user namespace option, Singularity will extract a
-    container image to a temporary sandbox directory. Due to insecure
-    permissions on the temporary directory it is possible for any user
-    with access to the system to read the contents of the
-    image. Additionally, if the image contains a world-writable file
-    or directory, it is possible for a user to inject arbitrary
-    content into the running container.
-
-  - [CVE-2020-25040](https://github.com/hpcng/singularity/security/advisories/GHSA-jv9c-w74q-6762):
-    When a Singularity command that results in a container build
-    operation is executed, it is possible for a user with access to
-    the system to read the contents of the image during the
-    build. Additionally, if the image contains a world-writable file
-    or directory, it is possible for a user to inject arbitrary
-    content into the running build, which in certain circumstances may
-    enable arbitrary code execution during the build and/or when the
-    built container is run.
-
-  ## Change defaults / behaviours
-
-  - The value for maximum number of loop devices in the config file is now used everywhere
-    instead of redefining this value
-
-## Bug Fixes
-
-  - Add CAP_MKNOD in capability bounding set of RPC to fix issue with
-    cryptsetup when decrypting image from within a docker container.
-  - Fix decryption issue when using both IPC and PID namespaces.
-  - Fix unsupported builtins panic from shell interpreter and add umask
-    support for definition file scripts.
-  - Do not load keyring in prepare_linux if ECL not enabled.
-  - Ensure sandbox option overrides remote build destination.
-
-
-# v3.6.2 - [2020-08-25]
-
-## New features / functionalities
-
-  - Add --force option to `singularity delete` for non-interactive
-    workflows.
-
-## Change defaults / behaviours
-
-  - Default to current architecture for `singularity delete`.
-
-## Bug Fixes
-
-  - Respect current remote for `singularity delete` command.
-  - Allow `rw` as a (noop) bind option.
-  - Fix capability handling regression in overlay mount.
-  - Fix LD_LIBRARY_PATH environment override regression with
-    `--nv/--rocm`.
-  - Fix environment variable duplication within singularity engine.
-  - Use `-user-xattrs` for unsquashfs to avoid error with rootless
-    extraction using unsquashfs 3.4 (Ubuntu 20.04).
-  - Correct `--no-home` message for 3.6 CWD behavior.
-  - Don't fail if parent of cache dir not accessible.
-  - Fix tests for Go 1.15 Ctty handling.
-  - Fix additional issues with test images on ARM64. 
-  - Fix FUSE e2e tests to use container ssh_config.
-
-
-# v3.6.1 - [2020-07-21]
-
-## New features / functionalities
-
-  - Support compilation with `FORTIFY_SOURCE=2` and build in `pie`
-    mode with `fstack-protector` enabled (#5433).
-
-## Bug Fixes
-
-  - Provide advisory message r.e. need for `upper` and `work` to
-    exist in overlay images.
-  - Use squashfs mem and processor limits in squashfs gzip check.
-  - Ensure build destination path is not an empty string - do
-    not overwrite CWD.
-  - Don't unset PATH when interpreting legacy /environment files.
-
-
-# v3.6.0 - [2020-07-14]
-
-## Security related fixes
-
-Singularity 3.6.0 introduces a new signature format for SIF images,
-and changes to the signing / verification code to address:
-
-  - [CVE-2020-13845](https://cve.mitre.org/cgi-bin/cvename.cgi?name=2020-13845)
-    In Singularity 3.x versions below 3.6.0, issues allow the ECL to
-    be bypassed by a malicious user.
-  - [CVE-2020-13846](https://cve.mitre.org/cgi-bin/cvename.cgi?name=2020-13846)
-    In Singularity 3.5 the `--all / -a` option to `singularity verify`
-    returns success even when some objects in a SIF container are not
-    signed, or cannot be verified.
-  - [CVE-2020-13847](https://cve.mitre.org/cgi-bin/cvename.cgi?name=2020-13847)
-    In Singularity 3.x versions below 3.6.0, Singularity's sign and
-    verify commands do not sign metadata found in the global header or
-    data object descriptors of a SIF file, allowing an attacker to
-    cause unexpected behavior. A signed container may verify
-    successfully, even when it has been modified in ways that could be
-    exploited to cause malicious behavior.
-
-Please see the published security advisories at
-https://github.com/hpcng/singularity/security/advisories for full
-detail of these security issues.
-
-Note that the new signature format is necessarily incompatible with
-Singularity < 3.6.0 - e.g. Singularity 3.5.3 cannot verify containers
-signed by 3.6.0.
-
-We thank Tru Huynh for a report that led to the review of, and changes to,
-the signature implementation.
-
-## New features / functionalities
-  - Singularity now supports the execution of minimal Docker/OCI
-    containers that do not contain `/bin/sh`, e.g. `docker://hello-world`.
-  - A new cache structure is used that is concurrency safe on a filesystem that
-    supports atomic rename. *If you downgrade to Singularity 3.5 or older after
-    using 3.6 you will need to run `singularity cache clean`.*
-  - A plugin system rework adds new hook points that will allow the
-    development of plugins that modify behavior of the runtime. An image driver
-    concept is introduced for plugins to support new ways of handling image and
-    overlay mounts. *Plugins built for <=3.5 are not compatible with 3.6*.
-  - The `--bind` flag can now bind directories from a SIF or ext3 image into a
-    container.
-  - The `--fusemount` feature to mount filesystems to a container via FUSE
-    drivers is now a supported feature (previously an experimental hidden flag).
-    This permits users to mount e.g. `sshfs` and `cvmfs` filesystems to the
-    container at runtime.
-  - A new `-c/--config` flag allows an alternative `singularity.conf` to be
-    specified by the `root` user, or all users in an unprivileged installation.
-  - A new `--env` flag allows container environment variables to be set via the
-    Singularity command line.
-  - A new `--env-file` flag allows container environment variables to be set from
-    a specified file.
-  - A new `--days` flag for `cache clean` allows removal of items older than a
-    specified number of days. Replaces the `--name` flag which is not generally
-    useful as the cache entries are stored by hash, not a friendly name.
-  - A new '--legacy-insecure' flag to `verify` allows verification of SIF signatures
-    in the old, insecure format.
-  - A new '-l / --logs' flag for `instance list` that shows the paths
-    to instance STDERR / STDOUT log files.
-  - The `--json` output of `instance list` now include paths to STDERR
-    / STDOUT log files.
-
-## Changed defaults / behaviours
-  - New signature format (see security fixes above).
-  - Environment variables prefixed with `SINGULARITYENV_` always take
-    precedence over variables without `SINGULARITYENV_` prefix.
-  - The `%post` build section inherits environment variables from the base image.
-  - `%files from ...` will now follow symlinks for sources that are directly
-    specified, or directly resolved from a glob pattern. It will not follow
-    symlinks found through directory traversal. This mirrors Docker multi-stage
-    COPY behaviour.
-  - Restored the CWD mount behaviour of v2, implying that CWD path is not recreated
-    inside container and any symlinks in the CWD path are not resolved anymore to
-    determine the destination path inside container.
-  - The `%test` build section is executed the same manner as `singularity test image`.
-  - `--fusemount` with the `container:` default directive will foreground the FUSE
-     process. Use `container-daemon:` for previous behavior.
-  - Fixed spacing of `singularity instance list` to be dynamically changing based off of
-    input lengths instead of fixed number of spaces to account for long instance names. 
-
-## Deprecated / removed commands
-  - Removed `--name` flag for `cache clean`; replaced with `--days`.
-  - Deprecate `-a / --all` option to `sign/verify` as new signature
-    behavior makes this the default.
-
-## Bug Fixes
-  - Don't try to mount `$HOME` when it is `/` (e.g. `nobody` user).
-  - Process `%appinstall` sections in order when building from a definition file.
-  - Ensure `SINGULARITY_CONTAINER`, `SINGULARITY_ENVIRONMENT` and the custom
-    shell prompt are set inside a container.
-  - Honor insecure registry settings from `/etc/containers/registries.conf`.
-  - Fix `http_proxy` env var handling in `yum` bootstrap builds.
-  - Disable log colorization when output location is not a terminal.
-  - Check encryption keys are usable before beginning an encrypted build.
-  - Allow app names with non-alphanumeric characters.
-  - Use the `base` metapackage for arch bootstrap builds - arch no longer has a
-    `base` group.
-  - Ensure library client messages are logged with `--debug`.
-  - Do not mount `$HOME` with `--fakeroot --contain`.
-  - Fall back to underlay automatically when using a sandbox on GPFS.
-  - Fix Ctrl-Z handling - propagation of signal.
-
-
-# v3.5.3 - [2020.02.18]
-
-## Changed defaults / behaviours
-
-The following minor behaviour changes have been made in 3.5.3 to allow
-correct operation on CRAY CLE6, and correct an issue with multi-stage
-image builds that was blocking use by build systems such as Spack:
-
-  - Container action scripts are no longer bound in from `etc/actions.d` on the
-    host. They are created dynamically and inserted at container startup.
-  - `%files from ...` will no longer follow symlinks when copying between
-    stages in a multi stage build, as symlinks should be copied so that they
-    resolve identically in later stages. Copying `%files` from the host will
-    still maintain previous behavior of following links.
-
-## Bug Fixes
-
-  - Bind additional CUDA 10.2 libs when using the `--nv` option without
-    `nvidia-container-cli`.
-  - Fix an NVIDIA persistenced socket bind error with `--writable`.
-  - Add detection of ceph to allow workarounds that avoid issues with
-    sandboxes on ceph filesystems.
-  - Ensure setgid is inherited during make install.
-  - Ensure the root directory of a build has owner write permissions,
-    regardless of the permissions in the bootstrap source.
-  - Fix a regression in `%post` and `%test` to honor the `-c` option.
-  - Fix an issue running `%post` when a container doesn't have
-    `/etc/resolv.conf` or `/etc/hosts` files.
-  - Fix an issue with UID detection on RHEL6 when running instances.
-  - Fix a logic error when a sandbox image is in an overlay incompatible
-    location, and both overlay and underlay are disabled globally.
-  - Fix an issue causing user namespace to always be used when `allow-setuid=no`
-    was configured in a setuid installation.
-  - Always allow key IDs and fingerprints to be specified with or without a `0x`
-    prefix when using `singularity keys` 
-  - Fix an issue preventing joining an instance started with `--boot`.
-  - Provide a useful error message if an invalid library:// path is provided.
-  - Bring in multi-part upload client functionality that will address large
-    image upload / proxied upload issues with a future update to Sylabs cloud.
-=======
 ## v3.9.4 \[2022-01-19\]
 
 ### Bug fixes
@@ -1118,7 +707,6 @@
 - Provide a useful error message if an invalid library:// path is provided.
 - Bring in multi-part upload client functionality that will address large image
   upload / proxied upload issues with a future update to Sylabs cloud.
->>>>>>> c50cee4e
 
 In addition, numerous improvements have been made to the test suites, allowing
 them to pass cleanly on a range of kernel versions and distributions that are
@@ -1148,14 +736,7 @@
 - Fixes a fakeroot sandbox build error on certain filesystems, e.g. lustre,
   GPFS.
 
-<<<<<<< HEAD
- - Deprecated `--groupid` flag for `sign` and `verify`; replaced with `--group-id`.
- - Removed useless flag `--url` for `sign`.
-
-# v3.5.1 - [2019.12.05]
-=======
 - Fixes a fakeroot build failure to a sandbox in $HOME.
->>>>>>> c50cee4e
 
 - Fixes a fakeroot build failure from a bad def file section script location.
 
@@ -1226,311 +807,6 @@
 - Docker/OCI image extraction now faithfully respects layer permissions.
   - This may lead to sandboxes that cannot be removed without modifying
     permissions.
-<<<<<<< HEAD
-    - This may lead to sandboxes that cannot be removed without
-    modifying permissions.
-    - `--fix-perms` option added to preserve old behaviour when
-    building sandboxes.
-    - Discussion issue for this change at: https://github.com/sylabs/singularity/issues/4671
-  - `Singularity>` prompt is always set when entering shell in a container.
-  - The current `umask` will be honored when building a SIF file.
-  - `instance exec` processes acquire cgroups set on `instance start`
-  - `--fakeroot` supports uid/subgid ranges >65536
-  - `singularity version` now reports semver compliant version
-      information.
-
-## Deprecated / removed commands
-
-  - Deprecated `--id` flag for `sign` and `verify`; replaced with `--sif-id`.
-
-# v3.4.2 - [2019.10.08]
-
-  - This point release addresses the following issues:
-    - Sets workable permissions on OCI -> sandbox rootless builds
-    - Fallback correctly to user namespace for non setuid installation
-    - Correctly handle the starter-suid binary for non-root installs
-    - Creates CACHEDIR if it doesn't exist
-    - Set apex loglevel for umoci to match singularity loglevel
-
-# v3.4.1 - [2019.09.17]
-
-  - This point release addresses the following issues:
-    - Fixes an issue where a PID namespace was always being used
-    - Fixes compilation on non 64-bit architectures
-    - Allows fakeroot builds for zypper, pacstrap, and debootstrap
-    - Correctly detects seccomp on OpenSUSE
-    - Honors GO_MODFLAGS properly in the mconfig generated makefile
-    - Passes the Mac hostname to the VM in MacOS Singularity builds
-    - Handles temporary EAGAIN failures when setting up loop devices on recent kernels
-    - Fixes excessive memory usage in singularity push
-
-# v3.4.0 - [2019.08.30]
-
-## New features / functionalities
-  
-  - New support for building and running encrypted containers with RSA keys and passphrases
-    - `--pem-path` option added to the `build` and action commands for RSA based encrypted containers
-    - `--passphrase` option added to `build` and action commands for passphrase based encrypted containers
-    - `SINGULARITY_ENCRYPTION_PEM_PATH` and `SINGULARITY_ENCRYPTION_PASSPHRASE` environment variables added to serve same functions as above
-    - `--encrypt` option added to `build` command to build an encrypted container when environment variables contain a secret
-  - New `--disable-cache` flag prevents caching of downloaded containers
-  - Added support for multi-line variables in singularity def-files
-  - Added support for 'indexed' def-file variables (like arrays)
-  - Added support for SUSE SLE Products
-  - Added the def-file variables:
-      product, user, regcode, productpgp, registerurl, modules,	otherurl (indexed)
-  - Support multiple-architecture tags in the SCS library
-  - Added a `--dry-run` flag to `cache clean`
-  - Added a `SINGULARITY_SYPGPDIR` environment variable to specify the location of PGP key data
-  - Added a `--nonet` option to the action commands to disable networking when running with the `--vm` option
-  - Added a `--long-list` flag to the `key search` command to preserve 
-  - Added experimental, hidden `--fusemount` flag to pass a command to mount a libfuse3 based file system within the container
-
-## Changed defaults / behaviors
-
-  - Runtime now properly honors `SINGULARITY_DISABLE_CACHE` environment variable
-  - `remote add` command now automatically attempts to login and a `--no-login` flag is added to disable this behavior
-  - Using the `pull` command to download an unsigned container no longer produces an error code
-  - `cache clean` command now prompts user before cleaning when run without `--force` option and is more verbose
-  - Shortened the default output of the `key search` command
-
-## Deprecated / removed commands
-
-  - The `--allow-unsigned` flag to `pull` has been deprecated and will be removed in the future
-
-# v3.3.0 - [2019.06.17]
-
-## Changed defaults / behaviors
-
-  - Remote login and status commands will now use the default remote if a remote name is not supplied
-  - Added Singularity hub (`shub`) cache support when using the `pull` command
-  - Clean cache in a safer way by only deleting the cache subdirectories
-  - Improvements to the `cache clean` command 
-
-## New features / functionalities
-
-  - new `oras` URI for pushing and pulling SIF files to and from supported OCI registries
-  - added the `--fakeroot` option to `build`, `exec`, `run`, `shell`, `test`, and `instance start` commands to run container in a new user namespace as uid 0
-  - added the `fakeroot` network type for use with the `--network` option
-  - `sif` command to allow for the inspection and manipulation of SIF files with the following subcommands
-    - `add`      Add a data object to a SIF file
-    - `del`      Delete a specified object descriptor and data from SIF file
-    - `dump`     Extract and output data objects from SIF files
-    - `header`   Display SIF global headers
-    - `info`     Display detailed information of object descriptors
-    - `list`     List object descriptors from SIF files
-    - `new`      Create a new empty SIF image file
-    - `setprim`  Set primary system partition
-
-# v3.2.1 - [2019.05.28]
-
-  - This point release fixes the following bugs:
-    - Allows users to join instances with non-suid workflow
-    - Removes false warning when seccomp is disabled on the host
-    - Fixes an issue in the terminal when piping output to commands
-    - Binds NVIDIA persistenced socket when `--nv` is invoked
-
-# v3.2.0 - [2019.05.14]
-
-## [Security related fix](https://cve.mitre.org/cgi-bin/cvename.cgi?name=2019-11328)
-  - Instance files are now stored in user's home directory for privacy and many checks have been added to ensure that a user can't manipulate files to change `starter-suid` behavior when instances are joined (many thanks to Matthias Gerstner from the SUSE security team for finding and securely reporting this vulnerability) 
-
-## New features / functionalities
-  - Introduced a new basic framework for creating and managing plugins
-  - Added the ability to create containers through multi-stage builds
-    - Definitions now require `Bootstrap` be the first parameter of header
-  - Created the concept of a Sylabs Cloud "remote" endpoint and added the ability for users and admins to set them through CLI and conf files 
-  - Added caching for images from Singularity Hub
-  - Made it possible to compile Singularity outside of `$GOPATH`
-  - Added a json partition to SIF files for OCI configuration when building from an OCI source
-  - Full integration with Singularity desktop for MacOS code base
-
-## New Commands
- - Introduced the `plugin` command group for creating and managing plugins
-    - `compile`   Compile a singularity plugin
-    - `disable`   disable an installed singularity plugin
-    - `enable`    Enable an installed singularity plugin
-    - `inspect`   Inspect a singularity plugin (either an installed one or an image)
-    - `install`   Install a singularity plugin
-    - `list`      List installed singularity plugins
-    - `uninstall` Uninstall removes the named plugin from the system
-
-  - Introduced the `remote` command group to support management of Singularity endpoints:
-    - `add`       Create a new Sylabs Cloud remote endpoint
-    - `list`      List all remote endpoints that are configured
-    - `login`     Log into a remote endpoint using an authentication token
-    - `remove`    Remove an existing Sylabs Cloud remote endpoint
-    - `status`    Check the status of the services at an endpoint
-    - `use`       Set a remote endpoint to be used by default
-
-  - Added to the `key` command group to improve PGP key management:
-    - ` export`   Export a public or private key into a specific file
-    - ` import`   Import a local key into the local keyring
-    - ` remove`   Remove a local public key
-
-  - Added the `Stage: <name>` keyword to the definition file header and the `from <stage name>` option/argument pair to the `%files` section to support multistage builds
-
-## Deprecated / removed commands
-  - The `--token/-t` option has been deprecated in favor of the `singularity remote` command group
-
-## Changed defaults / behaviors
-  - Ask to confirm password on a newly generated PGP key
-  - Prompt to push a key to the KeyStore when generated
-  - Refuse to push an unsigned container unless overridden with `--allow-unauthenticated/-U` option
-  - Warn and prompt when pulling an unsigned container without the `--allow-unauthenticated/-U` option
-  - `Bootstrap` must now be the first field of every header because of parser requirements for multi-stage builds
-
-# v3.1.1 - [2019.04.02]
-
-## New Commands
-  - New hidden `buildcfg` command to display compile-time parameters 
-  - Added support for `LDFLAGS`, `CFLAGS`, `CGO_` variables in build system
-  - Added `--nocolor` flag to Singularity client to disable color in logging
-
-## Removed Commands
-  - `singularity capability <add/drop> --desc` has been removed
-  - `singularity capability list <--all/--group/--user>` flags have all been removed 
-
-## New features / functionalities
-  - The `--builder` flag to the `build` command implicitly sets `--remote`
-  - Repeated binds no longer cause Singularity to exit and fail, just warn instead
-  - Corrected typos and improved docstrings throughout
-  - Removed warning when CWD does not exist on the host system
-  - Added support to spec file for RPM building on SLES 11
-
-# v3.1.0 - [2019.02.22]
-
-## New Commands
-  - Introduced the `oci` command group to support a new OCI compliant variant of the Singularity runtime:
-    - `attach` Attach console to a running container process
-    - `create` Create a container from a bundle directory
-    - `delete` Delete container
-    - `exec`   Execute a command within container
-    - `kill`   Kill a container
-    - `mount`  Mount create an OCI bundle from SIF image
-    - `pause`  Suspends all processes inside the container
-    - `resume` Resumes all processes previously paused inside the container
-    - `run`    Create/start/attach/delete a container from a bundle directory
-    - `start`  Start container process
-    - `state`  Query state of a container
-    - `umount` Umount delete bundle
-    - `update` Update container cgroups resources
-  - Added `cache` command group to inspect and manage cached files
-    - `clean` Clean your local Singularity cache
-    - `list`  List your local Singularity cache
-
-## New features / functionalities
-  - Can now build CLI on darwin for limited functionality on Mac
-  - Added the `scratch` bootstrap agent to build from anything
-  - Reintroduced support for zypper bootstrap agent
-  - Added the ability to overwrite a new `singularity.conf` when building from RPM if desired
-  - Fixed several regressions and omissions in [SCIF](https://sci-f.github.io/) support
-  - Added caching for containers pulled/built from the [Container Library](https://cloud.sylabs.io/library)
-  - Changed `keys` command group to `key` (retained hidden `keys` command for backward compatibility)  
-  - Created an `RPMPREFIX` variable to allow RPMs to be installed in custom locations
-  - Greatly expanded CI unit and end-to-end testing
-
-# v3.0.3 - [2019.01.21]
-  
-  - Bind paths in `singularity.conf` are properly parsed and applied at runtime
-  - Singularity runtime will properly fail if `singularity.conf` file is not owned by the root user
-  - Several improvements to RPM packaging including using golang from epel, improved support for Fedora, and avoiding overwriting conf file on new RPM install
-  - Unprivileged `--contain` option now properly mounts `devpts` on older kernels
-  - Uppercase proxy environment variables are now rightly respected
-  - Add http/https protocols for singularity run/pull commands
-  - Update to SIF 1.0.2
-  - Add _noPrompt_ parameter to `pkg/signing/Verify` function to enable silent verification
-
-# v3.0.2 - [2019.01.04]
-
-  - Added the `--docker-login` flag to enable interactive authentication with docker registries
-  - Added support for pulling directly from HTTP and HTTPS
-  - Made minor improvements to RPM packaging and added basic support for alpine packaging
-  - The `$SINGULARITY_NOHTTPS`,`$SINGULARITY_TMPDIR`, and `$SINGULARITY_DOCKER_USERNAME`/`$SINGULARITY_DOCKER_PASSWORD` environment variables are now correctly respected
-  - Pulling from a private shub registry now works as expected
-  - Running a container with `--network="none"` no longer incorrectly fails with an error message
-  - Commands now correctly return 1 when incorrectly executed without arguments
-  - Progress bars no longer incorrectly display when running with `--quiet` or `--silent`
-  - Contents of `91-environment.sh` file are now displayed if appropriate when running `inspect --environment`
-
-# v3.0.1 - [2018.10.31]
-
-  - Improved RPM packaging procedure via makeit
-  - Enhanced general stability of runtime
-
-# v3.0.0 - [2018.10.08]
-
-  - Singularity is now written primarily in Go to bring better integration with the existing container ecosystem
-  - Added support for new URIs (`build` & `run/exec/shell/start`):
-    - `library://` - Supports the [Sylabs.io Cloud Library](https://cloud.sylabs.io/library)
-    - `docker-daemon:` - Supports images managed by the locally running docker daemon
-    - `docker-archive:` - Supports archived docker images
-    - `oci:` - Supports oci images
-    - `oci-archive:` - Supports archived oci images
-  - Handling of `docker` & `oci` URIs/images now utilizes [containers/image](https://github.com/containers/image) to parse and convert those image types in a supported way
-  - Replaced `singularity instance.*` command group with `singularity instance *`
-  - The command `singularity help` now only provides help regarding the usage of the `singularity` command. To display an image's `help` message, use `singularity run-help <image path>` instead
- 
-## Removed Deprecated Commands
-  - Removed deprecated `singularity image.*` command group
-  - Removed deprecated `singularity create` command
-  - Removed deprecated `singularity bootstrap` command
-  - Removed deprecated `singularity mount` command
-  - Removed deprecated `singularity check` command
-
-## New Commands
-  - Added `singularity run-help <image path>` command to output an image's `help` message
-  - Added `singularity sign <image path>` command to allow a user to cryptographically sign a SIF image
-  - Added `singularity verify <image path>` command to allow a user to verify a SIF image's cryptographic signatures
-  - Added `singularity keys` command to allow the management of `OpenPGP` key stores
-  - Added `singularity capability` command to allow fine grained control over the capabilities of running containers
-  - Added `singularity push` command to push images to the [Sylabs.io Cloud Library](https://cloud.sylabs.io/library)
-
-## Changed Commands
-
-### Action Command Group (`run/shell/exec/instance start`)
-  - Added flags:
-    - `--add-caps <string>`: Run the contained process with the specified capability set (requires root)
-    - `--allow-setuid`: Allows setuid binaries to be mounted into the container (requires root)
-    - `--apply-cgroups <path>`: Apply cgroups configuration from file to contained processes (requires root)
-    - `--dns <string>`: Adds the comma separated list of DNS servers to the containers `resolv.conf` file
-    - `--drop-caps <string>`: Drop the specified capabilities from the container (requires root)
-    - `--fakeroot`: Run the container in a user namespace as `uid=0`. Requires a recent kernel to function properly
-    - `--hostname <string>`: Set the hostname of the container
-    - `--keep-privs`: Keep root user privilege inside the container (requires root)
-    - `--network <string>`: Specify a list of comma separated network types ([CNI Plugins](https://github.com/containernetworking/cni)) to be present inside the container, each with its own dedicated interface in the container
-    - `--network-args <string>`: Specify arguments to pass to CNI network plugins (set by `--network`)
-    - `--no-privs`: Drop all privileges from root user inside the container (requires root)
-    - `--security <string>`: Configure security features such as SELinux, Apparmor, Seccomp...
-    - `--writable-tmpfs`: Run container with a `tmpfs` overlay
-  - The command `singularity instance start` now supports the `--boot` flag to boot the container via `/sbin/init`
-  - Changes to image mounting behavior:
-    - All image formats are mounted as read only by default
-    - `--writable` only works on images which can be mounted in read/write [applicable to: `sandbox` and legacy `ext3` images]
-    - `--writable-tmpfs` runs the container with a writable `tmpfs`-based overlay [applicable to: all image formats]
-    - `--overlay <string>` now specifies a list of `ext3`/`sandbox` images which are set as the containers overlay [applicable to: all image formats] 
-
-### Build Command:
-  - All images are now built as [Singularity Image Format (SIF)](https://www.sylabs.io/2018/03/sif-containing-your-containers/) images by default
-  - When building to a path that already exists, `singularity build` will now prompt the user if they wish to overwrite the file existing at the specified location
-  - The `-w|--writable` flag has been removed
-  - The `-F|--force` flag now overrides the interactive prompt and will always attempt to overwrite the file existing at the specified location
-  - The `-u|--update` flag has been added to support the workflow of running a definition file on top of an existing container [implies `--sandbox`, only supports `sandbox` image types]
-  - The `singularity build` command now supports the following flags for integration with the [Sylabs.io Cloud Library](https://cloud.sylabs.io/library):
-    - `-r|--remote`: Build the image remotely on the Sylabs Remote Builder (currently unavailable)
-    - `-d|--detached`: Detach from the `stdout` of the remote build [requires `--remote`]
-    - `--builder <string>`: Specifies the URL of the remote builder to access
-    - `--library <string>`: Specifies the URL of the [Sylabs.io Cloud Library](https://cloud.sylabs.io/library) to push the built image to when the build command destination is in the form `library://<reference>`
-  - The `bootstrap` keyword in the definition file now supports the following values:
-    - `library`
-    - `docker-daemon`
-    - `docker-archive`
-    - `oci`
-    - `oci-archive`
-  - The `from` keyword in the definition file now correctly parses a `docker` URI which includes the `registry` and/or `namespace` components
-  - The `registry` and `namespace` keywords in the definition file are no longer supported. Instead, those values may all go into the `from` keyword
-  - Building from a tar archive of a `sandbox` no longer works
-=======
   - `--fix-perms` option added to preserve old behaviour when building
     sandboxes.
   - Discussion issue for this change at:
@@ -1942,5 +1218,4 @@
   which includes the `registry` and/or `namespace` components
 - The `registry` and `namespace` keywords in the definition file are no longer
   supported. Instead, those values may all go into the `from` keyword
-- Building from a tar archive of a `sandbox` no longer works
->>>>>>> c50cee4e
+- Building from a tar archive of a `sandbox` no longer works