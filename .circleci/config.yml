--- conflicted
+++ resolved
@@ -1,111 +1,5 @@
 version: 2.1
 
-<<<<<<< HEAD
-vm_defaults: &vm_defaults
-  working_directory: ~/go/singularity
-  machine:
-    image: ubuntu-2004:202008-01
-
-x-run:
-  setup_environment: &setup_environment
-    name: Setup environment
-    command: |-
-      echo 'set -x' >> $BASH_ENV
-      echo 'export GOPATH=$HOME/go'           >> $BASH_ENV
-      echo 'export GOROOT=/usr/local/go' >> $BASH_ENV
-      echo 'export GOBIN=$HOME/go/bin'        >> $BASH_ENV
-      echo 'export PATH=$GOBIN:$GOROOT/bin:/bin:/sbin:/usr/bin:/usr/sbin:/usr/local/bin:/usr/local/sbin' >> $BASH_ENV
-      env | sed -e 's,^,ENV: ,' | sort
-      test -e $BASH_ENV && sed -e 's,^,BASH_ENV: ,' < $BASH_ENV
-
-  update_go: &update_go
-    name: Update Go to 1.14.9
-    working_directory: /tmp
-    command: |-
-      wget https://dl.google.com/go/go1.14.9.linux-amd64.tar.gz
-      sudo rm -rf $GOROOT
-      sudo tar -C /usr/local -xzf go1.14.9.linux-amd64.tar.gz
-      sudo ln -s $GOROOT/bin/go /usr/local/bin/go
-
-  fetch_deb_deps: &fetch_deb_deps
-    name: Fetch deps
-    working_directory: /tmp
-    command: |-
-      # https://discuss.circleci.com/t/could-not-get-lock-var-lib-apt-lists-lock/28337/4
-      sudo killall -9 apt-get || true && \
-      sudo apt-get update -y && \
-      sudo apt-get install -y build-essential squashfs-tools libseccomp-dev cryptsetup
-
-  buildtest_rpm: &buildtest_rpm
-    name: Build and test rpm under docker
-    no_output_timeout: 10m
-    command: |-
-      export E2E_DOCKER_USERNAME=$CIRCLE_CI_DOCKER_USERNAME && \
-      export E2E_DOCKER_PASSWORD=$CIRCLE_CI_DOCKER_PASSWORD && \
-      scripts/ci-docker-run
-
-  build_singularity: &build_singularity
-    name: Build Singularity
-    command: |-
-      ./mconfig -v -p /usr/local
-      make -C ./builddir all
-
-  check_singularity: &check_singularity
-    name: Check Singularity
-    command: |-
-      make -C ./builddir check
-
-  install_singularity: &install_singularity
-    name: Install Singularity
-    command: |-
-      sudo make -C ./builddir install
-
-  check_changes: &check_changes
-    name: Check changes
-    command: |-
-      rc=0
-      scripts/should-e2e-run "${CIRCLE_PROJECT_USERNAME}" "${CIRCLE_PROJECT_REPONAME}" "${CIRCLE_BRANCH}" "${CIRCLE_PULL_REQUEST}" || rc=$?
-      case $rc in
-        0)
-          echo "Verifying critical changes"
-          ;;
-
-        1)
-          echo "No critical changes, skipping tests"
-          circleci step halt
-          ;;
-
-        *)
-          echo "E: scripts/should-e2e-run returned with exit code $rc. Abort."
-          exit $rc
-          ;;
-      esac
-
-jobs:
-  check_go_mod:
-    docker:
-      - image: golang:1.14
-        auth:
-          username: $CIRCLE_CI_DOCKER_USERNAME
-          password: $CIRCLE_CI_DOCKER_PASSWORD
-    steps:
-      - checkout
-      - run:
-          name: Check go.mod
-          command: scripts/check-go.mod
-
-  go114-stretch:
-    docker:
-      - image: golang:1.14-stretch
-        auth:
-          username: $CIRCLE_CI_DOCKER_USERNAME
-          password: $CIRCLE_CI_DOCKER_PASSWORD
-    steps:
-      - checkout
-      - run:
-          name: Fetch deps
-          command: apt-get -q update && apt-get -q install -y build-essential libssl-dev uuid-dev squashfs-tools cryptsetup-bin
-=======
 orbs:
   go: circleci/go@1.7
 
@@ -174,7 +68,6 @@
             esac
   check-pkg-no-buildcfg:
     steps:
->>>>>>> c50cee4e
       - run:
           name: Check pkg/... doesn't depend on buildcfg
           command: |-
@@ -188,21 +81,6 @@
   stop-background-apt:
     steps:
       - run:
-<<<<<<< HEAD
-          <<: *check_singularity
-
-  go114-alpine:
-    docker:
-      - image: golang:1.14-alpine
-        auth:
-          username: $CIRCLE_CI_DOCKER_USERNAME
-          password: $CIRCLE_CI_DOCKER_PASSWORD
-    steps:
-      - checkout
-      - run:
-          name: Fetch deps
-          command: apk add -q --no-cache git alpine-sdk automake libtool linux-headers libarchive-dev util-linux-dev libuuid openssl-dev gawk sed cryptsetup
-=======
           name: Stop background apt updates
           # https://discuss.circleci.com/t/could-not-get-lock-var-lib-apt-lists-lock/28337/4
           command: sudo killall -9 apt-get || true
@@ -212,66 +90,15 @@
         type: boolean
         default: true
     steps:
->>>>>>> c50cee4e
       - run:
           name: Update package indexes
           command: <<# parameters.sudo >>sudo <</ parameters.sudo >>apt-get -q update
       - run:
-<<<<<<< HEAD
-          <<: *check_singularity
-
-  go114-macos:
-    macos:
-      xcode: "10.2.0"
-    working_directory: /Users/distiller/go/src/github.com/sylabs/singularity
-=======
           name: Install dependencies
           command: <<# parameters.sudo >>sudo <</ parameters.sudo >>apt-get -q install -y build-essential squashfs-tools libseccomp-dev libssl-dev uuid-dev cryptsetup-bin
   configure-singularity:
->>>>>>> c50cee4e
-    steps:
-      - run:
-<<<<<<< HEAD
-          name: Update Go to 1.14.9
-          working_directory: /tmp
-          command: |-
-            curl -LO https://dl.google.com/go/go1.14.9.darwin-amd64.tar.gz
-            sudo rm -rf /usr/local/go
-            sudo tar -C /usr/local -xzf go1.14.9.darwin-amd64.tar.gz
-            sudo ln -s /usr/local/go/bin/go /usr/local/bin/go
-      - run:
-          name: Build Singularity
-          command: |-
-            ./mconfig -v -p /usr/local
-            make -C ./builddir all
-      - run:
-          name: Check code
-          command: |-
-            make -C ./builddir check
-
-  rpmbuild-centos7:
-    <<: *vm_defaults
-    steps:
-      - checkout
-      - run:
-          name: set OS type and version
-          command: echo 'export OS_TYPE=centos OS_VERSION=7' >> $BASH_ENV
-      - run:
-          <<: *buildtest_rpm
-
-  rpmbuild-centos8:
-    <<: *vm_defaults
-    steps:
-      - checkout
-      - run:
-          name: set OS type and version
-          command: echo 'export OS_TYPE=centos OS_VERSION=8' >> $BASH_ENV
-      - run:
-          <<: *buildtest_rpm
-
-  short_unit_tests:
-    <<: *vm_defaults
-=======
+    steps:
+      - run:
           name: Configure Singularity
           command: ./mconfig -v -p /usr/local
   build-singularity:
@@ -312,7 +139,6 @@
 
   check-license-dependencies:
     executor: golang
->>>>>>> c50cee4e
     steps:
       - checkout
       - run:
@@ -351,32 +177,6 @@
           sudo: false
       - configure-singularity
       - run:
-<<<<<<< HEAD
-          <<: *build_singularity
-      - run:
-          <<: *install_singularity
-      - run:
-          name: Run unit tests
-          command: |-
-            make -C ./builddir short-unit-test
-
-  short_integration_tests:
-    <<: *vm_defaults
-    steps:
-      - checkout
-      - run:
-          <<: *setup_environment
-      - run:
-          <<: *check_changes
-      - run:
-          <<: *update_go
-      - run:
-          <<: *fetch_deb_deps
-      - run:
-          <<: *build_singularity
-      - run:
-          <<: *install_singularity
-=======
           name: Check for Lint
           command: make -C ./builddir check
       - check-pkg-no-buildcfg
@@ -404,9 +204,8 @@
       - stop-background-apt
       - install-deps-apt
       - install-singularity
->>>>>>> c50cee4e
-      - run:
-          name: Run short integration tests
+      - run:
+          name: Run integration tests
           no_output_timeout: 20m
           command: make -C ./builddir integration-test
 
@@ -424,16 +223,12 @@
           name: Run E2E tests
           no_output_timeout: 35m
           command: |-
-<<<<<<< HEAD
-            make -C ./builddir short-integration-test
-=======
             export E2E_PARALLEL=8 && \
             export E2E_DOCKER_USERNAME=$CIRCLE_CI_DOCKER_USERNAME && \
             export E2E_DOCKER_PASSWORD=$CIRCLE_CI_DOCKER_PASSWORD && \
             make -C ./builddir e2e-test
       - store_artifacts:
           path: builddir/e2e-cmd-report.txt
->>>>>>> c50cee4e
 
   build-rpm:
     parameters:
@@ -460,11 +255,6 @@
           name: Install RPM
           command: yum install -q -y $HOME/rpmbuild/RPMS/*/*.rpm
       - run:
-<<<<<<< HEAD
-          <<: *build_singularity
-      - run:
-          <<: *install_singularity
-=======
           name: Run SingularityCE
           command: singularity version
       - store_artifacts:
@@ -477,18 +267,9 @@
     executor: << parameters.e >>
     steps:
       - checkout
->>>>>>> c50cee4e
       - run:
           name: Install dependencies
           command: |-
-<<<<<<< HEAD
-            export E2E_PARALLEL=8 && \
-            export E2E_DOCKER_USERNAME=$CIRCLE_CI_DOCKER_USERNAME && \
-            export E2E_DOCKER_PASSWORD=$CIRCLE_CI_DOCKER_PASSWORD && \
-            make -C ./builddir e2e-test
-      - store_artifacts:
-          path: builddir/e2e-cmd-report.txt
-=======
             apt-get update
             DEBIAN_FRONTEND=noninteractive apt-get install -y build-essential git libseccomp-dev pkg-config squashfs-tools cryptsetup dh-golang devscripts fakeroot
       - run:
@@ -510,25 +291,11 @@
           command: singularity version
       - store_artifacts:
           path: ~/deb
->>>>>>> c50cee4e
 
 workflows:
   version: 2
   build_and_test:
     jobs:
-<<<<<<< HEAD
-      - go114-stretch
-      - go114-alpine
-      - go114-macos
-      - check_go_mod
-      - short_unit_tests
-      - short_integration_tests
-      - e2e_tests
-  rpmbuild:
-    jobs:
-      - rpmbuild-centos7
-      - rpmbuild-centos8
-=======
       - lint-markdown
       - check-go-mod
       - check-license-dependencies
@@ -545,5 +312,4 @@
       - build-deb:
           matrix:
             parameters:
-              e: ["ubuntu1804", "ubuntu2004", "ubuntu2204"]
->>>>>>> c50cee4e
+              e: ["ubuntu1804", "ubuntu2004", "ubuntu2204"]