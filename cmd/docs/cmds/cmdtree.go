// Copyright (c) 2019, Sylabs Inc. All rights reserved.
// This software is licensed under a 3-clause BSD license. Please consult the
// LICENSE.md file distributed with the sources of this project regarding your
// rights to use or distribute this software.

package main

import (
	"encoding/json"
	"flag"
	"fmt"
	"io/ioutil"
	"log"
	"os"
	"strings"

	"github.com/spf13/cobra"
	"github.com/spf13/pflag"
	"github.com/sylabs/singularity/cmd/internal/cli"
)

/*
 * This tool aims at gathering the list of Singularity commands and optionally
 * the list of commands covered by the E2E tests. When gathering the list of
 * E2E tests, we also calculate the coverage compared to all the Singularity
 * commands.
 *
 * Note that the list of all the commands has some limitations. Since we create
 * the list with Cobra, the following assumptions are made:
 * - Commands are based on the following scheme (which is not matching reality at 100%):
 *		singularity <cmd> [[--<cmd-opt>] [<sub-cmd> [--<subcmd-opt]]]
 * - Cobra does not actually create a tree of commands/sub-commands/options but rather
 * a list of commands and sub-list of sub-commands and options. As a result, it is not
 * possible to track sub-command that are specific to a command option; and therefore
 * not possible to get all the actual Singularity commands. For instance, Singularity
 * support commands such as:
 *		singularity remote --config <configfile> add --global <name> <uri>
 * As the code stands, it is not possible to capture the fact that the config option
 * alloows one to use the add sub-command.
 * - the e2e tests are using the long version of the option, not the short version. At
 * the moment, we have no way to associate short and long versions of options.
 */

// Global variable to track the total number of tested commands.
var tested = 0

type singularityCmd struct {
	Name     string           `json:"name"`
	Options  []string         `json:"options"`
	Children []singularityCmd `json:"children"`
}

func checkCmd(sCmd string, e2eCmds string, resultFile *os.File, verbose bool) error {
	currentCmd := sCmd
	currentOpt := ""
	if strings.Index(sCmd, "--") > 0 {
		cmdElts := strings.Split(sCmd, "--")
		if len(cmdElts) != 2 {
			return fmt.Errorf("Wrong number of options: %d", len(cmdElts))
		}
		currentCmd = strings.Trim(cmdElts[0], " ")
		currentOpt = strings.Trim("--"+cmdElts[1], " ")
	}

	isTested := false
	for _, e2eCmd := range strings.Split(e2eCmds, "\n") {
		e2eCmd = strings.Trim(e2eCmd, " ")
		if e2eCmd == "" {
			continue
		}

		if e2eCmd != "" && strings.Contains(e2eCmd, currentCmd) {
			if currentOpt == "" || (currentOpt != "" && strings.Contains(e2eCmd, currentOpt)) {
				isTested = true
				break
			}
		}
	}

	str := fmt.Sprintf("UNTESTED: %s\n", sCmd)
	if isTested {
		if verbose {
			fmt.Printf("%s%s%s\n", "\x1b[32m", sCmd, "\x1b[0m")
		}
		str = fmt.Sprintf("TESTED: %s\n", sCmd)
		tested++
	} else {
		if verbose {
			fmt.Printf("%s%s%s\n", "\x1b[31m", sCmd, "\x1b[0m")
		}
	}
	resultFile.WriteString(str)

	return nil
}

func loadData(singularityCmdsFile, e2eCmdsFile string) (string, string, error) {
	e2eData, err := ioutil.ReadFile(e2eCmdsFile)
	if err != nil {
		return "", "", err
	}
	e2eCmds := string(e2eData)

	// Strip ` --debug` (and ` -d` just in case) from commands
	// This is needed as the generated command tree doesn't have anything ahead
	// of the command name, so --debug will stop a match happening
	e2eCmds = strings.ReplaceAll(e2eCmds, "singularity --debug", "singularity")
	e2eCmds = strings.ReplaceAll(e2eCmds, "singularity -d", "singularity")

	singularityData, err := ioutil.ReadFile(singularityCmdsFile)
	if err != nil {
		return "", "", err
	}
	singularityCmds := string(singularityData)

	return singularityCmds, e2eCmds, nil
}

func analyseData(singularityCmds string, e2eCmds string, report string, verbose bool) (string, error) {
	var (
		err        error
		resultFile *os.File
	)
	if report == "" {
		resultFile, err = ioutil.TempFile("", "singularity-cmd-coverage-")
	} else {
<<<<<<< HEAD
		resultFile, err = os.OpenFile(report, os.O_RDWR|os.O_CREATE|os.O_TRUNC, 0644)
=======
		resultFile, err = os.OpenFile(report, os.O_RDWR|os.O_CREATE|os.O_TRUNC, 0o644)
>>>>>>> c50cee4e
	}
	if err != nil {
		return "", fmt.Errorf("failed to create file to store coverage results: %s", err)
	}
	defer resultFile.Close()

	for _, singularityCmd := range strings.Split(singularityCmds, "\n") {
		if singularityCmd != "" {
			err = checkCmd(singularityCmd, e2eCmds, resultFile, verbose)
			if err != nil {
				return "", fmt.Errorf("failed to check cmd %s", singularityCmd)
			}
		}
	}

	totalCmds := len(strings.Split(singularityCmds, "\n"))
	ratio := tested * 100 / totalCmds
	fmt.Printf("E2E cmd coverage: %d/%d (%d%%)\n", tested, totalCmds, ratio)
	return resultFile.Name(), nil
}

func parseCmd(cmd singularityCmd, outputFile *os.File) error {
	str := fmt.Sprintf("%s", cmd)

	// When creating the tree of commands, it includes elements such as:
	//		{singularity cache [help] [{singularity cache clean [force help name type] []} {singularity cache list [help type verbose] []}]}
	// The fact that the element includes "[{" means that the first part is a command to
	// consider (here, "singularity cache [help]"), while the rest of the element is
	// a summary of commands already listed independently. This type of element is the
	// result of reaching to bottom of a tree branch.
	if strings.Contains(str, "[{") {
		str = strings.Split(str, "[{")[0]
	}
	cmds := strings.Split(str, "singularity")
	for _, cmdStr := range cmds { // This may be a command with sub-commands
		if cmdStr != "{" { // Going down the tree, we may be at the bottom with an empty list

			// We clean up the command
			cmdStr = strings.Replace(cmdStr, "[]}", "", -1)
			cmdStr = strings.Replace(cmdStr, "{", "", -1)
			cmdStr = strings.Replace(cmdStr, "]}", "", -1)
			cmdStr = strings.Replace(cmdStr, "] [", "]", -1)

			// We check whether the command has options to handle
			subcmds := strings.Split(cmdStr, "[")
			if len(subcmds) == 2 { // Options are associated to the command
				opts := subcmds[1]
				opts = strings.Replace(opts, "]", "", -1)
				// Handle each option separately
				for _, opt := range strings.Split(opts, " ") {
					if strings.Trim(opt, " \t") != "" {
						// Command with option
						str = fmt.Sprintf("singularity %s --%s\n", strings.Trim(subcmds[0], " \t"), strings.Trim(opt, " \t"))
						outputFile.WriteString(str)
					}
				}
			} else {
				// Command without option or sub-commands
				str = fmt.Sprintf("singularity %s\n", cmdStr)
				outputFile.WriteString(str)
			}
		}
	}

	return nil
}

func (c *singularityCmd) addCmd(cmd singularityCmd, outputFile *os.File) error {
	c.Children = append(c.Children, cmd)
	return parseCmd(cmd, outputFile)
}

func (c *singularityCmd) addOpt(opt string) {
	c.Options = append(c.Options, opt)
}

func buildTree(root *cobra.Command, outputFile *os.File) singularityCmd {
	root.InitDefaultHelpFlag()

	tree := singularityCmd{Name: root.CommandPath(), Options: nil, Children: nil}

	root.Flags().VisitAll(func(flag *pflag.Flag) {
		tree.addOpt(flag.Name)
	})

	for _, c := range root.Commands() {
		tree.addCmd(buildTree(c, outputFile), outputFile)
	}

	return tree
}

func createCmdsFiles() (string, string, error) {
	jsonFile, err := ioutil.TempFile("", "singularityCmdsJSON-")
	if err != nil {
		return "", "", fmt.Errorf("failed to create command JSON file: %s", err)
	}
	defer jsonFile.Close()

	textFile, err := ioutil.TempFile("", "singularityCmds-")
	if err != nil {
		return "", "", fmt.Errorf("failed to create command text file: %s", err)
	}
	defer textFile.Close()

	// iniatialize singularity CLI by registering all commands without plugins
	cli.Init(false)
	cli.RootCmd().InitDefaultHelpCmd()
	cli.RootCmd().InitDefaultVersionFlag()

	tree := buildTree(cli.RootCmd(), textFile)

	json, err := json.MarshalIndent(tree, "", "  ")
	if err != nil {
		return "", "", fmt.Errorf("failed to marshal data: %s", err)
	}

	jsonFile.WriteString(string(json))

	return jsonFile.Name(), textFile.Name(), nil
}

func main() {
	verbose := flag.Bool("v", false, "Enable verbose mode")
	coverage := flag.String("coverage", "", "Use specified coverage file from e2e-test to produce a cmd coverage report")
	report := flag.String("report", "", "Specify location for cmd coverage report")

	flag.Parse()

	jsonFilePath, textFilePath, err := createCmdsFiles()
	if err != nil {
		log.Fatalf("failed to gather all the Singularity commands: %s", err)
	}

	resultFilePath := ""
	if *coverage != "" {
		singularityCmds, e2eCmds, err := loadData(textFilePath, *coverage)
		if err != nil {
			log.Fatalf("failed to load e2e-test coverage data: %s", err)
		}
		resultFilePath, err = analyseData(singularityCmds, e2eCmds, *report, *verbose)
		if err != nil {
			log.Fatalf("failed to analyze e2e-test coverage data: %s", err)
		}
	}

	if *verbose {
		fmt.Printf("List of all the Singularity commands (JSON) is in: %s\n", jsonFilePath)
		fmt.Printf("List of all the Singularity commands (text) is in: %s\n", textFilePath)
	}
	if *coverage != "" {
		fmt.Printf("E2E coverage report saved in: %s\n", resultFilePath)
	}
}<|MERGE_RESOLUTION|>--- conflicted
+++ resolved
@@ -124,11 +124,7 @@
 	if report == "" {
 		resultFile, err = ioutil.TempFile("", "singularity-cmd-coverage-")
 	} else {
-<<<<<<< HEAD
-		resultFile, err = os.OpenFile(report, os.O_RDWR|os.O_CREATE|os.O_TRUNC, 0644)
-=======
 		resultFile, err = os.OpenFile(report, os.O_RDWR|os.O_CREATE|os.O_TRUNC, 0o644)
->>>>>>> c50cee4e
 	}
 	if err != nil {
 		return "", fmt.Errorf("failed to create file to store coverage results: %s", err)
