--- conflicted
+++ resolved
@@ -249,11 +249,7 @@
     int last_cap = get_last_cap();
     int caps_index;
 
-<<<<<<< HEAD
-    /* adjust capabilities based on the lastest capability supported by the system */
-=======
     /* adjust capabilities based on the latest capability supported by the system */
->>>>>>> c50cee4e
     for ( caps_index = last_cap + 1; caps_index <= CAPSET_MAX; caps_index++ ) {
         privileges->capabilities.effective &= ~capflag(caps_index);
         privileges->capabilities.permitted &= ~capflag(caps_index);
@@ -389,8 +385,6 @@
     priv->capabilities.bounding = capflag(CAP_SYS_ADMIN);
     priv->capabilities.bounding |= capflag(CAP_IPC_LOCK);
     priv->capabilities.bounding |= capflag(CAP_MKNOD);
-<<<<<<< HEAD
-=======
     /* required by nvidia-container-cli */
     if (sconfig->starter.nvCCLICaps) {
         debugf("Enabling bounding capabilities for nvidia-container-cli\n");
@@ -408,7 +402,6 @@
         priv->capabilities.bounding |= capflag(CAP_SYS_PTRACE);
     }
     
->>>>>>> c50cee4e
 
     debugf("Set RPC privileges\n");
     apply_privileges(priv, current);
