--- conflicted
+++ resolved
@@ -1,9 +1,5 @@
 // Copyright (c) 2020, Control Command Inc. All rights reserved.
-<<<<<<< HEAD
-// Copyright (c) 2019-2020, Sylabs Inc. All rights reserved.
-=======
 // Copyright (c) 2019-2021, Sylabs Inc. All rights reserved.
->>>>>>> c50cee4e
 // This software is licensed under a 3-clause BSD license. Please consult the
 // LICENSE.md file distributed with the sources of this project regarding your
 // rights to use or distribute this software.
@@ -40,10 +36,7 @@
 	remoteNoLogin           bool
 	global                  bool
 	remoteUseExclusive      bool
-<<<<<<< HEAD
-=======
 	remoteAddInsecure       bool
->>>>>>> c50cee4e
 )
 
 // assemble values of remoteConfig for user/sys locations
@@ -94,11 +87,7 @@
 	DefaultValue: "",
 	Name:         "username",
 	ShortHand:    "u",
-<<<<<<< HEAD
-	Usage:        "username to authenticate with (leave it empty for token authentication)",
-=======
 	Usage:        "username to authenticate with (required for Docker/OCI registry login)",
->>>>>>> c50cee4e
 	EnvKeys:      []string{"LOGIN_USERNAME"},
 }
 
@@ -109,11 +98,7 @@
 	DefaultValue: "",
 	Name:         "password",
 	ShortHand:    "p",
-<<<<<<< HEAD
-	Usage:        "password to authenticate with",
-=======
 	Usage:        "password / token to authenticate with",
->>>>>>> c50cee4e
 	EnvKeys:      []string{"LOGIN_PASSWORD"},
 }
 
@@ -167,8 +152,6 @@
 	Usage:        "allow insecure connection to keyserver",
 }
 
-<<<<<<< HEAD
-=======
 // -i|--insecure
 var remoteAddInsecureFlag = cmdline.Flag{
 	ID:           "remoteAddInsecureFlag",
@@ -179,7 +162,6 @@
 	Usage:        "allow connection to an insecure http remote",
 }
 
->>>>>>> c50cee4e
 func init() {
 	addCmdInit(func(cmdManager *cmdline.CommandManager) {
 		cmdManager.RegisterCmd(RemoteCmd)
@@ -199,14 +181,9 @@
 		cmdManager.RegisterFlagForCmd(&remoteTokenFileFlag, RemoteLoginCmd, RemoteAddCmd)
 		// add --global flag to remote add/remove/use commands
 		cmdManager.RegisterFlagForCmd(&remoteGlobalFlag, RemoteAddCmd, RemoteRemoveCmd, RemoteUseCmd)
-<<<<<<< HEAD
-		// add --no-login flag to add command
-		cmdManager.RegisterFlagForCmd(&remoteNoLoginFlag, RemoteAddCmd)
-=======
 		// add --insecure, --no-login flags to add command
 		cmdManager.RegisterFlagForCmd(&remoteNoLoginFlag, RemoteAddCmd)
 		cmdManager.RegisterFlagForCmd(&remoteAddInsecureFlag, RemoteAddCmd)
->>>>>>> c50cee4e
 
 		cmdManager.RegisterFlagForCmd(&remoteLoginUsernameFlag, RemoteLoginCmd)
 		cmdManager.RegisterFlagForCmd(&remoteLoginPasswordFlag, RemoteLoginCmd)
