--- conflicted
+++ resolved
@@ -68,11 +68,7 @@
 	DefaultValue: 0,
 	Name:         "keyidx",
 	ShortHand:    "k",
-<<<<<<< HEAD
-	Usage:        "private key to use (index from 'key list')",
-=======
 	Usage:        "private key to use (index from 'key list --secret')",
->>>>>>> c50cee4e
 }
 
 // -a|--all (deprecated)
