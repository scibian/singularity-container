// Copyright (c) 2019-2021, Sylabs Inc. All rights reserved.
// This software is licensed under a 3-clause BSD license. Please consult the
// LICENSE.md file distributed with the sources of this project regarding your
// rights to use or distribute this software.

package cli

import (
<<<<<<< HEAD
	"github.com/sylabs/sif/pkg/siftool"
=======
	"github.com/spf13/cobra"
	"github.com/sylabs/sif/v2/pkg/siftool"
	"github.com/sylabs/singularity/docs"
>>>>>>> c50cee4e
	"github.com/sylabs/singularity/pkg/cmdline"
)

func init() {
	addCmdInit(func(cmdManager *cmdline.CommandManager) {
<<<<<<< HEAD
		cmdManager.RegisterCmd(SiftoolCmd)
=======
		cmd := &cobra.Command{
			Use:                   docs.SIFUse,
			Aliases:               []string{docs.SIFAlias},
			Short:                 docs.SIFShort,
			Long:                  docs.SIFLong,
			Example:               docs.SIFExample,
			DisableFlagsInUseLine: true,
		}
		siftool.AddCommands(cmd)

		cmdManager.RegisterCmd(cmd)
>>>>>>> c50cee4e
	})
}<|MERGE_RESOLUTION|>--- conflicted
+++ resolved
@@ -6,21 +6,14 @@
 package cli
 
 import (
-<<<<<<< HEAD
-	"github.com/sylabs/sif/pkg/siftool"
-=======
 	"github.com/spf13/cobra"
 	"github.com/sylabs/sif/v2/pkg/siftool"
 	"github.com/sylabs/singularity/docs"
->>>>>>> c50cee4e
 	"github.com/sylabs/singularity/pkg/cmdline"
 )
 
 func init() {
 	addCmdInit(func(cmdManager *cmdline.CommandManager) {
-<<<<<<< HEAD
-		cmdManager.RegisterCmd(SiftoolCmd)
-=======
 		cmd := &cobra.Command{
 			Use:                   docs.SIFUse,
 			Aliases:               []string{docs.SIFAlias},
@@ -32,6 +25,5 @@
 		siftool.AddCommands(cmd)
 
 		cmdManager.RegisterCmd(cmd)
->>>>>>> c50cee4e
 	})
 }