// Copyright (c) 2020, Control Command Inc. All rights reserved.
<<<<<<< HEAD
// Copyright (c) 2017-2020, Sylabs Inc. All rights reserved.
=======
// Copyright (c) 2017-2021, Sylabs Inc. All rights reserved.
>>>>>>> c50cee4e
// This software is licensed under a 3-clause BSD license. Please consult the
// LICENSE.md file distributed with the sources of this project regarding your
// rights to use or distribute this software.

package cli

import (
	"errors"
	"fmt"
	"os"

	"github.com/spf13/cobra"
	"github.com/sylabs/singularity/docs"
	"github.com/sylabs/singularity/internal/pkg/remote/endpoint"
	"github.com/sylabs/singularity/internal/pkg/util/interactive"
	"github.com/sylabs/singularity/pkg/cmdline"
	"github.com/sylabs/singularity/pkg/sylog"
	"github.com/sylabs/singularity/pkg/sypgp"
)

var (
	keyNewPairName     string
	keyNewPairNameFlag = &cmdline.Flag{
		ID:           "KeyNewPairNameFlag",
		Value:        &keyNewPairName,
		DefaultValue: "",
		Name:         "name",
		ShortHand:    "N",
		Usage:        "key owner name",
	}

	keyNewPairEmail     string
	keyNewPairEmailFlag = &cmdline.Flag{
		ID:           "KeyNewPairEmailFlag",
		Value:        &keyNewPairEmail,
		DefaultValue: "",
		Name:         "email",
		ShortHand:    "E",
		Usage:        "key owner email",
	}

	keyNewPairComment     string
	keyNewPairCommentFlag = &cmdline.Flag{
		ID:           "KeyNewPairCommentFlag",
		Value:        &keyNewPairComment,
		DefaultValue: "",
		Name:         "comment",
		ShortHand:    "C",
		Usage:        "key comment",
	}

	keyNewPairPassword     string
	keyNewPairPasswordFlag = &cmdline.Flag{
		ID:           "KeyNewPairPasswordFlag",
		Value:        &keyNewPairPassword,
		DefaultValue: "",
		Name:         "password",
		ShortHand:    "P",
		Usage:        "key password",
	}

	keyNewPairPush     bool
	keyNewPairPushFlag = &cmdline.Flag{
		ID:           "KeyNewPairPushFlag",
		Value:        &keyNewPairPush,
		DefaultValue: false,
		Name:         "push",
		ShortHand:    "U",
		Usage:        "specify to push the public key to the remote keystore (default true)",
	}

	// KeyNewPairCmd is 'singularity key newpair' and generate a new OpenPGP key pair
	KeyNewPairCmd = &cobra.Command{
		Args:                  cobra.ExactArgs(0),
		DisableFlagsInUseLine: true,
		Run:                   runNewPairCmd,
		Use:                   docs.KeyNewPairUse,
		Short:                 docs.KeyNewPairShort,
		Long:                  docs.KeyNewPairLong,
		Example:               docs.KeyNewPairExample,
	}
)

type keyNewPairOptions struct {
	sypgp.GenKeyPairOptions
	PushToKeyStore bool
}

func runNewPairCmd(cmd *cobra.Command, args []string) {
	keyring := sypgp.NewHandle("")

	opts, err := collectInput(cmd)
	if err != nil {
		sylog.Errorf("could not collect user input: %v", err)
		os.Exit(2)
	}
	opts.KeyLength = keyNewpairBitLength

	fmt.Printf("Generating Entity and OpenPGP Key Pair... ")
	key, err := keyring.GenKeyPair(opts.GenKeyPairOptions)
	if err != nil {
		sylog.Errorf("creating newpair failed: %v", err)
		os.Exit(2)
	}
	fmt.Printf("done\n")

	if !opts.PushToKeyStore {
		fmt.Println("NOT pushing newly created key to keystore")
		return
	}

	// Only connect to the endpoint if we are pushing the key.
	co, err := getKeyserverClientOpts(keyServerURI, endpoint.KeyserverPushOp)
	if err != nil {
		sylog.Fatalf("Keyserver client failed: %s", err)
	}

<<<<<<< HEAD
	if err := sypgp.PushPubkey(ctx, key, co...); err != nil {
=======
	if err := sypgp.PushPubkey(cmd.Context(), key, co...); err != nil {
>>>>>>> c50cee4e
		fmt.Printf("Failed to push newly created key to keystore: %s\n", err)
	} else {
		fmt.Println("Key successfully pushed to keystore")
	}
}

// collectInput collects passed flags, for missed parameters will ask user input.
func collectInput(cmd *cobra.Command) (*keyNewPairOptions, error) {
	var genOpts keyNewPairOptions

	// check flags
	if cmd.Flags().Changed(keyNewPairNameFlag.Name) {
		genOpts.Name = keyNewPairName
	} else {
		n, err := interactive.AskQuestion("Enter your name (e.g., John Doe) : ")
		if err != nil {
			return nil, err
		}

		genOpts.Name = n
	}

	if cmd.Flags().Changed(keyNewPairEmailFlag.Name) {
		genOpts.Email = keyNewPairEmail
	} else {
		e, err := interactive.AskQuestion("Enter your email address (e.g., john.doe@example.com) : ")
		if err != nil {
			return nil, err
		}
		genOpts.Email = e
	}

	if cmd.Flags().Changed(keyNewPairCommentFlag.Name) {
		genOpts.Comment = keyNewPairComment
	} else {
		c, err := interactive.AskQuestion("Enter optional comment (e.g., development keys) : ")
		if err != nil {
			return nil, err
		}
		genOpts.Comment = c
	}

	if cmd.Flags().Changed(keyNewPairPasswordFlag.Name) {
		genOpts.Password = keyNewPairPassword
	} else {
		// get a password
		p, err := interactive.GetPassphrase("Enter a passphrase : ", 3)
		if err != nil {
			return nil, err
		}
		if p == "" {
			a, err := interactive.AskYNQuestion("n", "WARNING: if there is no password set, your key is not secure. Do you want to continue? [y/n] ")
			if err != nil {
				return nil, err
			}

			if a == "n" {
				return nil, errors.New("empty passphrase")
			}

		}

		genOpts.Password = p
	}

	if cmd.Flags().Changed(keyNewPairPushFlag.Name) {
		genOpts.PushToKeyStore = keyNewPairPush
	} else {
		a, err := interactive.AskYNQuestion("y", "Would you like to push it to the keystore? [Y,n] ")
		if err != nil {
			return nil, err
		}

		if a == "y" {
			genOpts.PushToKeyStore = true
		}
	}

	return &genOpts, nil
}<|MERGE_RESOLUTION|>--- conflicted
+++ resolved
@@ -1,9 +1,5 @@
 // Copyright (c) 2020, Control Command Inc. All rights reserved.
-<<<<<<< HEAD
-// Copyright (c) 2017-2020, Sylabs Inc. All rights reserved.
-=======
 // Copyright (c) 2017-2021, Sylabs Inc. All rights reserved.
->>>>>>> c50cee4e
 // This software is licensed under a 3-clause BSD license. Please consult the
 // LICENSE.md file distributed with the sources of this project regarding your
 // rights to use or distribute this software.
@@ -121,11 +117,7 @@
 		sylog.Fatalf("Keyserver client failed: %s", err)
 	}
 
-<<<<<<< HEAD
-	if err := sypgp.PushPubkey(ctx, key, co...); err != nil {
-=======
 	if err := sypgp.PushPubkey(cmd.Context(), key, co...); err != nil {
->>>>>>> c50cee4e
 		fmt.Printf("Failed to push newly created key to keystore: %s\n", err)
 	} else {
 		fmt.Println("Key successfully pushed to keystore")
