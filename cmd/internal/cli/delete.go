// Copyright (c) 2020, Control Command Inc. All rights reserved.
<<<<<<< HEAD
// Copyright (c) 2019-2020, Sylabs Inc. All rights reserved.
=======
// Copyright (c) 2019-2021, Sylabs Inc. All rights reserved.
>>>>>>> c50cee4e
// This software is licensed under a 3-clause BSD license. Please consult the
// LICENSE.md file distributed with the sources of this project regarding your
// rights to use or distribute this software.

package cli

import (
	"context"
<<<<<<< HEAD
	"runtime"
	"strings"
=======
	"fmt"
	"runtime"
>>>>>>> c50cee4e
	"time"

	"github.com/spf13/cobra"
	"github.com/sylabs/singularity/docs"
	"github.com/sylabs/singularity/internal/app/singularity"
<<<<<<< HEAD
=======
	"github.com/sylabs/singularity/internal/pkg/client/library"
>>>>>>> c50cee4e
	"github.com/sylabs/singularity/internal/pkg/util/interactive"
	"github.com/sylabs/singularity/pkg/cmdline"
	"github.com/sylabs/singularity/pkg/sylog"
)

func init() {
	addCmdInit(func(cmdManager *cmdline.CommandManager) {
		cmdManager.RegisterCmd(deleteImageCmd)
		cmdManager.RegisterFlagForCmd(&deleteForceFlag, deleteImageCmd)
		cmdManager.RegisterFlagForCmd(&deleteImageArchFlag, deleteImageCmd)
		cmdManager.RegisterFlagForCmd(&deleteImageTimeoutFlag, deleteImageCmd)
		cmdManager.RegisterFlagForCmd(&deleteLibraryURIFlag, deleteImageCmd)
<<<<<<< HEAD
	})
}

var deleteForce bool
var deleteForceFlag = cmdline.Flag{
	ID:           "deleteForceFlag",
	Value:        &deleteForce,
	DefaultValue: false,
	Name:         "force",
	ShortHand:    "F",
	Usage:        "delete image without confirmation",
	EnvKeys:      []string{"FORCE"},
}

var deleteImageArch string
var deleteImageArchFlag = cmdline.Flag{
	ID:           "deleteImageArchFlag",
	Value:        &deleteImageArch,
	DefaultValue: runtime.GOARCH,
	Name:         "arch",
	ShortHand:    "A",
	Usage:        "specify requested image arch",
	EnvKeys:      []string{"ARCH"},
}
=======
		cmdManager.RegisterFlagForCmd(&commonNoHTTPSFlag, deleteImageCmd)
	})
}

var (
	deleteForce     bool
	deleteForceFlag = cmdline.Flag{
		ID:           "deleteForceFlag",
		Value:        &deleteForce,
		DefaultValue: false,
		Name:         "force",
		ShortHand:    "F",
		Usage:        "delete image without confirmation",
		EnvKeys:      []string{"FORCE"},
	}
)
>>>>>>> c50cee4e

var (
	deleteImageArch     string
	deleteImageArchFlag = cmdline.Flag{
		ID:           "deleteImageArchFlag",
		Value:        &deleteImageArch,
		DefaultValue: runtime.GOARCH,
		Name:         "arch",
		ShortHand:    "A",
		Usage:        "specify requested image arch",
		EnvKeys:      []string{"ARCH"},
	}
)

<<<<<<< HEAD
var deleteLibraryURI string
var deleteLibraryURIFlag = cmdline.Flag{
	ID:           "deleteLibraryURIFlag",
	Value:        &deleteLibraryURI,
	DefaultValue: "",
	Name:         "library",
	Usage:        "delete images from the provided library",
	EnvKeys:      []string{"LIBRARY"},
}
=======
var (
	deleteImageTimeout     int
	deleteImageTimeoutFlag = cmdline.Flag{
		ID:           "deleteImageTimeoutFlag",
		Value:        &deleteImageTimeout,
		DefaultValue: 15,
		Name:         "timeout",
		ShortHand:    "T",
		Hidden:       true,
		Usage:        "specify delete timeout in seconds",
		EnvKeys:      []string{"TIMEOUT"},
	}
)

var (
	deleteLibraryURI     string
	deleteLibraryURIFlag = cmdline.Flag{
		ID:           "deleteLibraryURIFlag",
		Value:        &deleteLibraryURI,
		DefaultValue: "",
		Name:         "library",
		Usage:        "delete images from the provided library",
		EnvKeys:      []string{"LIBRARY"},
	}
)
>>>>>>> c50cee4e

var deleteImageCmd = &cobra.Command{
	Use:     docs.DeleteUse,
	Short:   docs.DeleteShort,
	Long:    docs.DeleteLong,
	Example: docs.DeleteExample,
	Args:    cobra.ExactArgs(1),
	Run: func(cmd *cobra.Command, args []string) {
<<<<<<< HEAD
		sylog.Debugf("Using library service URI: %s", deleteLibraryURI)

		imageRef := strings.TrimPrefix(args[0], "library://")

		if !deleteForce {
			y, err := interactive.AskYNQuestion("n", "Are you sure you want to delete %s (%s) [N/y] ", imageRef, deleteImageArch)
			if err != nil {
				sylog.Fatalf(err.Error())
			}
			if y == "n" {
				return
			}
		}

		libraryConfig, err := getLibraryClientConfig(deleteLibraryURI)
		if err != nil {
			sylog.Fatalf("Error while getting library client config: %v", err)
=======
		imageRef, err := library.NormalizeLibraryRef(args[0])
		if err != nil {
			sylog.Fatalf("Error parsing library ref: %v", err)
		}

		if deleteLibraryURI != "" && imageRef.Host != "" {
			sylog.Fatalf("Conflicting arguments; do not use --library with a library URI containing host name")
		}

		var libraryURI string
		if deleteLibraryURI != "" {
			libraryURI = deleteLibraryURI
		} else if imageRef.Host != "" {
			// override libraryURI if ref contains host name
			if noHTTPS {
				libraryURI = "http://" + imageRef.Host
			} else {
				libraryURI = "https://" + imageRef.Host
			}
		}

		sylog.Debugf("Using library service URI: %s", libraryURI)

		r := fmt.Sprintf("%s:%s", imageRef.Path, imageRef.Tags[0])

		if !deleteForce {
			y, err := interactive.AskYNQuestion("n", "Are you sure you want to delete %s (%s) [N/y] ", r, deleteImageArch)
			if err != nil {
				sylog.Fatalf(err.Error())
			}
			if y == "n" {
				return
			}
>>>>>>> c50cee4e
		}

		libraryConfig, err := getLibraryClientConfig(libraryURI)
		if err != nil {
			sylog.Fatalf("Error while getting library client config: %v", err)
		}

<<<<<<< HEAD
		sylog.Infof("Image %s arch[%s] deleted.", imageRef, deleteImageArch)
=======
		ctx, cancel := context.WithTimeout(cmd.Context(), time.Duration(deleteImageTimeout)*time.Second)
		defer cancel()

		if err := singularity.DeleteImage(ctx, libraryConfig, r, deleteImageArch); err != nil {
			sylog.Fatalf("Unable to delete image from library: %s\n", err)
		}

		sylog.Infof("Image %s (%s) deleted.", r, deleteImageArch)
>>>>>>> c50cee4e
	},
}<|MERGE_RESOLUTION|>--- conflicted
+++ resolved
@@ -1,9 +1,5 @@
 // Copyright (c) 2020, Control Command Inc. All rights reserved.
-<<<<<<< HEAD
-// Copyright (c) 2019-2020, Sylabs Inc. All rights reserved.
-=======
 // Copyright (c) 2019-2021, Sylabs Inc. All rights reserved.
->>>>>>> c50cee4e
 // This software is licensed under a 3-clause BSD license. Please consult the
 // LICENSE.md file distributed with the sources of this project regarding your
 // rights to use or distribute this software.
@@ -12,22 +8,14 @@
 
 import (
 	"context"
-<<<<<<< HEAD
-	"runtime"
-	"strings"
-=======
 	"fmt"
 	"runtime"
->>>>>>> c50cee4e
 	"time"
 
 	"github.com/spf13/cobra"
 	"github.com/sylabs/singularity/docs"
 	"github.com/sylabs/singularity/internal/app/singularity"
-<<<<<<< HEAD
-=======
 	"github.com/sylabs/singularity/internal/pkg/client/library"
->>>>>>> c50cee4e
 	"github.com/sylabs/singularity/internal/pkg/util/interactive"
 	"github.com/sylabs/singularity/pkg/cmdline"
 	"github.com/sylabs/singularity/pkg/sylog"
@@ -40,32 +28,6 @@
 		cmdManager.RegisterFlagForCmd(&deleteImageArchFlag, deleteImageCmd)
 		cmdManager.RegisterFlagForCmd(&deleteImageTimeoutFlag, deleteImageCmd)
 		cmdManager.RegisterFlagForCmd(&deleteLibraryURIFlag, deleteImageCmd)
-<<<<<<< HEAD
-	})
-}
-
-var deleteForce bool
-var deleteForceFlag = cmdline.Flag{
-	ID:           "deleteForceFlag",
-	Value:        &deleteForce,
-	DefaultValue: false,
-	Name:         "force",
-	ShortHand:    "F",
-	Usage:        "delete image without confirmation",
-	EnvKeys:      []string{"FORCE"},
-}
-
-var deleteImageArch string
-var deleteImageArchFlag = cmdline.Flag{
-	ID:           "deleteImageArchFlag",
-	Value:        &deleteImageArch,
-	DefaultValue: runtime.GOARCH,
-	Name:         "arch",
-	ShortHand:    "A",
-	Usage:        "specify requested image arch",
-	EnvKeys:      []string{"ARCH"},
-}
-=======
 		cmdManager.RegisterFlagForCmd(&commonNoHTTPSFlag, deleteImageCmd)
 	})
 }
@@ -82,7 +44,6 @@
 		EnvKeys:      []string{"FORCE"},
 	}
 )
->>>>>>> c50cee4e
 
 var (
 	deleteImageArch     string
@@ -97,17 +58,6 @@
 	}
 )
 
-<<<<<<< HEAD
-var deleteLibraryURI string
-var deleteLibraryURIFlag = cmdline.Flag{
-	ID:           "deleteLibraryURIFlag",
-	Value:        &deleteLibraryURI,
-	DefaultValue: "",
-	Name:         "library",
-	Usage:        "delete images from the provided library",
-	EnvKeys:      []string{"LIBRARY"},
-}
-=======
 var (
 	deleteImageTimeout     int
 	deleteImageTimeoutFlag = cmdline.Flag{
@@ -133,7 +83,6 @@
 		EnvKeys:      []string{"LIBRARY"},
 	}
 )
->>>>>>> c50cee4e
 
 var deleteImageCmd = &cobra.Command{
 	Use:     docs.DeleteUse,
@@ -142,25 +91,6 @@
 	Example: docs.DeleteExample,
 	Args:    cobra.ExactArgs(1),
 	Run: func(cmd *cobra.Command, args []string) {
-<<<<<<< HEAD
-		sylog.Debugf("Using library service URI: %s", deleteLibraryURI)
-
-		imageRef := strings.TrimPrefix(args[0], "library://")
-
-		if !deleteForce {
-			y, err := interactive.AskYNQuestion("n", "Are you sure you want to delete %s (%s) [N/y] ", imageRef, deleteImageArch)
-			if err != nil {
-				sylog.Fatalf(err.Error())
-			}
-			if y == "n" {
-				return
-			}
-		}
-
-		libraryConfig, err := getLibraryClientConfig(deleteLibraryURI)
-		if err != nil {
-			sylog.Fatalf("Error while getting library client config: %v", err)
-=======
 		imageRef, err := library.NormalizeLibraryRef(args[0])
 		if err != nil {
 			sylog.Fatalf("Error parsing library ref: %v", err)
@@ -194,7 +124,6 @@
 			if y == "n" {
 				return
 			}
->>>>>>> c50cee4e
 		}
 
 		libraryConfig, err := getLibraryClientConfig(libraryURI)
@@ -202,9 +131,6 @@
 			sylog.Fatalf("Error while getting library client config: %v", err)
 		}
 
-<<<<<<< HEAD
-		sylog.Infof("Image %s arch[%s] deleted.", imageRef, deleteImageArch)
-=======
 		ctx, cancel := context.WithTimeout(cmd.Context(), time.Duration(deleteImageTimeout)*time.Second)
 		defer cancel()
 
@@ -213,6 +139,5 @@
 		}
 
 		sylog.Infof("Image %s (%s) deleted.", r, deleteImageArch)
->>>>>>> c50cee4e
 	},
 }