--- conflicted
+++ resolved
@@ -1,9 +1,5 @@
 // Copyright (c) 2020, Control Command Inc. All rights reserved.
-<<<<<<< HEAD
-// Copyright (c) 2018-2020, Sylabs Inc. All rights reserved.
-=======
 // Copyright (c) 2018-2021, Sylabs Inc. All rights reserved.
->>>>>>> c50cee4e
 // This software is licensed under a 3-clause BSD license. Please consult the
 // LICENSE.md file distributed with the sources of this project regarding your
 // rights to use or distribute this software.
@@ -49,11 +45,7 @@
 	pullLibraryURI string
 	// pullImageName holds the name to be given to the pulled image.
 	pullImageName string
-<<<<<<< HEAD
-	// unauthenticatedPull when true; wont ask to keep a unsigned container after pulling it.
-=======
 	// unauthenticatedPull when true; won't ask to keep a unsigned container after pulling it.
->>>>>>> c50cee4e
 	unauthenticatedPull bool
 	// pullDir is the path that the containers will be pulled to, if set.
 	pullDir string
@@ -211,9 +203,6 @@
 
 	switch transport {
 	case LibraryProtocol, "":
-<<<<<<< HEAD
-		lc, err := getLibraryClientConfig(pullLibraryURI)
-=======
 		ref, err := library.NormalizeLibraryRef(pullFrom)
 		if err != nil {
 			sylog.Fatalf("Malformed library reference: %v", err)
@@ -236,7 +225,6 @@
 		}
 
 		lc, err := getLibraryClientConfig(libraryURI)
->>>>>>> c50cee4e
 		if err != nil {
 			sylog.Fatalf("Unable to get library client configuration: %v", err)
 		}
@@ -245,11 +233,7 @@
 			sylog.Fatalf("Unable to get keyserver client configuration: %v", err)
 		}
 
-<<<<<<< HEAD
-		_, err = library.PullToFile(ctx, imgCache, pullTo, pullFrom, pullArch, tmpDir, lc, co)
-=======
 		_, err = library.PullToFile(ctx, imgCache, pullTo, ref, pullArch, tmpDir, lc, co)
->>>>>>> c50cee4e
 		if err != nil && err != library.ErrLibraryPullUnsigned {
 			sylog.Fatalf("While pulling library image: %v", err)
 		}
