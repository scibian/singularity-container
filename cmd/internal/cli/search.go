--- conflicted
+++ resolved
@@ -1,9 +1,5 @@
 // Copyright (c) 2020, Control Command Inc. All rights reserved.
-<<<<<<< HEAD
-// Copyright (c) 2018-2020, Sylabs Inc. All rights reserved.
-=======
 // Copyright (c) 2018-2021, Sylabs Inc. All rights reserved.
->>>>>>> c50cee4e
 // This software is licensed under a 3-clause BSD license. Please consult the
 // LICENSE.md file distributed with the sources of this project regarding your
 // rights to use or distribute this software.
@@ -11,10 +7,6 @@
 package cli
 
 import (
-<<<<<<< HEAD
-	"context"
-=======
->>>>>>> c50cee4e
 	"runtime"
 
 	"github.com/spf13/cobra"
@@ -79,11 +71,6 @@
 	DisableFlagsInUseLine: true,
 	Args:                  cobra.ExactArgs(1),
 	Run: func(cmd *cobra.Command, args []string) {
-<<<<<<< HEAD
-		ctx := context.TODO()
-
-=======
->>>>>>> c50cee4e
 		config, err := getLibraryClientConfig(SearchLibraryURI)
 		if err != nil {
 			sylog.Fatalf("Error while getting library client config: %v", err)
@@ -94,11 +81,7 @@
 			sylog.Fatalf("Error initializing library client: %v", err)
 		}
 
-<<<<<<< HEAD
-		if err := library.SearchLibrary(ctx, libraryClient, args[0], SearchArch, SearchSigned); err != nil {
-=======
 		if err := library.SearchLibrary(cmd.Context(), libraryClient, args[0], SearchArch, SearchSigned); err != nil {
->>>>>>> c50cee4e
 			sylog.Fatalf("Couldn't search library: %v", err)
 		}
 	},
