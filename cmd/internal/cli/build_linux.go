// Copyright (c) 2020, Control Command Inc. All rights reserved.
<<<<<<< HEAD
// Copyright (c) 2018-2020, Sylabs Inc. All rights reserved.
=======
// Copyright (c) 2018-2022, Sylabs Inc. All rights reserved.
>>>>>>> c50cee4e
// This software is licensed under a 3-clause BSD license. Please consult the
// LICENSE.md file distributed with the sources of this project regarding your
// rights to use or distribute this software.

package cli

import (
	"context"
	"fmt"
	"io/ioutil"
	"os"
	osExec "os/exec"
	"runtime"
	"strconv"
	"strings"
	"syscall"

	"github.com/sylabs/singularity/internal/pkg/remote/endpoint"

	"github.com/spf13/cobra"
	keyclient "github.com/sylabs/scs-key-client/client"
	"github.com/sylabs/singularity/internal/pkg/build"
	"github.com/sylabs/singularity/internal/pkg/build/remotebuilder"
	"github.com/sylabs/singularity/internal/pkg/buildcfg"
	"github.com/sylabs/singularity/internal/pkg/cache"
<<<<<<< HEAD
=======
	"github.com/sylabs/singularity/internal/pkg/remote/endpoint"
>>>>>>> c50cee4e
	fakerootConfig "github.com/sylabs/singularity/internal/pkg/runtime/engine/fakeroot/config"
	"github.com/sylabs/singularity/internal/pkg/util/fs"
	"github.com/sylabs/singularity/internal/pkg/util/interactive"
	"github.com/sylabs/singularity/internal/pkg/util/starter"
	"github.com/sylabs/singularity/internal/pkg/util/user"
	"github.com/sylabs/singularity/pkg/build/types"
	"github.com/sylabs/singularity/pkg/image"
	"github.com/sylabs/singularity/pkg/runtime/engine/config"
	"github.com/sylabs/singularity/pkg/sylog"
<<<<<<< HEAD
	"github.com/sylabs/singularity/pkg/util/crypt"
=======
	"github.com/sylabs/singularity/pkg/util/cryptkey"
>>>>>>> c50cee4e
)

func fakerootExec(cmdArgs []string) {
	if buildArgs.nvccli && !buildArgs.noTest {
		sylog.Warningf("Due to writable-tmpfs limitations, %%test sections will fail with --nvccli & --fakeroot")
		sylog.Infof("Use -T / --notest to disable running tests during the build")
	}

	useSuid := buildcfg.SINGULARITY_SUID_INSTALL == 1

	short := "-" + buildFakerootFlag.ShortHand
	long := "--" + buildFakerootFlag.Name
	envKey := fmt.Sprintf("SINGULARITY_%s", buildFakerootFlag.EnvKeys[0])
	fakerootEnv := os.Getenv(envKey) != ""

	argsLen := len(os.Args) - 1
	if fakerootEnv {
		argsLen = len(os.Args)
		os.Unsetenv(envKey)
	}
	args := make([]string, argsLen)
	idx := 0
	for i, arg := range os.Args {
		if i == 0 {
			path, _ := osExec.LookPath(arg)
			arg = path
		}
		if arg != short && arg != long {
			args[idx] = arg
			idx++
		}

	}

	user, err := user.GetPwUID(uint32(os.Getuid()))
	if err != nil {
		sylog.Fatalf("failed to retrieve user information: %s", err)
	}

	// Append the user's real UID to the environment as _CONTAINERS_ROOTLESS_UID.
	// This is required in fakeroot builds that may use containers/image 5.7 and above.
	// https://github.com/containers/image/issues/1066
	// https://github.com/containers/image/blob/master/internal/rootless/rootless.go
	os.Setenv("_CONTAINERS_ROOTLESS_UID", strconv.Itoa(os.Getuid()))

	engineConfig := &fakerootConfig.EngineConfig{
		Args:     args,
		Envs:     os.Environ(),
		Home:     user.Dir,
		BuildEnv: true,
	}

	cfg := &config.Common{
		EngineName:   fakerootConfig.Name,
		ContainerID:  "fakeroot",
		EngineConfig: engineConfig,
	}

	err = starter.Exec(
		"Singularity fakeroot",
		cfg,
		starter.UseSuid(useSuid),
	)
	sylog.Fatalf("%s", err)
}

func runBuild(cmd *cobra.Command, args []string) {
	if buildArgs.nvidia {
		if buildArgs.remote {
			sylog.Fatalf("--nv option is not supported for remote build")
		}
		os.Setenv("SINGULARITY_NV", "1")
	}
	if buildArgs.nvccli {
		if buildArgs.remote {
			sylog.Fatalf("--nvccli option is not supported for remote build")
		}
		os.Setenv("SINGULARITY_NVCCLI", "1")
	}
	if buildArgs.rocm {
		if buildArgs.remote {
			sylog.Fatalf("--rocm option is not supported for remote build")
		}
		os.Setenv("SINGULARITY_ROCM", "1")
	}
	if len(buildArgs.bindPaths) > 0 {
		if buildArgs.remote {
			sylog.Fatalf("-B/--bind option is not supported for remote build")
		}
		os.Setenv("SINGULARITY_BINDPATH", strings.Join(buildArgs.bindPaths, ","))
	}
	if len(buildArgs.mounts) > 0 {
		if buildArgs.remote {
			sylog.Fatalf("--mount option is not supported for remote build")
		}
		os.Setenv("SINGULARITY_MOUNT", strings.Join(buildArgs.mounts, "\n"))
	}
	if buildArgs.writableTmpfs {
		if buildArgs.remote {
			sylog.Fatalf("--writable-tmpfs option is not supported for remote build")
		}
		if buildArgs.fakeroot {
			sylog.Fatalf("--writable-tmpfs option is not supported for fakeroot build")
		}
		os.Setenv("SINGULARITY_WRITABLE_TMPFS", "1")
	}

	if buildArgs.arch != runtime.GOARCH && !buildArgs.remote {
		sylog.Fatalf("Requested architecture (%s) does not match host (%s). Cannot build locally.", buildArgs.arch, runtime.GOARCH)
	}

	dest := args[0]
	spec := args[1]

	// check if target collides with existing file
	if err := checkBuildTarget(dest); err != nil {
		sylog.Fatalf("While checking build target: %s", err)
	}

	if buildArgs.remote {
		runBuildRemote(cmd.Context(), cmd, dest, spec)
	} else {
		runBuildLocal(cmd.Context(), cmd, dest, spec)
	}
	sylog.Infof("Build complete: %s", dest)
}

func runBuildRemote(ctx context.Context, cmd *cobra.Command, dst, spec string) {
	// building encrypted containers on the remote builder is not currently supported
	if buildArgs.encrypt {
		sylog.Fatalf("Building encrypted container with the remote builder is not currently supported.")
	}

	// TODO - the keyserver config needs to go to the remote builder for fingerprint verification at
	// build time to be fully supported.
<<<<<<< HEAD
	bc, lc, _, err := getServiceConfigs(buildArgs.builderURL, buildArgs.libraryURL, buildArgs.keyServerURL)
	if err != nil {
		sylog.Fatalf("Unable to get builder and library client configuration: %v", err)
	}
	buildArgs.libraryURL = lc.BaseURL
	buildArgs.builderURL = bc.BaseURL
=======

	lc, err := getLibraryClientConfig(buildArgs.libraryURL)
	if err != nil {
		sylog.Fatalf("Unable to get library client configuration: %v", err)
	}
	buildArgs.libraryURL = lc.BaseURL

	baseURI, authToken, err := getBuilderClientConfig(buildArgs.builderURL)
	if err != nil {
		sylog.Fatalf("Unable to get builder client configuration: %v", err)
	}
	buildArgs.builderURL = baseURI
>>>>>>> c50cee4e

	// To provide a web link to detached remote builds we need to know the web frontend URI.
	// We only know this working forward from a remote config, and not if the user has set custom
	// service URLs, since there is no straightforward foolproof way to work back from them to a
	// matching frontend URL.
	if !cmd.Flag("builder").Changed && !cmd.Flag("library").Changed {
<<<<<<< HEAD
		buildArgs.webURL = URI()
=======
		webURL, err := currentRemoteEndpoint.GetURL()
		if err != nil {
			sylog.Fatalf("Unable to find remote web URI %v", err)
		}
		buildArgs.webURL = webURL
>>>>>>> c50cee4e
	}

	// submitting a remote build requires a valid authToken
	if bc.AuthToken == "" {
		sylog.Fatalf("Unable to submit build job: %v", remoteWarning)
	}

	def, err := definitionFromSpec(spec)
	if err != nil {
		sylog.Fatalf("Unable to build from %s: %v", spec, err)
	}

<<<<<<< HEAD
=======
	// Ensure that the definition bootstrap source is valid before we submit a remote build
	if _, err := build.NewConveyorPacker(def); err != nil {
		sylog.Fatalf("Unable to build from %s: %v", spec, err)
	}
	if bs, ok := def.Header["bootstrap"]; ok && bs == "localimage" {
		sylog.Fatalf("Building from a \"localimage\" source with the remote builder is not supported.")
	}

>>>>>>> c50cee4e
	// path SIF from remote builder should be placed
	rbDst := dst
	if buildArgs.sandbox {
		if strings.HasPrefix(dst, "library://") {
			// image destination is the library.
			sylog.Fatalf("Library URI detected as destination, sandbox builds are incompatible with library destinations.")
		}

		// create temporary file to download sif
		f, err := ioutil.TempFile(tmpDir, "remote-build-")
		if err != nil {
			sylog.Fatalf("Could not create temporary directory: %s", err)
		}
		f.Close()

		// override remote build destation to temporary file for conversion to a sandbox
		rbDst = f.Name()
		sylog.Debugf("Overriding remote build destination to temporary file: %s", rbDst)

		// remove downloaded sif
		defer os.Remove(rbDst)

		// build from sif downloaded in tmp location
		defer func() {
			sylog.Debugf("Building sandbox from downloaded SIF")
			imgCache := getCacheHandle(cache.Config{Disable: disableCache})
			if imgCache == nil {
				sylog.Fatalf("failed to create an image cache handle")
			}

			d, err := types.NewDefinitionFromURI("localimage" + "://" + rbDst)
			if err != nil {
				sylog.Fatalf("Unable to create definition for sandbox build: %v", err)
			}

			b, err := build.New(
				[]types.Definition{d},
				build.Config{
					Dest:      dst,
					Format:    "sandbox",
					NoCleanUp: buildArgs.noCleanUp,
					Opts: types.Options{
						ImgCache: imgCache,
						NoCache:  disableCache,
						TmpDir:   tmpDir,
						Update:   buildArgs.update,
						Force:    forceOverwrite,
					},
				})
			if err != nil {
				sylog.Fatalf("Unable to create build: %v", err)
			}

			if err = b.Full(ctx); err != nil {
				sylog.Fatalf("While performing build: %v", err)
			}
		}()
	}

<<<<<<< HEAD
	b, err := remotebuilder.New(rbDst, buildArgs.libraryURL, def, buildArgs.detached, forceOverwrite, buildArgs.builderURL, bc.AuthToken, buildArgs.arch, buildArgs.webURL)
=======
	b, err := remotebuilder.New(rbDst, buildArgs.libraryURL, def, buildArgs.detached, forceOverwrite, buildArgs.builderURL, authToken, buildArgs.arch, buildArgs.webURL)
>>>>>>> c50cee4e
	if err != nil {
		sylog.Fatalf("Failed to create builder: %v", err)
	}
	err = b.Build(ctx)
	if err != nil {
		sylog.Fatalf("While performing build: %v", err)
	}
}

func runBuildLocal(ctx context.Context, cmd *cobra.Command, dst, spec string) {
	var keyInfo *cryptkey.KeyInfo
	if buildArgs.encrypt || promptForPassphrase || cmd.Flags().Lookup("pem-path").Changed {
		if os.Getuid() != 0 {
			sylog.Fatalf("You must be root to build an encrypted container")
		}

		k, err := getEncryptionMaterial(cmd)
		if err != nil {
			sylog.Fatalf("While handling encryption material: %v", err)
		}
		keyInfo = &k
	} else {
		_, passphraseEnvOK := os.LookupEnv("SINGULARITY_ENCRYPTION_PASSPHRASE")
		_, pemPathEnvOK := os.LookupEnv("SINGULARITY_ENCRYPTION_PEM_PATH")
		if passphraseEnvOK || pemPathEnvOK {
			sylog.Warningf("Encryption related env vars found, but --encrypt was not specified. NOT encrypting container.")
		}
	}

	imgCache := getCacheHandle(cache.Config{Disable: disableCache})
	if imgCache == nil {
		sylog.Fatalf("Failed to create an image cache handle")
	}

	if syscall.Getuid() != 0 && !buildArgs.fakeroot && fs.IsFile(spec) && !isImage(spec) {
		sylog.Fatalf("You must be the root user, however you can use --remote or --fakeroot to build from a Singularity recipe file")
	}

	err := checkSections()
	if err != nil {
		sylog.Fatalf("Could not check build sections: %v", err)
	}

	authConf, err := makeDockerCredentials(cmd)
	if err != nil {
		sylog.Fatalf("While creating Docker credentials: %v", err)
	}

	// parse definition to determine build source
	defs, err := build.MakeAllDefs(spec)
	if err != nil {
		sylog.Fatalf("Unable to build from %s: %v", spec, err)
	}

<<<<<<< HEAD
	hasLibrary := false

	// only resolve remote endpoints if library is a build source
=======
	authToken := ""
	hasLibrary := false
	hasSIF := false

>>>>>>> c50cee4e
	for _, d := range defs {
		// If there's a library source we need the library client, and it'll be a SIF
		if d.Header["bootstrap"] == "library" {
			hasLibrary = true
<<<<<<< HEAD
			break
		}
	}

	authToken := ""

=======
			hasSIF = true
			break
		}
		// Certain other bootstrap sources may result in a SIF image source
		if d.Header["bootstrap"] == "localimage" || d.Header["bootstrap"] == "oras" || d.Header["bootstrap"] == "shub" {
			hasSIF = true
		}
	}

	// We only need to initialize the library client if we have a library source
	// in our definition file.
>>>>>>> c50cee4e
	if hasLibrary {
		lc, err := getLibraryClientConfig(buildArgs.libraryURL)
		if err != nil {
			sylog.Fatalf("Unable to get library client configuration: %v", err)
<<<<<<< HEAD
=======
		}
		buildArgs.libraryURL = lc.BaseURL
		authToken = lc.AuthToken
	}

	// We only need to initialize the key server client if we have a source
	// in our definition file that could provide a SIF. Only SIFs verify in the build.
	var ko []keyclient.Option
	if hasSIF {
		ko, err = getKeyserverClientOpts(buildArgs.keyServerURL, endpoint.KeyserverVerifyOp)
		if err != nil {
			// Do not hard fail if we can't get a keyserver config.
			// Verification can use the local keyring still.
			sylog.Warningf("Unable to get key server client configuration: %v", err)
>>>>>>> c50cee4e
		}
		buildArgs.libraryURL = lc.BaseURL
		authToken = lc.AuthToken
	}

	co, err := getKeyserverClientOpts(buildArgs.keyServerURL, endpoint.KeyserverVerifyOp)
	if err != nil {
		sylog.Fatalf("Unable to get key server client configuration: %v", err)
	}

	buildFormat := "sif"
	sandboxTarget := false
	if buildArgs.sandbox {
		buildFormat = "sandbox"
		sandboxTarget = true

	}

	b, err := build.New(
		defs,
		build.Config{
			Dest:      dst,
			Format:    buildFormat,
			NoCleanUp: buildArgs.noCleanUp,
			Opts: types.Options{
				ImgCache:          imgCache,
				TmpDir:            tmpDir,
				NoCache:           disableCache,
				Update:            buildArgs.update,
				Force:             forceOverwrite,
				Sections:          buildArgs.sections,
				NoTest:            buildArgs.noTest,
				NoHTTPS:           noHTTPS,
				LibraryURL:        buildArgs.libraryURL,
				LibraryAuthToken:  authToken,
<<<<<<< HEAD
				KeyServerOpts:     co,
=======
				KeyServerOpts:     ko,
>>>>>>> c50cee4e
				DockerAuthConfig:  authConf,
				EncryptionKeyInfo: keyInfo,
				FixPerms:          buildArgs.fixPerms,
				SandboxTarget:     sandboxTarget,
			},
		})
	if err != nil {
		sylog.Fatalf("Unable to create build: %v", err)
	}

	if err = b.Full(ctx); err != nil {
		sylog.Fatalf("While performing build: %v", err)
	}
}

func checkSections() error {
	var all, none bool
	for _, section := range buildArgs.sections {
		if section == "none" {
			none = true
		}
		if section == "all" {
			all = true
		}
	}

	if all && len(buildArgs.sections) > 1 {
		return fmt.Errorf("section specification error: cannot have all and any other option")
	}
	if none && len(buildArgs.sections) > 1 {
		return fmt.Errorf("section specification error: cannot have none and any other option")
	}

	return nil
}

func isImage(spec string) bool {
	i, err := image.Init(spec, false)
	if i != nil {
		_ = i.File.Close()
	}
	return err == nil
}

// getEncryptionMaterial handles the setting of encryption environment and flag parameters to eventually be
// passed to the crypt package for handling.
// This handles the SINGULARITY_ENCRYPTION_PASSPHRASE/PEM_PATH envvars outside of cobra in order to
// enforce the unique flag/env precedence for the encryption flow
func getEncryptionMaterial(cmd *cobra.Command) (cryptkey.KeyInfo, error) {
	passphraseFlag := cmd.Flags().Lookup("passphrase")
	PEMFlag := cmd.Flags().Lookup("pem-path")
	passphraseEnv, passphraseEnvOK := os.LookupEnv("SINGULARITY_ENCRYPTION_PASSPHRASE")
	pemPathEnv, pemPathEnvOK := os.LookupEnv("SINGULARITY_ENCRYPTION_PEM_PATH")

	// checks for no flags/envvars being set
	if !(PEMFlag.Changed || pemPathEnvOK || passphraseFlag.Changed || passphraseEnvOK) {
		sylog.Fatalf("Unable to use container encryption. Must supply encryption material through environment variables or flags.")
	}

	// order of precedence:
	// 1. PEM flag
	// 2. Passphrase flag
	// 3. PEM envvar
	// 4. Passphrase envvar

	if PEMFlag.Changed {
		exists, err := fs.PathExists(encryptionPEMPath)
		if err != nil {
			sylog.Fatalf("Unable to verify existence of %s: %v", encryptionPEMPath, err)
		}

		if !exists {
			sylog.Fatalf("Specified PEM file %s: does not exist.", encryptionPEMPath)
		}

		sylog.Verbosef("Using pem path flag for encrypted container")

		// Check it's a valid PEM public key we can load, before starting the build (#4173)
		if cmd.Name() == "build" {
<<<<<<< HEAD
			if _, err := crypt.LoadPEMPublicKey(encryptionPEMPath); err != nil {
=======
			if _, err := cryptkey.LoadPEMPublicKey(encryptionPEMPath); err != nil {
>>>>>>> c50cee4e
				sylog.Fatalf("Invalid encryption public key: %v", err)
			}
			// or a valid private key before launching the engine for actions on a container (#5221)
		} else {
<<<<<<< HEAD
			if _, err := crypt.LoadPEMPrivateKey(encryptionPEMPath); err != nil {
=======
			if _, err := cryptkey.LoadPEMPrivateKey(encryptionPEMPath); err != nil {
>>>>>>> c50cee4e
				sylog.Fatalf("Invalid encryption private key: %v", err)
			}
		}

<<<<<<< HEAD
		return crypt.KeyInfo{Format: crypt.PEM, Path: encryptionPEMPath}, nil
=======
		return cryptkey.KeyInfo{Format: cryptkey.PEM, Path: encryptionPEMPath}, nil
>>>>>>> c50cee4e
	}

	if passphraseFlag.Changed {
		sylog.Verbosef("Using interactive passphrase entry for encrypted container")
		passphrase, err := interactive.AskQuestionNoEcho("Enter encryption passphrase: ")
		if err != nil {
			return cryptkey.KeyInfo{}, err
		}
		if passphrase == "" {
			sylog.Fatalf("Cannot encrypt container with empty passphrase")
		}
		return cryptkey.KeyInfo{Format: cryptkey.Passphrase, Material: passphrase}, nil
	}

	if pemPathEnvOK {
		exists, err := fs.PathExists(pemPathEnv)
		if err != nil {
			sylog.Fatalf("Unable to verify existence of %s: %v", pemPathEnv, err)
		}

		if !exists {
			sylog.Fatalf("Specified PEM file %s: does not exist.", pemPathEnv)
		}

		sylog.Verbosef("Using pem path environment variable for encrypted container")
		return cryptkey.KeyInfo{Format: cryptkey.PEM, Path: pemPathEnv}, nil
	}

	if passphraseEnvOK {
		sylog.Verbosef("Using passphrase environment variable for encrypted container")
		return cryptkey.KeyInfo{Format: cryptkey.Passphrase, Material: passphraseEnv}, nil
	}

	return cryptkey.KeyInfo{}, nil
}<|MERGE_RESOLUTION|>--- conflicted
+++ resolved
@@ -1,9 +1,5 @@
 // Copyright (c) 2020, Control Command Inc. All rights reserved.
-<<<<<<< HEAD
-// Copyright (c) 2018-2020, Sylabs Inc. All rights reserved.
-=======
 // Copyright (c) 2018-2022, Sylabs Inc. All rights reserved.
->>>>>>> c50cee4e
 // This software is licensed under a 3-clause BSD license. Please consult the
 // LICENSE.md file distributed with the sources of this project regarding your
 // rights to use or distribute this software.
@@ -21,18 +17,13 @@
 	"strings"
 	"syscall"
 
-	"github.com/sylabs/singularity/internal/pkg/remote/endpoint"
-
 	"github.com/spf13/cobra"
 	keyclient "github.com/sylabs/scs-key-client/client"
 	"github.com/sylabs/singularity/internal/pkg/build"
 	"github.com/sylabs/singularity/internal/pkg/build/remotebuilder"
 	"github.com/sylabs/singularity/internal/pkg/buildcfg"
 	"github.com/sylabs/singularity/internal/pkg/cache"
-<<<<<<< HEAD
-=======
 	"github.com/sylabs/singularity/internal/pkg/remote/endpoint"
->>>>>>> c50cee4e
 	fakerootConfig "github.com/sylabs/singularity/internal/pkg/runtime/engine/fakeroot/config"
 	"github.com/sylabs/singularity/internal/pkg/util/fs"
 	"github.com/sylabs/singularity/internal/pkg/util/interactive"
@@ -42,11 +33,7 @@
 	"github.com/sylabs/singularity/pkg/image"
 	"github.com/sylabs/singularity/pkg/runtime/engine/config"
 	"github.com/sylabs/singularity/pkg/sylog"
-<<<<<<< HEAD
-	"github.com/sylabs/singularity/pkg/util/crypt"
-=======
 	"github.com/sylabs/singularity/pkg/util/cryptkey"
->>>>>>> c50cee4e
 )
 
 func fakerootExec(cmdArgs []string) {
@@ -182,46 +169,33 @@
 
 	// TODO - the keyserver config needs to go to the remote builder for fingerprint verification at
 	// build time to be fully supported.
-<<<<<<< HEAD
-	bc, lc, _, err := getServiceConfigs(buildArgs.builderURL, buildArgs.libraryURL, buildArgs.keyServerURL)
-	if err != nil {
-		sylog.Fatalf("Unable to get builder and library client configuration: %v", err)
+
+	lc, err := getLibraryClientConfig(buildArgs.libraryURL)
+	if err != nil {
+		sylog.Fatalf("Unable to get library client configuration: %v", err)
 	}
 	buildArgs.libraryURL = lc.BaseURL
-	buildArgs.builderURL = bc.BaseURL
-=======
-
-	lc, err := getLibraryClientConfig(buildArgs.libraryURL)
-	if err != nil {
-		sylog.Fatalf("Unable to get library client configuration: %v", err)
-	}
-	buildArgs.libraryURL = lc.BaseURL
 
 	baseURI, authToken, err := getBuilderClientConfig(buildArgs.builderURL)
 	if err != nil {
 		sylog.Fatalf("Unable to get builder client configuration: %v", err)
 	}
 	buildArgs.builderURL = baseURI
->>>>>>> c50cee4e
 
 	// To provide a web link to detached remote builds we need to know the web frontend URI.
 	// We only know this working forward from a remote config, and not if the user has set custom
 	// service URLs, since there is no straightforward foolproof way to work back from them to a
 	// matching frontend URL.
 	if !cmd.Flag("builder").Changed && !cmd.Flag("library").Changed {
-<<<<<<< HEAD
-		buildArgs.webURL = URI()
-=======
 		webURL, err := currentRemoteEndpoint.GetURL()
 		if err != nil {
 			sylog.Fatalf("Unable to find remote web URI %v", err)
 		}
 		buildArgs.webURL = webURL
->>>>>>> c50cee4e
 	}
 
 	// submitting a remote build requires a valid authToken
-	if bc.AuthToken == "" {
+	if authToken == "" {
 		sylog.Fatalf("Unable to submit build job: %v", remoteWarning)
 	}
 
@@ -230,8 +204,6 @@
 		sylog.Fatalf("Unable to build from %s: %v", spec, err)
 	}
 
-<<<<<<< HEAD
-=======
 	// Ensure that the definition bootstrap source is valid before we submit a remote build
 	if _, err := build.NewConveyorPacker(def); err != nil {
 		sylog.Fatalf("Unable to build from %s: %v", spec, err)
@@ -240,7 +212,6 @@
 		sylog.Fatalf("Building from a \"localimage\" source with the remote builder is not supported.")
 	}
 
->>>>>>> c50cee4e
 	// path SIF from remote builder should be placed
 	rbDst := dst
 	if buildArgs.sandbox {
@@ -300,11 +271,7 @@
 		}()
 	}
 
-<<<<<<< HEAD
-	b, err := remotebuilder.New(rbDst, buildArgs.libraryURL, def, buildArgs.detached, forceOverwrite, buildArgs.builderURL, bc.AuthToken, buildArgs.arch, buildArgs.webURL)
-=======
 	b, err := remotebuilder.New(rbDst, buildArgs.libraryURL, def, buildArgs.detached, forceOverwrite, buildArgs.builderURL, authToken, buildArgs.arch, buildArgs.webURL)
->>>>>>> c50cee4e
 	if err != nil {
 		sylog.Fatalf("Failed to create builder: %v", err)
 	}
@@ -359,28 +326,14 @@
 		sylog.Fatalf("Unable to build from %s: %v", spec, err)
 	}
 
-<<<<<<< HEAD
-	hasLibrary := false
-
-	// only resolve remote endpoints if library is a build source
-=======
 	authToken := ""
 	hasLibrary := false
 	hasSIF := false
 
->>>>>>> c50cee4e
 	for _, d := range defs {
 		// If there's a library source we need the library client, and it'll be a SIF
 		if d.Header["bootstrap"] == "library" {
 			hasLibrary = true
-<<<<<<< HEAD
-			break
-		}
-	}
-
-	authToken := ""
-
-=======
 			hasSIF = true
 			break
 		}
@@ -392,13 +345,10 @@
 
 	// We only need to initialize the library client if we have a library source
 	// in our definition file.
->>>>>>> c50cee4e
 	if hasLibrary {
 		lc, err := getLibraryClientConfig(buildArgs.libraryURL)
 		if err != nil {
 			sylog.Fatalf("Unable to get library client configuration: %v", err)
-<<<<<<< HEAD
-=======
 		}
 		buildArgs.libraryURL = lc.BaseURL
 		authToken = lc.AuthToken
@@ -413,15 +363,7 @@
 			// Do not hard fail if we can't get a keyserver config.
 			// Verification can use the local keyring still.
 			sylog.Warningf("Unable to get key server client configuration: %v", err)
->>>>>>> c50cee4e
-		}
-		buildArgs.libraryURL = lc.BaseURL
-		authToken = lc.AuthToken
-	}
-
-	co, err := getKeyserverClientOpts(buildArgs.keyServerURL, endpoint.KeyserverVerifyOp)
-	if err != nil {
-		sylog.Fatalf("Unable to get key server client configuration: %v", err)
+		}
 	}
 
 	buildFormat := "sif"
@@ -449,11 +391,7 @@
 				NoHTTPS:           noHTTPS,
 				LibraryURL:        buildArgs.libraryURL,
 				LibraryAuthToken:  authToken,
-<<<<<<< HEAD
-				KeyServerOpts:     co,
-=======
 				KeyServerOpts:     ko,
->>>>>>> c50cee4e
 				DockerAuthConfig:  authConf,
 				EncryptionKeyInfo: keyInfo,
 				FixPerms:          buildArgs.fixPerms,
@@ -533,29 +471,17 @@
 
 		// Check it's a valid PEM public key we can load, before starting the build (#4173)
 		if cmd.Name() == "build" {
-<<<<<<< HEAD
-			if _, err := crypt.LoadPEMPublicKey(encryptionPEMPath); err != nil {
-=======
 			if _, err := cryptkey.LoadPEMPublicKey(encryptionPEMPath); err != nil {
->>>>>>> c50cee4e
 				sylog.Fatalf("Invalid encryption public key: %v", err)
 			}
 			// or a valid private key before launching the engine for actions on a container (#5221)
 		} else {
-<<<<<<< HEAD
-			if _, err := crypt.LoadPEMPrivateKey(encryptionPEMPath); err != nil {
-=======
 			if _, err := cryptkey.LoadPEMPrivateKey(encryptionPEMPath); err != nil {
->>>>>>> c50cee4e
 				sylog.Fatalf("Invalid encryption private key: %v", err)
 			}
 		}
 
-<<<<<<< HEAD
-		return crypt.KeyInfo{Format: crypt.PEM, Path: encryptionPEMPath}, nil
-=======
 		return cryptkey.KeyInfo{Format: cryptkey.PEM, Path: encryptionPEMPath}, nil
->>>>>>> c50cee4e
 	}
 
 	if passphraseFlag.Changed {
