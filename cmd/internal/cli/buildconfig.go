--- conflicted
+++ resolved
@@ -27,14 +27,7 @@
 		if len(args) > 0 {
 			name = args[0]
 		}
-<<<<<<< HEAD
-		if err := printParam(name); err != nil {
-			return err
-		}
-		return nil
-=======
 		return printParam(name)
->>>>>>> c50cee4e
 	},
 	DisableFlagsInUseLine: true,
 
