<<<<<<< HEAD
// Copyright (c) 2018-2020, Sylabs Inc. All rights reserved.
=======
// Copyright (c) 2018-2022, Sylabs Inc. All rights reserved.
>>>>>>> c50cee4e
// This software is licensed under a 3-clause BSD license. Please consult the
// LICENSE.md file distributed with the sources of this project regarding your
// rights to use or distribute this software.

//go:build !seccomp

package seccomp

import (
	"fmt"

	specs "github.com/opencontainers/runtime-spec/specs-go"
	"github.com/sylabs/singularity/internal/pkg/runtime/engine/config/oci/generate"
)

<<<<<<< HEAD
// Enabled returns whether seccomp is enabled or not
=======
// Enabled returns whether seccomp is enabled.
>>>>>>> c50cee4e
func Enabled() bool {
	return false
}

// LoadSeccompConfig loads seccomp configuration filter for the current process.
func LoadSeccompConfig(config *specs.LinuxSeccomp, noNewPrivs bool, errNo int16) error {
	return fmt.Errorf("can't load seccomp filter: not enabled at compilation time")
}

// LoadProfileFromFile loads seccomp rules from json file and fill in provided OCI configuration.
func LoadProfileFromFile(profile string, generator *generate.Generator) error {
	if generator.Config.Linux == nil {
		generator.Config.Linux = &specs.Linux{}
	}
	if generator.Config.Linux.Seccomp == nil {
		generator.Config.Linux.Seccomp = &specs.LinuxSeccomp{}
	}
	return nil
}<|MERGE_RESOLUTION|>--- conflicted
+++ resolved
@@ -1,8 +1,4 @@
-<<<<<<< HEAD
-// Copyright (c) 2018-2020, Sylabs Inc. All rights reserved.
-=======
 // Copyright (c) 2018-2022, Sylabs Inc. All rights reserved.
->>>>>>> c50cee4e
 // This software is licensed under a 3-clause BSD license. Please consult the
 // LICENSE.md file distributed with the sources of this project regarding your
 // rights to use or distribute this software.
@@ -18,11 +14,7 @@
 	"github.com/sylabs/singularity/internal/pkg/runtime/engine/config/oci/generate"
 )
 
-<<<<<<< HEAD
-// Enabled returns whether seccomp is enabled or not
-=======
 // Enabled returns whether seccomp is enabled.
->>>>>>> c50cee4e
 func Enabled() bool {
 	return false
 }
