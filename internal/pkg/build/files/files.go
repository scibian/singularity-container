--- conflicted
+++ resolved
@@ -9,22 +9,8 @@
 	"path/filepath"
 	"strings"
 
-<<<<<<< HEAD
-func expandPath(path string) ([]string, error) {
-	var output, stderr bytes.Buffer
-
-	// Escape spaces for glob pattern
-	path = strings.Replace(path, " ", "\\ ", -1)
-	cmd := exec.Command("/bin/sh", "-c", fmt.Sprintf(filenameExpansionScript, path))
-	cmd.Stdout = &output
-	cmd.Stderr = &stderr
-	if err := cmd.Run(); err != nil {
-		return nil, fmt.Errorf("%s: %s", err, stderr.String())
-	}
-=======
 	securejoin "github.com/cyphar/filepath-securejoin"
 )
->>>>>>> c50cee4e
 
 // joinKeepSlash joins path to prefix, ensuring that if path ends with a "/" it
 // is preserved in the result, as may be required when calling out to commands
