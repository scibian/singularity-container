<<<<<<< HEAD
// Copyright (c) 2019-2020, Sylabs Inc. All rights reserved.
=======
// Copyright (c) 2019-2021, Sylabs Inc. All rights reserved.
>>>>>>> c50cee4e
// This software is licensed under a 3-clause BSD license. Please consult the
// LICENSE.md file distributed with the sources of this project regarding your
// rights to use or distribute this software.

package files

import (
	"bytes"
	"fmt"
	"os"
	"os/exec"
	"path"
	"path/filepath"
	"strings"

	"github.com/sylabs/singularity/internal/pkg/util/bin"
	"github.com/sylabs/singularity/internal/pkg/util/fs"
	"github.com/sylabs/singularity/pkg/util/archive"
)

// makeParentDir ensures existence of the expected destination directory for the cp command
// based on the supplied path.
func makeParentDir(path string) error {
	_, err := os.Stat(path)
	if !os.IsNotExist(err) {
		return nil
	}

	// if path ends with a trailing '/' always ensure the full path exists as a directory
	// because 'cp' is expecting a dir in these cases
	if strings.HasSuffix(path, "/") {
		if err := os.MkdirAll(filepath.Clean(path), 0o755); err != nil {
			return fmt.Errorf("while creating full path: %s", err)
		}
		return nil
	}

	// only make parent directory
	if err := os.MkdirAll(filepath.Dir(path), 0o755); err != nil {
		return fmt.Errorf("while creating parent of path: %s", err)
	}

	return nil
}

<<<<<<< HEAD
// Copy calls cp with src and dst as its arguments
// Checks dst and creates parent directories if they do not exist
// before calling cp.
// If followLinks is true, the -L flag to cp will follow all symlinks
// If followLinks is false, the -H flag to cp will only follow links for specified
// files or files that resolve directly from a glob pattern. It will not follow
// links found during directory traversal.
func Copy(src, dst string, followLinks bool) error {
	// resolve any bash globbing in filepath
	paths, err := expandPath(src)
=======
// CopyFromHost should be used to copy files into the rootfs from the host fs.
// src is a path relative to CWD on the host, or an absolute path on the host.
// dstRel is a destination path inside dstRootfs.
// An empty dstRel "" means copy the src file to the same path in the rootfs.
// All symlinks encountered in the copy will be dereferenced (cp -L behavior).
func CopyFromHost(src, dstRel, dstRootfs string) error {
	// resolve any globbing in filepath
	paths, err := filepath.Glob(src)
>>>>>>> c50cee4e
	if err != nil {
		return fmt.Errorf("while expanding source path: %s: %s", src, err)
	}
	if len(paths) == 0 {
		return fmt.Errorf("no source files found matching: %s", src)
	}

	for _, srcGlobbed := range paths {
		// If the dstRel is "" then we are copying to the full source path, appended to the rootfs prefix
		dstRelGlobbed := dstRel
		if dstRel == "" {
			dstRelGlobbed = srcGlobbed
		}

		// Resolve our destination within the container rootfs
		dstResolved, err := secureJoinKeepSlash(dstRootfs, dstRelGlobbed)
		if err != nil {
			return fmt.Errorf("while resolving destination: %s: %s", dstRelGlobbed, err)
		}

		// Create any parent dirs for dst that don't already exist
		if err := makeParentDir(dstResolved); err != nil {
			return fmt.Errorf("while creating parent dir: %v", err)
		}

		args := []string{"-fLr", srcGlobbed, dstResolved}
		var output, stderr bytes.Buffer
		// copy each file into bundle rootfs
		cp, err := bin.FindBin("cp")
		if err != nil {
			return err
		}
		copy := exec.Command(cp, args...)
		copy.Stdout = &output
		copy.Stderr = &stderr
		if err := copy.Run(); err != nil {
			return fmt.Errorf("while copying %s to %s: %v: %s", paths, dstResolved, args, stderr.String())
		}

	}
	return nil
}

<<<<<<< HEAD
	// set flags for cp
	args := []string{"-fHr"}
	if followLinks {
		args = []string{"-fLr"}
=======
// CopyFromStage should be used to copy files into the rootfs from a previous stage.
// The src and dst are paths relative to the srcRootfs and dstRootfs.
// An empty dst "" means copy the src file to the same path in the dst rootfs.
// Symlinks are only dereferenced for the specified source or files that resolve
// directly from a specified glob pattern. Any additional links inside a directory
// being copied are not dereferenced.
func CopyFromStage(src, dst, srcRootfs, dstRootfs string) error {
	// An absolute path on the host is required for globbing.
	// Make sure the glob pattern doesn't climb out of the srcRootfs, by making it absolute w.r.t.
	// the srcRootfs, and cleaning any '../' components that lead above the srcRootfs '/' before we
	// join it to the srcRootfs path on the host.
	// We aren't globbing paths containing absolute symlinks properly here as it is happening
	// in the host fs. However, we re-resolve the results below with securejoin before copying
	// anything, so we can't copy in host files.
	if !filepath.IsAbs(src) {
		src = joinKeepSlash("/", src)
>>>>>>> c50cee4e
	}
	src = path.Clean(src)
	hostSrc := joinKeepSlash(srcRootfs, src)

	// resolve any bash globbing in filepath
	paths, err := filepath.Glob(hostSrc)
	if err != nil {
		return fmt.Errorf("while expanding source path: %s: %s", src, err)
	}
	if len(paths) == 0 {
		return fmt.Errorf("no source files found matching: %s", src)
	}

	// We manually dereference first-level src symlinks only.
	for _, srcGlobbed := range paths {
		// Now re-resolve the source files after globbing by using securejoin,
		// so that absolute symlinks are dereferenced relative to the source rootfs,
		// and the source is enforced to be inside the rootfs.
		srcGlobbedRel := strings.TrimPrefix(srcGlobbed, srcRootfs)
		srcResolved, err := secureJoinKeepSlash(srcRootfs, srcGlobbedRel)
		if err != nil {
			return fmt.Errorf("while resolving source: %s: %s", srcGlobbedRel, err)
		}

		// If the dst is "" then we are copying to the same path in dstRootfs, as src is in srcRootfs.
		dstGlobbed := dst
		if dst == "" {
			dstGlobbed = srcGlobbedRel
		}
		// Resolve the destination path, keeping any final slash
		dstResolved, err := secureJoinKeepSlash(dstRootfs, dstGlobbed)
		if err != nil {
			return fmt.Errorf("while resolving destination: %s: %s", dstGlobbed, err)
		}
		// Create any parent dirs for dstResolved that don't already exist.
		if err := makeParentDir(dstResolved); err != nil {
			return fmt.Errorf("while creating parent dir: %v", err)
		}

		// If we are copying into a directory then we must use the original source filename,
		// for the destination filename, not the one that was resolved out by symlink.
		// I.E. if copying `/opt/view` to `/opt/` where `/opt/view links-> /opt/.view/abc123`
		// we want to create `/opt/view` in the dest, not `/opt/abc123`.
		if fs.IsDir(dstResolved) {
			_, srcName := path.Split(srcGlobbedRel)
			dstResolved = path.Join(dstResolved, srcName)
		}

		err = archive.CopyWithTar(srcResolved, dstResolved)
		if err != nil {
			return fmt.Errorf("while copying %s to %s: %s", paths, dstResolved, err)
		}

	}
	return nil
}<|MERGE_RESOLUTION|>--- conflicted
+++ resolved
@@ -1,8 +1,4 @@
-<<<<<<< HEAD
-// Copyright (c) 2019-2020, Sylabs Inc. All rights reserved.
-=======
 // Copyright (c) 2019-2021, Sylabs Inc. All rights reserved.
->>>>>>> c50cee4e
 // This software is licensed under a 3-clause BSD license. Please consult the
 // LICENSE.md file distributed with the sources of this project regarding your
 // rights to use or distribute this software.
@@ -48,18 +44,6 @@
 	return nil
 }
 
-<<<<<<< HEAD
-// Copy calls cp with src and dst as its arguments
-// Checks dst and creates parent directories if they do not exist
-// before calling cp.
-// If followLinks is true, the -L flag to cp will follow all symlinks
-// If followLinks is false, the -H flag to cp will only follow links for specified
-// files or files that resolve directly from a glob pattern. It will not follow
-// links found during directory traversal.
-func Copy(src, dst string, followLinks bool) error {
-	// resolve any bash globbing in filepath
-	paths, err := expandPath(src)
-=======
 // CopyFromHost should be used to copy files into the rootfs from the host fs.
 // src is a path relative to CWD on the host, or an absolute path on the host.
 // dstRel is a destination path inside dstRootfs.
@@ -68,7 +52,6 @@
 func CopyFromHost(src, dstRel, dstRootfs string) error {
 	// resolve any globbing in filepath
 	paths, err := filepath.Glob(src)
->>>>>>> c50cee4e
 	if err != nil {
 		return fmt.Errorf("while expanding source path: %s: %s", src, err)
 	}
@@ -112,12 +95,6 @@
 	return nil
 }
 
-<<<<<<< HEAD
-	// set flags for cp
-	args := []string{"-fHr"}
-	if followLinks {
-		args = []string{"-fLr"}
-=======
 // CopyFromStage should be used to copy files into the rootfs from a previous stage.
 // The src and dst are paths relative to the srcRootfs and dstRootfs.
 // An empty dst "" means copy the src file to the same path in the dst rootfs.
@@ -134,7 +111,6 @@
 	// anything, so we can't copy in host files.
 	if !filepath.IsAbs(src) {
 		src = joinKeepSlash("/", src)
->>>>>>> c50cee4e
 	}
 	src = path.Clean(src)
 	hostSrc := joinKeepSlash(srcRootfs, src)
