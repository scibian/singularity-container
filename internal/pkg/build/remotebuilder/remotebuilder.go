--- conflicted
+++ resolved
@@ -1,8 +1,4 @@
-<<<<<<< HEAD
-// Copyright (c) 2018-2020, Sylabs Inc. All rights reserved.
-=======
 // Copyright (c) 2018-2022, Sylabs Inc. All rights reserved.
->>>>>>> c50cee4e
 // This software is licensed under a 3-clause BSD license. Please consult the
 // LICENSE.md file distributed with the sources of this project regarding your
 // rights to use or distribute this software.
@@ -26,10 +22,6 @@
 	"time"
 
 	golog "github.com/go-log/log"
-<<<<<<< HEAD
-	"github.com/gorilla/websocket"
-=======
->>>>>>> c50cee4e
 	"github.com/pkg/errors"
 	buildclient "github.com/sylabs/scs-build-client/client"
 	client "github.com/sylabs/scs-library-client/client"
@@ -41,18 +33,6 @@
 
 // RemoteBuilder contains the build request and response
 type RemoteBuilder struct {
-<<<<<<< HEAD
-	BuildClient         *buildclient.Client
-	ImagePath           string
-	LibraryURL          string
-	Definition          types.Definition
-	BuilderURL          *url.URL
-	AuthToken           string
-	Force               bool
-	IsDetached          bool
-	BuilderRequirements map[string]string
-	WebURL              string
-=======
 	BuildClient *buildclient.Client
 	ImagePath   string
 	LibraryURL  string
@@ -63,24 +43,15 @@
 	IsDetached  bool
 	Arch        string
 	WebURL      string
->>>>>>> c50cee4e
 }
 
 // New creates a RemoteBuilder with the specified details.
 func New(imagePath, libraryURL string, d types.Definition, isDetached, force bool, builderAddr, authToken, buildArch, webURL string) (rb *RemoteBuilder, err error) {
-<<<<<<< HEAD
-	bc, err := buildclient.New(&buildclient.Config{
-		BaseURL:   builderAddr,
-		AuthToken: authToken,
-		UserAgent: useragent.Value(),
-		HTTPClient: &http.Client{
-=======
 	bc, err := buildclient.NewClient(
 		buildclient.OptBaseURL(builderAddr),
 		buildclient.OptBearerToken(authToken),
 		buildclient.OptUserAgent(useragent.Value()),
 		buildclient.OptHTTPClient(&http.Client{
->>>>>>> c50cee4e
 			Timeout: 30 * time.Second,
 		}),
 	)
@@ -96,16 +67,8 @@
 		Definition:  d,
 		IsDetached:  isDetached,
 		AuthToken:   authToken,
-<<<<<<< HEAD
-		// TODO - set RAM requirements, singularity version, etc.
-		BuilderRequirements: map[string]string{
-			"arch": buildArch,
-		},
-		WebURL: webURL,
-=======
 		Arch:        buildArch,
 		WebURL:      webURL,
->>>>>>> c50cee4e
 	}, nil
 }
 
@@ -136,11 +99,7 @@
 	libraryRefRaw := strings.TrimPrefix(bi.LibraryRef(), "library://")
 	if rb.IsDetached {
 		fmt.Printf("Build submitted! Once it is complete, the image can be retrieved by running:\n")
-<<<<<<< HEAD
-		fmt.Printf("\tsingularity pull --library %s library://%s\n\n", bi.LibraryURL, libraryRefRaw)
-=======
 		fmt.Printf("\tsingularity pull --library %s library://%s\n\n", bi.LibraryURL(), libraryRefRaw)
->>>>>>> c50cee4e
 		if rb.WebURL != "" {
 			fmt.Printf("Alternatively, you can access it from a browser at:\n\t%s/library/%s\n", rb.WebURL, libraryRefRaw)
 		}
