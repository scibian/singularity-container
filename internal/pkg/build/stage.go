--- conflicted
+++ resolved
@@ -1,8 +1,4 @@
-<<<<<<< HEAD
-// Copyright (c) 2018-2020, Sylabs Inc. All rights reserved.
-=======
 // Copyright (c) 2018-2021, Sylabs Inc. All rights reserved.
->>>>>>> c50cee4e
 // This software is licensed under a 3-clause BSD license. Please consult the
 // LICENSE.md file distributed with the sources of this project regarding your
 // rights to use or distribute this software.
@@ -54,7 +50,6 @@
 		}
 
 		sRootfs := "SINGULARITY_ROOTFS=" + s.b.RootfsPath
-<<<<<<< HEAD
 
 		scriptPath := filepath.Join(s.b.TmpDir, name)
 		if err := createScript(scriptPath, []byte(script.Script)); err != nil {
@@ -79,177 +74,6 @@
 			return fmt.Errorf("failed to run %%%s script: %v", name, err)
 		}
 	}
-	return nil
-}
-
-func (s *stage) runPostScript(configFile, sessionResolv, sessionHosts string) error {
-	if s.b.Recipe.BuildData.Post.Script != "" {
-		cmdArgs := []string{"-s", "-c", configFile, "exec", "--pwd", "/", "--writable"}
-		cmdArgs = append(cmdArgs, "--cleanenv", "--env", sEnvironment, "--env", sLabels)
-
-		if sessionResolv != "" {
-			cmdArgs = append(cmdArgs, "-B", sessionResolv+":/etc/resolv.conf")
-		}
-		if sessionHosts != "" {
-			cmdArgs = append(cmdArgs, "-B", sessionHosts+":/etc/hosts")
-		}
-
-		script := s.b.Recipe.BuildData.Post
-		scriptPath := filepath.Join(s.b.RootfsPath, ".post.script")
-		if err := createScript(scriptPath, []byte(script.Script)); err != nil {
-			return fmt.Errorf("while creating post script: %s", err)
-		}
-		defer os.Remove(scriptPath)
-
-		args, err := getSectionScriptArgs("post", "/.post.script", script)
-		if err != nil {
-			return fmt.Errorf("while processing section %%post arguments: %s", err)
-		}
-
-		exe := filepath.Join(buildcfg.BINDIR, "singularity")
-
-		cmdArgs = append(cmdArgs, s.b.RootfsPath)
-		cmdArgs = append(cmdArgs, args...)
-		cmd := exec.Command(exe, cmdArgs...)
-		cmd.Stdout = os.Stdout
-		cmd.Stderr = os.Stderr
-		cmd.Dir = "/"
-		cmd.Env = currentEnvNoSingularity()
-
-		sylog.Infof("Running post scriptlet")
-		return cmd.Run()
-	}
-	return nil
-}
-
-func (s *stage) runTestScript(configFile, sessionResolv, sessionHosts string) error {
-	if !s.b.Opts.NoTest && s.b.Recipe.BuildData.Test.Script != "" {
-		cmdArgs := []string{"-s", "-c", configFile, "test", "--pwd", "/"}
-
-		if sessionResolv != "" {
-			cmdArgs = append(cmdArgs, "-B", sessionResolv+":/etc/resolv.conf")
-		}
-		if sessionHosts != "" {
-			cmdArgs = append(cmdArgs, "-B", sessionHosts+":/etc/hosts")
-		}
-
-		exe := filepath.Join(buildcfg.BINDIR, "singularity")
-
-		cmdArgs = append(cmdArgs, s.b.RootfsPath)
-		cmd := exec.Command(exe, cmdArgs...)
-		cmd.Stdout = os.Stdout
-		cmd.Stderr = os.Stderr
-		cmd.Dir = "/"
-		cmd.Env = currentEnvNoSingularity()
-
-		sylog.Infof("Running testscript")
-		return cmd.Run()
-	}
-	return nil
-}
-
-func (s *stage) copyFilesFrom(b *Build) error {
-	def := s.b.Recipe
-	for _, f := range def.BuildData.Files {
-		// Trim comments from args
-		cleanArgs := strings.Split(f.Args, "#")[0]
-		if cleanArgs == "" {
-			continue
-		}
-
-		args := strings.Fields(cleanArgs)
-		if len(args) != 2 {
-			continue
-		}
-
-		stageIndex, err := b.findStageIndex(args[1])
-		if err != nil {
-			return err
-		}
-
-		sylog.Debugf("Copying files from stage: %s", args[1])
-
-		// iterate through filetransfers
-		for _, transfer := range f.Files {
-			// sanity
-			if transfer.Src == "" {
-				sylog.Warningf("Attempt to copy file with no name, skipping.")
-				continue
-			}
-			// dest = source if not specified
-			if transfer.Dst == "" {
-				transfer.Dst = transfer.Src
-			}
-
-			// copy each file into bundle rootfs
-			// prepend appropriate bundle path to supplied paths
-			// copying between stages should not follow symlinks
-			transfer.Src = files.AddPrefix(b.stages[stageIndex].b.RootfsPath, transfer.Src)
-			transfer.Dst = files.AddPrefix(s.b.RootfsPath, transfer.Dst)
-			sylog.Infof("Copying %v to %v", transfer.Src, transfer.Dst)
-			if err := files.Copy(transfer.Src, transfer.Dst, false); err != nil {
-				return err
-			}
-=======
-
-		scriptPath := filepath.Join(s.b.TmpDir, name)
-		if err := createScript(scriptPath, []byte(script.Script)); err != nil {
-			return fmt.Errorf("while creating %s script: %s", name, err)
-		}
-		defer os.Remove(scriptPath)
-
-		args, err := getSectionScriptArgs(name, scriptPath, script)
-		if err != nil {
-			return fmt.Errorf("while processing section %%%s arguments: %s", name, err)
-		}
-
-		// Run script section here
-		cmd := exec.Command(args[0], args[1:]...)
-		cmd.Stdout = os.Stdout
-		cmd.Stderr = os.Stderr
-		cmd.Env = os.Environ()
-		cmd.Env = append(cmd.Env, sEnvironment, sRootfs)
-
-		sylog.Infof("Running %s scriptlet", name)
-		if err := cmd.Run(); err != nil {
-			return fmt.Errorf("failed to run %%%s script: %v", name, err)
->>>>>>> c50cee4e
-		}
-	}
-
-	return nil
-}
-
-func (s *stage) copyFiles() error {
-	def := s.b.Recipe
-	filesSection := types.Files{}
-	for _, f := range def.BuildData.Files {
-		// Trim comments from args
-		cleanArgs := strings.Split(f.Args, "#")[0]
-		if cleanArgs == "" {
-			filesSection.Files = append(filesSection.Files, f.Files...)
-		}
-	}
-	// iterate through filetransfers
-	for _, transfer := range filesSection.Files {
-		// sanity
-		if transfer.Src == "" {
-			sylog.Warningf("Attempt to copy file with no name, skipping.")
-			continue
-		}
-		// dest = source if not specified
-		if transfer.Dst == "" {
-			transfer.Dst = transfer.Src
-		}
-		// copy each file into bundle rootfs
-		// copying from host to container should follow symlinks
-		transfer.Dst = files.AddPrefix(s.b.RootfsPath, transfer.Dst)
-		sylog.Infof("Copying %v to %v", transfer.Src, transfer.Dst)
-		if err := files.Copy(transfer.Src, transfer.Dst, true); err != nil {
-			return err
-		}
-	}
-
 	return nil
 }
 
