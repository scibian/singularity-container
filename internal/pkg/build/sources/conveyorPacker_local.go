--- conflicted
+++ resolved
@@ -35,10 +35,6 @@
 
 // GetLocalPacker ...
 func GetLocalPacker(ctx context.Context, src string, b *types.Bundle) (LocalPacker, error) {
-<<<<<<< HEAD
-
-=======
->>>>>>> c50cee4e
 	imageObject, err := image.Init(src, false)
 	if err != nil {
 		return nil, err
