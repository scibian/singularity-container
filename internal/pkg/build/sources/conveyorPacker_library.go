// Copyright (c) 2020, Control Command Inc. All rights reserved.
<<<<<<< HEAD
// Copyright (c) 2018-2020, Sylabs Inc. All rights reserved.
=======
// Copyright (c) 2018-2021, Sylabs Inc. All rights reserved.
>>>>>>> c50cee4e
// This software is licensed under a 3-clause BSD license. Please consult the
// LICENSE.md file distributed with the sources of this project regarding your
// rights to use or distribute this software.

package sources

import (
	"context"
	"fmt"
	"runtime"

	golog "github.com/go-log/log"

	"github.com/sylabs/scs-library-client/client"
	"github.com/sylabs/singularity/internal/pkg/client/library"
	"github.com/sylabs/singularity/pkg/build/types"
	"github.com/sylabs/singularity/pkg/sylog"
)

// LibraryConveyorPacker only needs to hold a packer to pack the image it pulls
// as well as extra information about the library it's pulling from
type LibraryConveyorPacker struct {
	b *types.Bundle
	LocalPacker
}

// Get downloads container from Sylabs Cloud Library.
func (cp *LibraryConveyorPacker) Get(ctx context.Context, b *types.Bundle) (err error) {
	sylog.Debugf("Getting container from Library")

	if b.Opts.ImgCache == nil {
		return fmt.Errorf("invalid image cache")
	}

	cp.b = b

	libraryURL := b.Opts.LibraryURL
	authToken := b.Opts.LibraryAuthToken

	if err = makeBaseEnv(cp.b.RootfsPath); err != nil {
		return fmt.Errorf("while inserting base environment: %v", err)
	}

	// check for custom library from definition
	customLib, ok := b.Recipe.Header["library"]
	if ok {
		sylog.Debugf("Using custom library: %v", customLib)
		libraryURL = customLib
	}

<<<<<<< HEAD
	sylog.Debugf("LibraryURL: %v", libraryURL)
	sylog.Debugf("LibraryRef: %v", b.Recipe.Header["from"])

	imageRef := library.NormalizeLibraryRef(b.Recipe.Header["from"])
	libraryConfig := &client.Config{
		BaseURL:   libraryURL,
		AuthToken: authToken,
		Logger:    (golog.Logger)(sylog.DebugLogger{}),
	}

	imagePath, err := library.Pull(ctx, b.Opts.ImgCache, imageRef, runtime.GOARCH, cp.b.TmpDir, libraryConfig)
	if err != nil {
=======
	imageRef, err := library.NormalizeLibraryRef(b.Recipe.Header["from"])
	if err != nil {
		return fmt.Errorf("error parsing libraryRef: %v", err)
	}

	if imageRef.Host != "" {
		if b.Opts.NoHTTPS {
			libraryURL = "http://" + imageRef.Host
		} else {
			libraryURL = "https://" + imageRef.Host
		}
	}

	sylog.Debugf("LibraryURL: %v", libraryURL)
	sylog.Debugf("LibraryRef: %v", imageRef.String())

	libraryConfig := &client.Config{
		BaseURL:   libraryURL,
		AuthToken: authToken,
		Logger:    (golog.Logger)(sylog.DebugLogger{}),
	}

	imagePath, err := library.Pull(ctx, b.Opts.ImgCache, imageRef, runtime.GOARCH, cp.b.TmpDir, libraryConfig)
	if err != nil {
>>>>>>> c50cee4e
		return fmt.Errorf("while fetching library image: %v", err)
	}

	// insert base metadata before unpacking fs
	if err = makeBaseEnv(cp.b.RootfsPath); err != nil {
		return fmt.Errorf("while inserting base environment: %v", err)
	}

	cp.LocalPacker, err = GetLocalPacker(ctx, imagePath, cp.b)

	return err
}

// CleanUp removes any files owned by the conveyorPacker on the filesystem.
func (cp *LibraryConveyorPacker) CleanUp() {
	cp.b.Remove()
}<|MERGE_RESOLUTION|>--- conflicted
+++ resolved
@@ -1,9 +1,5 @@
 // Copyright (c) 2020, Control Command Inc. All rights reserved.
-<<<<<<< HEAD
-// Copyright (c) 2018-2020, Sylabs Inc. All rights reserved.
-=======
 // Copyright (c) 2018-2021, Sylabs Inc. All rights reserved.
->>>>>>> c50cee4e
 // This software is licensed under a 3-clause BSD license. Please consult the
 // LICENSE.md file distributed with the sources of this project regarding your
 // rights to use or distribute this software.
@@ -54,20 +50,6 @@
 		libraryURL = customLib
 	}
 
-<<<<<<< HEAD
-	sylog.Debugf("LibraryURL: %v", libraryURL)
-	sylog.Debugf("LibraryRef: %v", b.Recipe.Header["from"])
-
-	imageRef := library.NormalizeLibraryRef(b.Recipe.Header["from"])
-	libraryConfig := &client.Config{
-		BaseURL:   libraryURL,
-		AuthToken: authToken,
-		Logger:    (golog.Logger)(sylog.DebugLogger{}),
-	}
-
-	imagePath, err := library.Pull(ctx, b.Opts.ImgCache, imageRef, runtime.GOARCH, cp.b.TmpDir, libraryConfig)
-	if err != nil {
-=======
 	imageRef, err := library.NormalizeLibraryRef(b.Recipe.Header["from"])
 	if err != nil {
 		return fmt.Errorf("error parsing libraryRef: %v", err)
@@ -92,7 +74,6 @@
 
 	imagePath, err := library.Pull(ctx, b.Opts.ImgCache, imageRef, runtime.GOARCH, cp.b.TmpDir, libraryConfig)
 	if err != nil {
->>>>>>> c50cee4e
 		return fmt.Errorf("while fetching library image: %v", err)
 	}
 
