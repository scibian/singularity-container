// Copyright (c) 2020, Control Command Inc. All rights reserved.
<<<<<<< HEAD
// Copyright (c) 2018-2020, Sylabs Inc. All rights reserved.
=======
// Copyright (c) 2018-2021, Sylabs Inc. All rights reserved.
>>>>>>> c50cee4e
// This software is licensed under a 3-clause BSD license. Please consult the
// LICENSE.md file distributed with the sources of this project regarding your
// rights to use or distribute this software.

package sources

import (
	"archive/tar"
	"bufio"
	"compress/gzip"
	"context"
	"encoding/json"
	"fmt"
	"io"
	"io/ioutil"
	"net/http"
	"os"
	"path/filepath"
	"strings"

	"github.com/containers/image/v5/copy"
	"github.com/containers/image/v5/docker"
	dockerarchive "github.com/containers/image/v5/docker/archive"
	dockerdaemon "github.com/containers/image/v5/docker/daemon"
	ociarchive "github.com/containers/image/v5/oci/archive"
	ocilayout "github.com/containers/image/v5/oci/layout"
	"github.com/containers/image/v5/signature"
	"github.com/containers/image/v5/types"
	imgspecv1 "github.com/opencontainers/image-spec/specs-go/v1"
	"github.com/sylabs/singularity/internal/pkg/build/oci"
	"github.com/sylabs/singularity/internal/pkg/util/shell"
	sytypes "github.com/sylabs/singularity/pkg/build/types"
	"github.com/sylabs/singularity/pkg/image"
	"github.com/sylabs/singularity/pkg/syfs"
	"github.com/sylabs/singularity/pkg/sylog"
	useragent "github.com/sylabs/singularity/pkg/util/user-agent"
)

// OCIConveyorPacker holds stuff that needs to be packed into the bundle
type OCIConveyorPacker struct {
	srcRef    types.ImageReference
	b         *sytypes.Bundle
	tmpfsRef  types.ImageReference
	policyCtx *signature.PolicyContext
	imgConfig imgspecv1.ImageConfig
	sysCtx    *types.SystemContext
}

// Get downloads container information from the specified source
func (cp *OCIConveyorPacker) Get(ctx context.Context, b *sytypes.Bundle) (err error) {
	cp.b = b

	policy := &signature.Policy{Default: []signature.PolicyRequirement{signature.NewPRInsecureAcceptAnything()}}
	cp.policyCtx, err = signature.NewPolicyContext(policy)
	if err != nil {
		return err
	}

<<<<<<< HEAD
	// DockerInsecureSkipTLSVerify is set only if --nohttps is specified to honor
=======
	// DockerInsecureSkipTLSVerify is set only if --no-https is specified to honor
>>>>>>> c50cee4e
	// configuration from /etc/containers/registries.conf because DockerInsecureSkipTLSVerify
	// can have three possible values true/false and undefined, so we left it as undefined instead
	// of forcing it to false in order to delegate decision to /etc/containers/registries.conf:
	// https://github.com/sylabs/singularity/issues/5172
	cp.sysCtx = &types.SystemContext{
		OCIInsecureSkipTLSVerify: cp.b.Opts.NoHTTPS,
		DockerAuthConfig:         cp.b.Opts.DockerAuthConfig,
		OSChoice:                 "linux",
		AuthFilePath:             syfs.DockerConf(),
		DockerRegistryUserAgent:  useragent.Value(),
		BigFilesTemporaryDir:     b.TmpDir,
	}
	if cp.b.Opts.NoHTTPS {
		cp.sysCtx.DockerInsecureSkipTLSVerify = types.NewOptionalBool(true)
	}

	// add registry and namespace to reference if specified
	ref := b.Recipe.Header["from"]
	if b.Recipe.Header["namespace"] != "" {
		ref = b.Recipe.Header["namespace"] + "/" + ref
	}
	if b.Recipe.Header["registry"] != "" {
		ref = b.Recipe.Header["registry"] + "/" + ref
	}
	sylog.Debugf("Reference: %v", ref)

	switch b.Recipe.Header["bootstrap"] {
	case "docker":
		ref = "//" + ref
		cp.srcRef, err = docker.ParseReference(ref)
	case "docker-archive":
		cp.srcRef, err = dockerarchive.ParseReference(ref)
	case "docker-daemon":
		cp.srcRef, err = dockerdaemon.ParseReference(ref)
	case "oci":
		cp.srcRef, err = ocilayout.ParseReference(ref)
	case "oci-archive":
		if os.Geteuid() == 0 {
			// As root, the direct oci-archive handling will work
			cp.srcRef, err = ociarchive.ParseReference(ref)
		} else {
			// As non-root we need to do a dumb tar extraction first
			tmpDir, err := ioutil.TempDir(b.TmpDir, "temp-oci-")
			if err != nil {
				return fmt.Errorf("could not create temporary oci directory: %v", err)
			}
			defer os.RemoveAll(tmpDir)

			refParts := strings.SplitN(b.Recipe.Header["from"], ":", 2)
			err = cp.extractArchive(refParts[0], tmpDir)
			if err != nil {
				return fmt.Errorf("error extracting the OCI archive file: %v", err)
			}
			// We may or may not have had a ':tag' in the source to handle
			if len(refParts) == 2 {
				cp.srcRef, err = ocilayout.ParseReference(tmpDir + ":" + refParts[1])
			} else {
				cp.srcRef, err = ocilayout.ParseReference(tmpDir)
			}

			if err != nil {
				return fmt.Errorf("error parsing reference: %v", err)
			}
		}

	default:
		return fmt.Errorf("oci conveyorPacker does not support %s", b.Recipe.Header["bootstrap"])
	}

	if err != nil {
		return fmt.Errorf("invalid image source: %v", err)
	}

	if !cp.b.Opts.NoCache {
		// Grab the modified source ref from the cache
		cp.srcRef, err = oci.ConvertReference(ctx, b.Opts.ImgCache, cp.srcRef, cp.sysCtx)
		if err != nil {
			return err
		}
	}

	// To to do the RootFS extraction we also have to have a location that
	// contains *only* this image
	cp.tmpfsRef, err = ocilayout.ParseReference(cp.b.TmpDir + ":" + "tmp")

	err = cp.fetch(ctx)
	if err != nil {
		return err
	}

	cp.imgConfig, err = cp.getConfig(ctx)
	if err != nil {
		return err
	}

	return nil
}

// Pack puts relevant objects in a Bundle.
func (cp *OCIConveyorPacker) Pack(ctx context.Context) (*sytypes.Bundle, error) {
	err := cp.unpackTmpfs(ctx)
	if err != nil {
		return nil, fmt.Errorf("while unpacking tmpfs: %v", err)
	}

	err = cp.insertBaseEnv()
	if err != nil {
		return nil, fmt.Errorf("while inserting base environment: %v", err)
	}

	err = cp.insertRunScript()
	if err != nil {
		return nil, fmt.Errorf("while inserting runscript: %v", err)
	}

	err = cp.insertEnv()
	if err != nil {
		return nil, fmt.Errorf("while inserting docker specific environment: %v", err)
	}

	err = cp.insertOCIConfig()
	if err != nil {
		return nil, fmt.Errorf("while inserting oci config: %v", err)
	}

	err = cp.insertOCILabels()
	if err != nil {
		return nil, fmt.Errorf("while inserting oci labels: %v", err)
	}

	return cp.b, nil
}

func (cp *OCIConveyorPacker) fetch(ctx context.Context) error {
	// cp.srcRef contains the cache source reference
	_, err := copy.Image(ctx, cp.policyCtx, cp.tmpfsRef, cp.srcRef, &copy.Options{
		ReportWriter: ioutil.Discard,
		SourceCtx:    cp.sysCtx,
	})
	return err
}

func (cp *OCIConveyorPacker) getConfig(ctx context.Context) (imgspecv1.ImageConfig, error) {
	img, err := cp.srcRef.NewImage(ctx, cp.sysCtx)
	if err != nil {
		return imgspecv1.ImageConfig{}, err
	}
	defer img.Close()

	imgSpec, err := img.OCIConfig(ctx)
	if err != nil {
		return imgspecv1.ImageConfig{}, err
	}
	return imgSpec.Config, nil
}

func (cp *OCIConveyorPacker) insertOCIConfig() error {
	conf, err := json.Marshal(cp.imgConfig)
	if err != nil {
		return err
	}

	cp.b.JSONObjects[image.SIFDescOCIConfigJSON] = conf
	return nil
}

// Perform a dumb tar(gz) extraction with no chown, id remapping etc.
// This is needed for non-root handling of `oci-archive` as the extraction
// by containers/archive is failing when uid/gid don't match local machine
// and we're not root
func (cp *OCIConveyorPacker) extractArchive(src string, dst string) error {
	f, err := os.Open(src)
	if err != nil {
		return err
	}
	defer f.Close()

	r := bufio.NewReader(f)
	header, err := r.Peek(10) // read a few bytes without consuming
	if err != nil {
		return err
	}
	gzipped := strings.Contains(http.DetectContentType(header), "x-gzip")

	if gzipped {
		r, err := gzip.NewReader(f)
		if err != nil {
			return err
		}
		defer r.Close()
	}

	tr := tar.NewReader(r)

	for {
		header, err := tr.Next()

		switch {

		// if no more files are found return
		case err == io.EOF:
			return nil

		// return any other error
		case err != nil:
			return err

		// if the header is nil, just skip it (not sure how this happens)
		case header == nil:
			continue
		}

		// ZipSlip protection - don't escape from dst
		target := filepath.Join(dst, header.Name)
		if !strings.HasPrefix(target, filepath.Clean(dst)+string(os.PathSeparator)) {
			return fmt.Errorf("%s: illegal extraction path", target)
		}

		// check the file type
		switch header.Typeflag {
		// if its a dir and it doesn't exist create it
		case tar.TypeDir:
			if _, err := os.Stat(target); err != nil {
				if err := os.MkdirAll(target, 0o755); err != nil {
					return err
				}
			}
		// if it's a file create it
		case tar.TypeReg:
			f, err := os.OpenFile(target, os.O_CREATE|os.O_RDWR, os.FileMode(header.Mode))
			if err != nil {
				return err
			}
			defer f.Close()

			// copy over contents
			if _, err := io.Copy(f, tr); err != nil {
				return err
			}
		}
	}
}

func (cp *OCIConveyorPacker) unpackTmpfs(ctx context.Context) error {
	return unpackRootfs(ctx, cp.b, cp.tmpfsRef, cp.sysCtx)
}

func (cp *OCIConveyorPacker) insertBaseEnv() (err error) {
	if err = makeBaseEnv(cp.b.RootfsPath); err != nil {
		sylog.Errorf("%v", err)
	}
	return
}

func (cp *OCIConveyorPacker) insertRunScript() (err error) {
	f, err := os.Create(cp.b.RootfsPath + "/.singularity.d/runscript")
	if err != nil {
		return
	}

	defer f.Close()

	_, err = f.WriteString("#!/bin/sh\n")
	if err != nil {
		return
	}

	if len(cp.imgConfig.Entrypoint) > 0 {
		_, err = f.WriteString("OCI_ENTRYPOINT='" +
			shell.EscapeSingleQuotes(shell.ArgsQuoted(cp.imgConfig.Entrypoint)) +
			"'\n")
		if err != nil {
			return
		}
	} else {
		_, err = f.WriteString("OCI_ENTRYPOINT=''\n")
		if err != nil {
			return
		}
	}

	if len(cp.imgConfig.Cmd) > 0 {
		_, err = f.WriteString("OCI_CMD='" +
			shell.EscapeSingleQuotes(shell.ArgsQuoted(cp.imgConfig.Cmd)) +
			"'\n")
		if err != nil {
			return
		}
	} else {
		_, err = f.WriteString("OCI_CMD=''\n")
		if err != nil {
			return
		}
	}

	_, err = f.WriteString(`CMDLINE_ARGS=""
# prepare command line arguments for evaluation
for arg in "$@"; do
    CMDLINE_ARGS="${CMDLINE_ARGS} \"$arg\""
done

# ENTRYPOINT only - run entrypoint plus args
if [ -z "$OCI_CMD" ] && [ -n "$OCI_ENTRYPOINT" ]; then
    if [ $# -gt 0 ]; then
        SINGULARITY_OCI_RUN="${OCI_ENTRYPOINT} ${CMDLINE_ARGS}"
    else
        SINGULARITY_OCI_RUN="${OCI_ENTRYPOINT}"
    fi
fi

# CMD only - run CMD or override with args
if [ -n "$OCI_CMD" ] && [ -z "$OCI_ENTRYPOINT" ]; then
    if [ $# -gt 0 ]; then
        SINGULARITY_OCI_RUN="${CMDLINE_ARGS}"
    else
        SINGULARITY_OCI_RUN="${OCI_CMD}"
    fi
fi

# ENTRYPOINT and CMD - run ENTRYPOINT with CMD as default args
# override with user provided args
if [ $# -gt 0 ]; then
    SINGULARITY_OCI_RUN="${OCI_ENTRYPOINT} ${CMDLINE_ARGS}"
else
    SINGULARITY_OCI_RUN="${OCI_ENTRYPOINT} ${OCI_CMD}"
fi

# Evaluate shell expressions first and set arguments accordingly,
# then execute final command as first container process
eval "set ${SINGULARITY_OCI_RUN}"
exec "$@"

`)
	if err != nil {
		return
	}

	f.Sync()

	err = os.Chmod(cp.b.RootfsPath+"/.singularity.d/runscript", 0o755)
	if err != nil {
		return
	}

	return nil
}

func (cp *OCIConveyorPacker) insertEnv() (err error) {
	f, err := os.Create(cp.b.RootfsPath + "/.singularity.d/env/10-docker2singularity.sh")
	if err != nil {
		return
	}

	defer f.Close()

	_, err = f.WriteString("#!/bin/sh\n")
	if err != nil {
		return
	}

	for _, element := range cp.imgConfig.Env {
		export := ""
		envParts := strings.SplitN(element, "=", 2)
		if len(envParts) == 1 {
			export = fmt.Sprintf("export %s=\"${%s:-}\"\n", envParts[0], envParts[0])
		} else {
			if envParts[0] == "PATH" {
				export = fmt.Sprintf("export %s=%q\n", envParts[0], shell.Escape(envParts[1]))
			} else {
				export = fmt.Sprintf("export %s=\"${%s:-%q}\"\n", envParts[0], envParts[0], shell.Escape(envParts[1]))
			}
		}
		_, err = f.WriteString(export)
		if err != nil {
			return
		}
	}

	f.Sync()

	err = os.Chmod(cp.b.RootfsPath+"/.singularity.d/env/10-docker2singularity.sh", 0o755)
	if err != nil {
		return
	}

	return nil
}

func (cp *OCIConveyorPacker) insertOCILabels() (err error) {
	labels := cp.imgConfig.Labels
	var text []byte

	// make new map into json
	text, err = json.MarshalIndent(labels, "", "\t")
	if err != nil {
		return err
	}

	err = ioutil.WriteFile(filepath.Join(cp.b.RootfsPath, "/.singularity.d/labels.json"), []byte(text), 0o644)
	return err
}

// CleanUp removes any tmpfs owned by the conveyorPacker on the filesystem
func (cp *OCIConveyorPacker) CleanUp() {
	cp.b.Remove()
}<|MERGE_RESOLUTION|>--- conflicted
+++ resolved
@@ -1,9 +1,5 @@
 // Copyright (c) 2020, Control Command Inc. All rights reserved.
-<<<<<<< HEAD
-// Copyright (c) 2018-2020, Sylabs Inc. All rights reserved.
-=======
 // Copyright (c) 2018-2021, Sylabs Inc. All rights reserved.
->>>>>>> c50cee4e
 // This software is licensed under a 3-clause BSD license. Please consult the
 // LICENSE.md file distributed with the sources of this project regarding your
 // rights to use or distribute this software.
@@ -62,11 +58,7 @@
 		return err
 	}
 
-<<<<<<< HEAD
-	// DockerInsecureSkipTLSVerify is set only if --nohttps is specified to honor
-=======
 	// DockerInsecureSkipTLSVerify is set only if --no-https is specified to honor
->>>>>>> c50cee4e
 	// configuration from /etc/containers/registries.conf because DockerInsecureSkipTLSVerify
 	// can have three possible values true/false and undefined, so we left it as undefined instead
 	// of forcing it to false in order to delegate decision to /etc/containers/registries.conf:
