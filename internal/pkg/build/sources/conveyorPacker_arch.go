--- conflicted
+++ resolved
@@ -1,8 +1,4 @@
-<<<<<<< HEAD
-// Copyright (c) 2018-2020, Sylabs Inc. All rights reserved.
-=======
 // Copyright (c) 2018-2021, Sylabs Inc. All rights reserved.
->>>>>>> c50cee4e
 // This software is licensed under a 3-clause BSD license. Please consult the
 // LICENSE.md file distributed with the sources of this project regarding your
 // rights to use or distribute this software.
@@ -21,11 +17,8 @@
 	"runtime"
 	"syscall"
 
-<<<<<<< HEAD
-=======
 	"github.com/sylabs/singularity/internal/pkg/util/bin"
 	"github.com/sylabs/singularity/internal/pkg/util/fs"
->>>>>>> c50cee4e
 	"github.com/sylabs/singularity/pkg/build/types"
 	"github.com/sylabs/singularity/pkg/sylog"
 	"github.com/sylabs/singularity/pkg/util/namespaces"
@@ -35,19 +28,10 @@
 	pacmanConfURL = "https://github.com/archlinux/svntogit-packages/raw/master/pacman/trunk/pacman.conf"
 )
 
-<<<<<<< HEAD
-var (
-	// Default list of packages to install when bootstrapping arch
-	// As of 2019-10-06 there is a base metapackage instead of a base group
-	// https://www.archlinux.org/news/base-group-replaced-by-mandatory-base-package-manual-intervention-required/
-	instList = []string{"base"}
-)
-=======
 // Default list of packages to install when bootstrapping arch
 // As of 2019-10-06 there is a base metapackage instead of a base group
 // https://www.archlinux.org/news/base-group-replaced-by-mandatory-base-package-manual-intervention-required/
 var instList = []string{"base"}
->>>>>>> c50cee4e
 
 // ArchConveyorPacker only needs to hold the conveyor to have the needed data to pack
 type ArchConveyorPacker struct {
