--- conflicted
+++ resolved
@@ -23,20 +23,13 @@
 	"github.com/sylabs/singularity/internal/pkg/build/apps"
 	"github.com/sylabs/singularity/internal/pkg/build/assemblers"
 	"github.com/sylabs/singularity/internal/pkg/build/sources"
-<<<<<<< HEAD
-=======
 	"github.com/sylabs/singularity/internal/pkg/buildcfg"
 	"github.com/sylabs/singularity/internal/pkg/image/packer"
->>>>>>> c50cee4e
 	"github.com/sylabs/singularity/internal/pkg/util/fs/squashfs"
 	"github.com/sylabs/singularity/internal/pkg/util/uri"
 	"github.com/sylabs/singularity/pkg/build/types"
 	"github.com/sylabs/singularity/pkg/build/types/parser"
 	"github.com/sylabs/singularity/pkg/image"
-<<<<<<< HEAD
-	"github.com/sylabs/singularity/pkg/image/packer"
-=======
->>>>>>> c50cee4e
 	"github.com/sylabs/singularity/pkg/sylog"
 )
 
@@ -378,23 +371,6 @@
 	}
 	configData := buffer.Bytes()
 
-	// generate the default configuration
-	config, err := singularityconf.Parse("")
-	if err != nil {
-		return err
-	}
-	config.BindPath = nil
-	config.ConfigResolvConf = false
-	config.MountHome = false
-	config.MountDevPts = false
-
-	var buffer bytes.Buffer
-
-	if err := singularityconf.Generate(&buffer, "", config); err != nil {
-		return fmt.Errorf("while generating configuration file: %s", err)
-	}
-	configData := buffer.Bytes()
-
 	// build each stage one after the other
 	for i, stage := range b.stages {
 		if err := stage.runSectionScript("pre", stage.b.Recipe.BuildData.Pre); err != nil {
@@ -442,7 +418,6 @@
 			return fmt.Errorf("unable to get app post information: %v", err)
 		}
 		stage.b.Recipe.BuildData.Post.Script += appPost
-<<<<<<< HEAD
 
 		// copy potential files from previous stage
 		if stage.b.RunSection("files") {
@@ -462,27 +437,6 @@
 			}
 		}
 
-=======
-
-		// copy potential files from previous stage
-		if stage.b.RunSection("files") {
-			if err := stage.copyFilesFrom(b); err != nil {
-				return fmt.Errorf("unable to copy files from stage to container fs: %v", err)
-			}
-		}
-
-		if err := stage.runSectionScript("setup", stage.b.Recipe.BuildData.Setup); err != nil {
-			return err
-		}
-
-		// copy files from host
-		if stage.b.RunSection("files") {
-			if err := stage.copyFiles(); err != nil {
-				return fmt.Errorf("unable to copy files from host to container fs: %v", err)
-			}
-		}
-
->>>>>>> c50cee4e
 		// create stage file for /etc/resolv.conf and /etc/hosts
 		sessionResolv, err := createStageFile("/etc/resolv.conf", stage.b, "Name resolution could fail")
 		if err != nil {
@@ -499,11 +453,7 @@
 
 		// write the build configuration used for %post and %test sections
 		configFile := filepath.Join(stage.b.TmpDir, "singularity.conf")
-<<<<<<< HEAD
-		if err := ioutil.WriteFile(configFile, configData, 0644); err != nil {
-=======
 		if err := ioutil.WriteFile(configFile, configData, 0o644); err != nil {
->>>>>>> c50cee4e
 			return fmt.Errorf("while creating %s: %s", configFile, err)
 		}
 		defer os.Remove(configFile)
