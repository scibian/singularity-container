// Copyright (c) 2019, Sylabs Inc. All rights reserved.
// This software is licensed under a 3-clause BSD license. Please consult the
// LICENSE.md file distributed with the sources of this project regarding your
// rights to use or distribute this software.

package bin

import (
	"fmt"
	"io/ioutil"
	"os"
	"os/exec"
	"testing"

	"github.com/sylabs/singularity/internal/pkg/buildcfg"
	"github.com/sylabs/singularity/internal/pkg/util/env"
	"github.com/sylabs/singularity/pkg/util/singularityconf"
)

func TestFindOnPath(t *testing.T) {
	// findOnPath should give same as exec.LookPath, but additionally work
	// in the case where $PATH doesn't include default sensible directories
	// as these are added to $PATH before the lookup.

	// Find the true path of 'cp' under a sensible PATH=env.DefaultPath
	// Forcing this avoid issues with PATH across sudo calls for the tests,
	// differing orders, /usr/bin -> /bin symlinks etc.
	oldPath := os.Getenv("PATH")
	os.Setenv("PATH", env.DefaultPath)
	defer os.Setenv("PATH", oldPath)
	truePath, err := exec.LookPath("cp")
	if err != nil {
		t.Fatalf("exec.LookPath failed to find cp: %v", err)
	}

	t.Run("sensible path", func(t *testing.T) {
		gotPath, err := findOnPath("cp")
		if err != nil {
			t.Errorf("unexpected error from findOnPath: %v", err)
		}
		if gotPath != truePath {
			t.Errorf("Got %q, expected %q", gotPath, truePath)
		}
	})

	t.Run("bad path", func(t *testing.T) {
		// Force a PATH that doesn't contain cp
		os.Setenv("PATH", "/invalid/dir:/another/invalid/dir")

		gotPath, err := findOnPath("cp")
		if err != nil {
			t.Errorf("unexpected error from findOnPath: %v", err)
		}
		if gotPath != truePath {
			t.Errorf("Got %q, expected %q", gotPath, truePath)
		}
	})
}

func TestFindFromConfigOrPath(t *testing.T) {
	//nolint:dupl
	cases := []struct {
		name          string
		bin           string
		buildcfg      string
		expectSuccess bool
		configKey     string
		configVal     string
		expectPath    string
	}{
		{
			name:          "go valid",
			bin:           "go",
			buildcfg:      buildcfg.GO_PATH,
			configKey:     "go path",
			configVal:     buildcfg.GO_PATH,
			expectPath:    buildcfg.GO_PATH,
			expectSuccess: true,
		},
		{
			name:          "go invalid",
			bin:           "go",
			buildcfg:      buildcfg.GO_PATH,
			configKey:     "go path",
			configVal:     "/invalid/dir/go",
			expectSuccess: false,
		},
		{
			name:          "go empty",
			bin:           "go",
			buildcfg:      buildcfg.GO_PATH,
			configKey:     "go path",
			configVal:     "",
			expectPath:    "_LOOKPATH_",
			expectSuccess: true,
		},
		{
			name:          "mksquashfs valid",
			bin:           "mksquashfs",
			buildcfg:      buildcfg.MKSQUASHFS_PATH,
			configKey:     "mksquashfs path",
			configVal:     buildcfg.MKSQUASHFS_PATH,
			expectPath:    buildcfg.MKSQUASHFS_PATH,
			expectSuccess: true,
		},
		{
			name:          "mksquashfs invalid",
			bin:           "mksquashfs",
			buildcfg:      buildcfg.MKSQUASHFS_PATH,
			configKey:     "mksquashfs path",
			configVal:     "/invalid/dir/go",
			expectSuccess: false,
		},
		{
			name:          "mksquashfs empty",
			bin:           "mksquashfs",
			buildcfg:      buildcfg.MKSQUASHFS_PATH,
			configKey:     "mksquashfs path",
			configVal:     "",
			expectPath:    "_LOOKPATH_",
			expectSuccess: true,
		},
		{
			name:          "unsquashfs valid",
			bin:           "unsquashfs",
			buildcfg:      buildcfg.UNSQUASHFS_PATH,
			configKey:     "unsquashfs path",
			configVal:     buildcfg.UNSQUASHFS_PATH,
			expectPath:    buildcfg.UNSQUASHFS_PATH,
			expectSuccess: true,
		},
		{
			name:          "unsquashfs invalid",
			bin:           "unsquashfs",
			buildcfg:      buildcfg.UNSQUASHFS_PATH,
			configKey:     "unsquashfs path",
			configVal:     "/invalid/dir/go",
			expectSuccess: false,
		},
		{
			name:          "unsquashfs empty",
			bin:           "unsquashfs",
			buildcfg:      buildcfg.UNSQUASHFS_PATH,
			configKey:     "unsquashfs path",
			configVal:     "",
			expectPath:    "_LOOKPATH_",
			expectSuccess: true,
		},
	}

	for _, tc := range cases {
		t.Run(tc.name, func(t *testing.T) {
			if tc.buildcfg == "" {
				t.Skip("skipping - no buildcfg path known")
			}
			lookPath, err := exec.LookPath(tc.bin)
			if err != nil {
				t.Skipf("Error from exec.LookPath for %q: %v", tc.bin, err)
			}

			if tc.expectPath == "_LOOKPATH_" {
				tc.expectPath = lookPath
			}

			f, err := ioutil.TempFile("", "test.conf")
			if err != nil {
				t.Fatalf("cannot create temporary test configuration: %+v", err)
			}
			f.Close()
			defer os.Remove(f.Name())

			cfg := fmt.Sprintf("%s = %s\n", tc.configKey, tc.configVal)
			ioutil.WriteFile(f.Name(), []byte(cfg), 0o644)

			conf, err := singularityconf.Parse(f.Name())
			if err != nil {
				t.Errorf("Error parsing test singularityconf: %v", err)
			}
			singularityconf.SetCurrentConfig(conf)

<<<<<<< HEAD
			switch {
			case tc.expectSuccess && err == nil:
=======
			path, err := findFromConfigOrPath(tc.bin)

			if tc.expectSuccess && err == nil {
>>>>>>> c50cee4e
				// expect success, no error, check path
				if path != tc.expectPath {
					t.Errorf("Expecting %q, got %q", tc.expectPath, path)
				}
			}

			if tc.expectSuccess && err != nil {
				// expect success, got error
				t.Errorf("unexpected error: %v", err)
			}

			if !tc.expectSuccess && err == nil {
				// expect failure, got no error
<<<<<<< HEAD
				t.Errorf("unexpected result calling cryptsetup with config = %q, got path = %s",
					cfg, path)
=======
				t.Errorf("expected error, got %q", path)
			}
		})
	}
}

func TestFindFromConfigOnly(t *testing.T) {
	//nolint:dupl
	cases := []struct {
		name          string
		bin           string
		buildcfg      string
		expectSuccess bool
		configKey     string
		configVal     string
		expectPath    string
	}{
		{
			name:          "nvidia-container-cli valid",
			bin:           "nvidia-container-cli",
			buildcfg:      buildcfg.NVIDIA_CONTAINER_CLI_PATH,
			configKey:     "nvidia-container-cli path",
			configVal:     buildcfg.NVIDIA_CONTAINER_CLI_PATH,
			expectPath:    buildcfg.NVIDIA_CONTAINER_CLI_PATH,
			expectSuccess: true,
		},
		{
			name:          "nvidia-container-cli invalid",
			bin:           "nvidia-container-cli",
			buildcfg:      buildcfg.NVIDIA_CONTAINER_CLI_PATH,
			configKey:     "nvidia-container-cli path",
			configVal:     "/invalid/dir/go",
			expectSuccess: false,
		},
		{
			name:          "nvidia-container-cli empty",
			bin:           "nvidia-container-cli",
			buildcfg:      buildcfg.NVIDIA_CONTAINER_CLI_PATH,
			configKey:     "nvidia-container-cli path",
			configVal:     "",
			expectPath:    "",
			expectSuccess: false,
		},
		{
			name:          "cryptsetup valid",
			bin:           "cryptsetup",
			buildcfg:      buildcfg.CRYPTSETUP_PATH,
			configKey:     "cryptsetup path",
			configVal:     buildcfg.CRYPTSETUP_PATH,
			expectPath:    buildcfg.CRYPTSETUP_PATH,
			expectSuccess: true,
		},
		{
			name:          "cryptsetup invalid",
			bin:           "cryptsetup",
			buildcfg:      buildcfg.CRYPTSETUP_PATH,
			configKey:     "cryptsetup path",
			configVal:     "/invalid/dir/cryptsetup",
			expectSuccess: false,
		},
		{
			name:          "cryptsetup empty",
			bin:           "cryptsetup",
			buildcfg:      buildcfg.CRYPTSETUP_PATH,
			configKey:     "cryptsetup path",
			configVal:     "",
			expectPath:    "",
			expectSuccess: false,
		},
		{
			name:          "ldconfig valid",
			bin:           "ldconfig",
			buildcfg:      buildcfg.LDCONFIG_PATH,
			configKey:     "ldconfig path",
			configVal:     buildcfg.LDCONFIG_PATH,
			expectPath:    buildcfg.LDCONFIG_PATH,
			expectSuccess: true,
		},
		{
			name:          "ldconfig invalid",
			bin:           "ldconfig",
			buildcfg:      buildcfg.LDCONFIG_PATH,
			configKey:     "ldconfig path",
			configVal:     "/invalid/dir/go",
			expectSuccess: false,
		},
		{
			name:          "ldconfig empty",
			bin:           "ldconfig",
			buildcfg:      buildcfg.LDCONFIG_PATH,
			configKey:     "ldconfig path",
			configVal:     "",
			expectPath:    "",
			expectSuccess: false,
		},
	}

	for _, tc := range cases {
		t.Run(tc.name, func(t *testing.T) {
			if tc.buildcfg == "" {
				t.Skip("skipping - no buildcfg path known")
			}

			f, err := ioutil.TempFile("", "test.conf")
			if err != nil {
				t.Fatalf("cannot create temporary test configuration: %+v", err)
			}
			f.Close()
			defer os.Remove(f.Name())

			cfg := fmt.Sprintf("%s = %s\n", tc.configKey, tc.configVal)
			ioutil.WriteFile(f.Name(), []byte(cfg), 0o644)

			conf, err := singularityconf.Parse(f.Name())
			if err != nil {
				t.Errorf("Error parsing test singularityconf: %v", err)
			}
			singularityconf.SetCurrentConfig(conf)

			path, err := findFromConfigOnly(tc.bin)

			if tc.expectSuccess && err == nil {
				// expect success, no error, check path
				if path != tc.expectPath {
					t.Errorf("Expecting %q, got %q", tc.expectPath, path)
				}
			}

			if tc.expectSuccess && err != nil {
				// expect success, got error
				t.Errorf("unexpected error: %v", err)
			}

			if !tc.expectSuccess && err == nil {
				// expect failure, got no error
				t.Errorf("expected error, got %q", path)
>>>>>>> c50cee4e
			}
		})
	}
}<|MERGE_RESOLUTION|>--- conflicted
+++ resolved
@@ -178,14 +178,9 @@
 			}
 			singularityconf.SetCurrentConfig(conf)
 
-<<<<<<< HEAD
-			switch {
-			case tc.expectSuccess && err == nil:
-=======
 			path, err := findFromConfigOrPath(tc.bin)
 
 			if tc.expectSuccess && err == nil {
->>>>>>> c50cee4e
 				// expect success, no error, check path
 				if path != tc.expectPath {
 					t.Errorf("Expecting %q, got %q", tc.expectPath, path)
@@ -199,10 +194,6 @@
 
 			if !tc.expectSuccess && err == nil {
 				// expect failure, got no error
-<<<<<<< HEAD
-				t.Errorf("unexpected result calling cryptsetup with config = %q, got path = %s",
-					cfg, path)
-=======
 				t.Errorf("expected error, got %q", path)
 			}
 		})
@@ -339,7 +330,6 @@
 			if !tc.expectSuccess && err == nil {
 				// expect failure, got no error
 				t.Errorf("expected error, got %q", path)
->>>>>>> c50cee4e
 			}
 		})
 	}
