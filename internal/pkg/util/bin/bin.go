<<<<<<< HEAD
// Copyright (c) 2019-2020, Sylabs Inc. All rights reserved.
=======
// Copyright (c) 2019-2021, Sylabs Inc. All rights reserved.
>>>>>>> c50cee4e
// This software is licensed under a 3-clause BSD license. Please consult the
// LICENSE.md file distributed with the sources of this project regarding your
// rights to use or distribute this software.

// Package bin provides access to external binaries
package bin

import (
	"fmt"
	"os"
	"os/exec"

	"github.com/pkg/errors"
	"github.com/sylabs/singularity/internal/pkg/buildcfg"
<<<<<<< HEAD
=======
	"github.com/sylabs/singularity/internal/pkg/util/env"
>>>>>>> c50cee4e
	"github.com/sylabs/singularity/pkg/sylog"
	"github.com/sylabs/singularity/pkg/util/singularityconf"
)

// FindBin returns the path to the named binary, or an error if it is not found.
func FindBin(name string) (path string, err error) {
	switch name {
	// Basic system executables that we assume are always on PATH
	case "true", "mkfs.ext3", "cp", "rm", "dd":
		return findOnPath(name)
	// Bootstrap related executables that we assume are on PATH
	case "mount", "mknod", "debootstrap", "pacstrap", "dnf", "yum", "rpm", "curl", "uname", "zypper", "SUSEConnect", "rpmkeys":
		return findOnPath(name)
	// Configurable executables that are found at build time, can be overridden
	// in singularity.conf. If config value is "" will look on PATH.
	case "unsquashfs", "mksquashfs", "go":
		return findFromConfigOrPath(name)
	// distro provided setUID executables that are used in the fakeroot flow to setup subuid/subgid mappings
	case "newuidmap", "newgidmap":
		return findOnPath(name)
	// cryptsetup & nvidia-container-cli paths must be explicitly specified
	// They are called as root from the RPC server in a setuid install, so this
	// limits to sysadmin controlled paths.
	// ldconfig is invoked by nvidia-container-cli, so must be trusted also.
	case "cryptsetup", "ldconfig", "nvidia-container-cli":
		return findFromConfigOnly(name)
	}
	return "", fmt.Errorf("unknown executable name %q", name)
}

// findOnPath performs a simple search on PATH for the named executable, returning its full path.
// env.DefaultPath` is appended to PATH to ensure standard locations are searched. This
// is necessary as some distributions don't include sbin on user PATH etc.
func findOnPath(name string) (path string, err error) {
	oldPath := os.Getenv("PATH")
	defer os.Setenv("PATH", oldPath)
	os.Setenv("PATH", oldPath+":"+env.DefaultPath)

<<<<<<< HEAD
	path := ""

	if cfg := singularityconf.GetCurrentConfig(); cfg != nil {
		path = cfg.CryptsetupPath
	} else {
		cfg, err := singularityconf.Parse(cfgpath)
		if err != nil {
			return "", errors.Wrap(err, "unable to parse singularity configuration file")
		}
		path = cfg.CryptsetupPath
=======
	path, err = exec.LookPath(name)
	if err != nil {
		sylog.Debugf("Found %q at %q", name, path)
	}
	return path, err
}

// findFromConfigOrPath retrieves the path to an executable from singularity.conf,
// or searches PATH if not set there.
func findFromConfigOrPath(name string) (path string, err error) {
	cfg := singularityconf.GetCurrentConfig()
	if cfg == nil {
		cfg, err = singularityconf.Parse(buildcfg.SINGULARITY_CONF_FILE)
		if err != nil {
			return "", errors.Wrap(err, "unable to parse singularity configuration file")
		}
	}

	switch name {
	case "go":
		path = cfg.GoPath
	case "mksquashfs":
		path = cfg.MksquashfsPath
	case "unsquashfs":
		path = cfg.UnsquashfsPath
	default:
		return "", fmt.Errorf("unknown executable name %q", name)
>>>>>>> c50cee4e
	}

	if path == "" {
		return findOnPath(name)
	}

	sylog.Debugf("Using %q at %q (from singularity.conf)", name, path)

	// Use lookPath with the absolute path to confirm it is accessible & executable
	return exec.LookPath(path)
}

// findFromConfigOnly retrieves the path to an executable from singularity.conf.
// If it's not set there we error.
func findFromConfigOnly(name string) (path string, err error) {
	cfg := singularityconf.GetCurrentConfig()
	if cfg == nil {
		cfg, err = singularityconf.Parse(buildcfg.SINGULARITY_CONF_FILE)
		if err != nil {
			return "", errors.Wrap(err, "unable to parse singularity configuration file")
		}
	}

	switch name {
	case "cryptsetup":
		path = cfg.CryptsetupPath
	case "ldconfig":
		path = cfg.LdconfigPath
	case "nvidia-container-cli":
		path = cfg.NvidiaContainerCliPath
	default:
		return "", fmt.Errorf("unknown executable name %q", name)
	}

	if path == "" {
		return "", fmt.Errorf("path to %q not set in singularity.conf", name)
	}

	sylog.Debugf("Using %q at %q (from singularity.conf)", name, path)

	// Use lookPath with the absolute path to confirm it is accessible & executable
	return exec.LookPath(path)
}<|MERGE_RESOLUTION|>--- conflicted
+++ resolved
@@ -1,8 +1,4 @@
-<<<<<<< HEAD
-// Copyright (c) 2019-2020, Sylabs Inc. All rights reserved.
-=======
 // Copyright (c) 2019-2021, Sylabs Inc. All rights reserved.
->>>>>>> c50cee4e
 // This software is licensed under a 3-clause BSD license. Please consult the
 // LICENSE.md file distributed with the sources of this project regarding your
 // rights to use or distribute this software.
@@ -17,10 +13,7 @@
 
 	"github.com/pkg/errors"
 	"github.com/sylabs/singularity/internal/pkg/buildcfg"
-<<<<<<< HEAD
-=======
 	"github.com/sylabs/singularity/internal/pkg/util/env"
->>>>>>> c50cee4e
 	"github.com/sylabs/singularity/pkg/sylog"
 	"github.com/sylabs/singularity/pkg/util/singularityconf"
 )
@@ -59,18 +52,6 @@
 	defer os.Setenv("PATH", oldPath)
 	os.Setenv("PATH", oldPath+":"+env.DefaultPath)
 
-<<<<<<< HEAD
-	path := ""
-
-	if cfg := singularityconf.GetCurrentConfig(); cfg != nil {
-		path = cfg.CryptsetupPath
-	} else {
-		cfg, err := singularityconf.Parse(cfgpath)
-		if err != nil {
-			return "", errors.Wrap(err, "unable to parse singularity configuration file")
-		}
-		path = cfg.CryptsetupPath
-=======
 	path, err = exec.LookPath(name)
 	if err != nil {
 		sylog.Debugf("Found %q at %q", name, path)
@@ -98,7 +79,6 @@
 		path = cfg.UnsquashfsPath
 	default:
 		return "", fmt.Errorf("unknown executable name %q", name)
->>>>>>> c50cee4e
 	}
 
 	if path == "" {
