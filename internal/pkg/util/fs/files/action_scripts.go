--- conflicted
+++ resolved
@@ -5,10 +5,7 @@
 
 package files
 
-<<<<<<< HEAD
-=======
 // ActionScript is the action script content.
->>>>>>> c50cee4e
 var ActionScript = `#!/bin/sh
 
 declare -r __exported_env__=$(getallenv)
@@ -41,11 +38,7 @@
     set -o noglob
 
     for e in ${__exported_env__}; do
-<<<<<<< HEAD
-        key=$(getenvkey "${e}")
-=======
         key=${e%%=*}
->>>>>>> c50cee4e
         case "${key}" in
         PWD|HOME|OPTIND|UID|SINGULARITY_APPNAME|SINGULARITY_SHELL)
             ;;
@@ -75,15 +68,9 @@
     # defined by docker or virtual file above, empty
     # variables are also unset
     for e in ${__exported_env__}; do
-<<<<<<< HEAD
-        key=$(getenvkey "${e}")
-        if ! test -v "${key}"; then
-            export "$(unescape ${e})"
-=======
         key=${e%%=*}
         if ! test -v "${key}"; then
             export "${e//'\n'/$IFS}"
->>>>>>> c50cee4e
         elif test -z "${!key}"; then
             unset "${key}"
         fi
@@ -228,10 +215,7 @@
 esac
 `
 
-<<<<<<< HEAD
-=======
 // RuntimeVars is the runtime variables script.
->>>>>>> c50cee4e
 var RuntimeVars = `#!/bin/sh
 if test -n "${SING_USER_DEFINED_PREPEND_PATH:-}"; then
     PATH="${SING_USER_DEFINED_PREPEND_PATH}:${PATH}"
