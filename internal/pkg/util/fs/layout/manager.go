// Copyright (c) 2018-2021, Sylabs Inc. All rights reserved.
// This software is licensed under a 3-clause BSD license. Please consult the
// LICENSE.md file distributed with the sources of this project regarding your
// rights to use or distribute this software.

package layout

import (
	"fmt"
	"io/ioutil"
	"os"
	"path/filepath"
	"strings"
	"syscall"

	"github.com/sylabs/singularity/internal/pkg/util/fs"
)

const (
	dirMode  os.FileMode = 0o755
	fileMode os.FileMode = 0o644
)

type file struct {
	created bool
	mode    os.FileMode
	uid     int
	gid     int
	content []byte
}

type dir struct {
	created bool
	mode    os.FileMode
	uid     int
	gid     int
}

type symlink struct {
	created bool
	uid     int
	gid     int
	target  string
}

type VFS interface {
	Chown(string, int, int) error
	EvalRelative(string, string) string
	Lchown(string, int, int) error
	Mkdir(string, os.FileMode) error
	Readlink(string) (string, error)
	ReadDir(string) ([]os.FileInfo, error)
	Stat(string) (os.FileInfo, error)
	Symlink(string, string) error
	Umask(int) int
	WriteFile(string, []byte, os.FileMode) error
}

type defaultVFS struct{}

func (v *defaultVFS) Chown(name string, uid, gid int) error {
	return os.Chown(name, uid, gid)
}

func (v *defaultVFS) EvalRelative(path, root string) string {
	return fs.EvalRelative(path, root)
}

func (v *defaultVFS) Lchown(name string, uid, gid int) error {
	return os.Lchown(name, uid, gid)
}

func (v *defaultVFS) Mkdir(name string, perm os.FileMode) error {
	return os.Mkdir(name, perm)
}

func (v *defaultVFS) Readlink(name string) (string, error) {
	return os.Readlink(name)
}

func (v *defaultVFS) ReadDir(dir string) ([]os.FileInfo, error) {
	return ioutil.ReadDir(dir)
}

func (v *defaultVFS) Stat(name string) (os.FileInfo, error) {
	return os.Stat(name)
}

func (v *defaultVFS) Symlink(oldname, newname string) error {
	return os.Symlink(oldname, newname)
}

func (v *defaultVFS) Umask(mask int) int {
	return syscall.Umask(mask)
}

func (v *defaultVFS) WriteFile(filename string, data []byte, perm os.FileMode) error {
	f, err := os.OpenFile(filename, os.O_CREATE|os.O_WRONLY|os.O_EXCL, perm)
	if err != nil {
		if !os.IsExist(err) {
			return fmt.Errorf("failed to create file %s: %s", filename, err)
		}
		return err
	}
	if len(data) > 0 {
		_, err = f.Write(data)
	}
	if err1 := f.Close(); err == nil {
		err = err1
	}
	return err
}

<<<<<<< HEAD
=======
// DefaultVFS is the default VFS.
>>>>>>> c50cee4e
var DefaultVFS VFS = &defaultVFS{}

// Manager manages a filesystem layout in a given path
type Manager struct {
	VFS      VFS
	DirMode  os.FileMode
	FileMode os.FileMode
	rootPath string
	entries  map[string]interface{}
	dirs     []*dir

	// each entries can contain multiple directories, the first
	// directory of each entry is always substituted to the bound
	// directory, the others if any are the directories to create
	// for nested binds support
	ovDirs map[string][]string
}

func (m *Manager) checkPath(path string, checkExist bool) (string, error) {
	if m.entries == nil {
		return "", fmt.Errorf("root path is not set")
	}
	p := filepath.Clean(path)
	if !filepath.IsAbs(p) {
		return "", fmt.Errorf("path %s is not an absolute path", p)
	}
	if checkExist {
		if _, ok := m.entries[p]; ok {
			return "", fmt.Errorf("%s already exists in layout", p)
		}
	} else {
		if _, ok := m.entries[p]; !ok {
			return "", fmt.Errorf("%s doesn't exist in layout", p)
		}
	}
	return p, nil
}

func (m *Manager) createParentDir(path string) {
	uid := os.Getuid()
	gid := os.Getgid()

	splitted := strings.Split(path, string(os.PathSeparator))
	l := len(splitted)
	p := ""
	for i := 1; i < l; i++ {
		s := splitted[i : i+1][0]
		p += "/" + s
		if s != "" {
			if _, ok := m.entries[p]; !ok {
				d := &dir{mode: m.DirMode, uid: uid, gid: gid}
				m.entries[p] = d
				m.dirs = append(m.dirs, d)
				// check if the parent directory is part of the overridden
				// directories to force the creation of the destination
				// directory in the right parent directory (nested binds)
				if ovDirs, ok := m.ovDirs[filepath.Dir(p)]; ok {
					m.overrideDir(p, filepath.Join(ovDirs[0], filepath.Base(p)))
				}
			}
		}
	}
}

// SetRootPath sets layout root path
func (m *Manager) SetRootPath(path string) error {
	if !fs.IsDir(path) {
		return fmt.Errorf("%s is not a directory or doesn't exists", path)
	}
	m.rootPath = filepath.Clean(path)
	if m.entries == nil {
		m.entries = make(map[string]interface{})
	} else {
		return fmt.Errorf("root path is already set")
	}
	if m.ovDirs == nil {
		m.ovDirs = make(map[string][]string)
	}
	if m.dirs == nil {
		m.dirs = make([]*dir, 0)
	}
	if m.DirMode == 0o000 {
		m.DirMode = dirMode
	}
	if m.FileMode == 0o000 {
		m.FileMode = fileMode
	}
	d := &dir{mode: m.DirMode, uid: os.Getuid(), gid: os.Getgid()}
	m.entries["/"] = d
	m.dirs = append(m.dirs, d)
	return nil
}

// AddDir adds a directory in layout, will recursively add parent
// directories if they don't exist
func (m *Manager) AddDir(path string) error {
	p, err := m.checkPath(path, true)
	if err != nil {
		return err
	}
	m.createParentDir(p)
	return nil
}

// AddFile adds a file in layout, will recursively add parent
// directories if they don't exist
func (m *Manager) AddFile(path string, content []byte) error {
	p, err := m.checkPath(path, true)
	if err != nil {
		return err
	}
	m.createParentDir(filepath.Dir(p))
	m.entries[p] = &file{mode: m.FileMode, uid: os.Getuid(), gid: os.Getgid(), content: content}
	return nil
}

// AddSymlink adds a symlink in layout, will recursively add parent
// directories if they don't exist
func (m *Manager) AddSymlink(path string, target string) error {
	p, err := m.checkPath(path, true)
	if err != nil {
		return err
	}
	m.createParentDir(filepath.Dir(p))
	m.entries[p] = &symlink{uid: os.Getuid(), gid: os.Getgid(), target: target}
	return nil
}

// overrideDir will substitute another directory to the one associated
// to directory located by path. When called multiple times subsequent
// path are used to store directories to be created for nested binds.
func (m *Manager) overrideDir(path string, realpath string) {
	for _, ovDir := range m.ovDirs[path] {
		if ovDir == realpath {
			return
		}
	}
	m.ovDirs[path] = append(m.ovDirs[path], realpath)
}

// GetOverridePath returns the real path for the session path
func (m *Manager) GetOverridePath(path string) (string, error) {
	if p, ok := m.ovDirs[path]; ok {
		return p[0], nil
	}
	return "", fmt.Errorf("no override directory %s", path)
}

// GetPath returns the full path of layout path
func (m *Manager) GetPath(path string) (string, error) {
	_, err := m.checkPath(path, false)
	if err != nil {
		return "", err
	}
	return filepath.Join(m.rootPath, path), nil
}

// Chmod sets permission mode for path
func (m *Manager) Chmod(path string, mode os.FileMode) error {
	_, err := m.checkPath(path, false)
	if err != nil {
		return err
	}
	switch m.entries[path].(type) {
	case *file:
		m.entries[path].(*file).mode = mode
	case *dir:
		m.entries[path].(*dir).mode = mode
	}
	return nil
}

// Chown sets ownership for path
func (m *Manager) Chown(path string, uid, gid int) error {
	_, err := m.checkPath(path, false)
	if err != nil {
		return err
	}
	switch m.entries[path].(type) {
	case *file:
		m.entries[path].(*file).uid = uid
		m.entries[path].(*file).gid = gid
	case *dir:
		m.entries[path].(*dir).uid = uid
		m.entries[path].(*dir).gid = gid
	case *symlink:
		m.entries[path].(*symlink).uid = uid
		m.entries[path].(*symlink).gid = gid
	}
	return nil
}

// Create creates the filesystem layout
func (m *Manager) Create() error {
	return m.sync()
}

// Update updates the filesystem layout
func (m *Manager) Update() error {
	return m.sync()
}

func (m *Manager) sync() error {
	uid := os.Getuid()
	gid := os.Getgid()

	if m.entries == nil {
		return fmt.Errorf("root path is not set")
	}

	oldmask := m.VFS.Umask(0)
	defer m.VFS.Umask(oldmask)

	for _, d := range m.dirs[1:] {
		if d.created {
			continue
		}
		path := ""
		for p, e := range m.entries {
			if e == d {
				path = m.rootPath + p
				for _, ovDir := range m.ovDirs[p] {
					if _, err := m.VFS.Stat(ovDir); err != nil {
						if err := m.VFS.Mkdir(ovDir, m.DirMode); err != nil {
							return fmt.Errorf("failed to create %s directory: %s", ovDir, err)
						}
					}
				}
				break
			}
		}
		if path == "" {
			continue
		}
		if d.mode != m.DirMode {
			if err := m.VFS.Mkdir(path, d.mode); err != nil {
				if !os.IsExist(err) {
					return fmt.Errorf("failed to create %s directory: %s", path, err)
				}
				// skip owner change, not created by us
				d.created = true
				continue
			}
		} else {
			if err := m.VFS.Mkdir(path, m.DirMode); err != nil {
				if !os.IsExist(err) {
					return fmt.Errorf("failed to create %s directory: %s", path, err)
				}
				// skip owner change, not created by us
				d.created = true
				continue
			}
		}
		if d.uid != uid || d.gid != gid {
			if err := m.VFS.Chown(path, d.uid, d.gid); err != nil {
				return fmt.Errorf("failed to change owner of %s: %s", path, err)
			}
		}
		d.created = true
	}

	for p, e := range m.entries {
		path := m.rootPath + p
		if ovDir, err := m.GetOverridePath(filepath.Dir(p)); err == nil {
			path = filepath.Join(ovDir, filepath.Base(p))
		}
		switch entry := e.(type) {
		case *file:
			if entry.created {
				continue
			}
			if err := m.VFS.WriteFile(path, entry.content, entry.mode); err != nil {
				if !os.IsExist(err) {
					return fmt.Errorf("failed to create file %s: %s", path, err)
				}
				// skip content write or owner change, not created by us
				entry.created = true
				continue
			}
			if entry.uid != uid || entry.gid != gid {
				if err := m.VFS.Chown(path, entry.uid, entry.gid); err != nil {
					return fmt.Errorf("failed to change %s ownership: %s", path, err)
				}
			}
			entry.created = true
		case *symlink:
			if entry.created {
				continue
			}
			if err := m.VFS.Symlink(entry.target, path); err != nil {
				if !os.IsExist(err) {
					return fmt.Errorf("failed to create symlink %s: %s", path, err)
				}
				// check that current symlink point to the right target if it's a symlink
				// otherwise we consider the entry as already created no matter if it's a
				// file, a directory or something else
				target, err := m.VFS.Readlink(path)
				if err == nil && target != entry.target {
					return fmt.Errorf("symlink %s point to %s instead of %s", path, target, entry.target)
				}
				// skip symlink owner change, not created by us
				entry.created = true
				continue
			}
			if entry.uid != uid || entry.gid != gid {
				if err := m.VFS.Lchown(path, entry.uid, entry.gid); err != nil {
					return fmt.Errorf("failed to change %s ownership: %s", path, err)
				}
			}
			entry.created = true
		}
	}
	return nil
}<|MERGE_RESOLUTION|>--- conflicted
+++ resolved
@@ -111,10 +111,7 @@
 	return err
 }
 
-<<<<<<< HEAD
-=======
 // DefaultVFS is the default VFS.
->>>>>>> c50cee4e
 var DefaultVFS VFS = &defaultVFS{}
 
 // Manager manages a filesystem layout in a given path
