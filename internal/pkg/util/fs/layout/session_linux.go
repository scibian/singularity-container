// Copyright (c) 2018-2020, Sylabs Inc. All rights reserved.
// This software is licensed under a 3-clause BSD license. Please consult the
// LICENSE.md file distributed with the sources of this project regarding your
// rights to use or distribute this software.

package layout

import (
	"fmt"
	"path/filepath"
	"syscall"

	"github.com/sylabs/singularity/internal/pkg/util/fs/mount"
	"github.com/sylabs/singularity/pkg/sylog"
)

const (
	rootFsDir = "/rootfs"
	finalDir  = "/final"
)

// Session directory layout manager
type Session struct {
	*Manager
	Layer layer
}

// Layer describes a layer interface added on top of session layout
type layer interface {
	Add(*Session, *mount.System) error
	Dir() string
}

// NewSession creates and returns a session directory layout manager
func NewSession(path string, fstype string, size int, system *mount.System, layer layer) (*Session, error) {
	manager := &Manager{VFS: DefaultVFS}
	session := &Session{Manager: manager}

	if err := manager.SetRootPath(path); err != nil {
		return nil, err
	}
	if err := manager.AddDir(rootFsDir); err != nil {
		return nil, err
	}
	if err := manager.AddDir(finalDir); err != nil {
		return nil, err
	}
	options := "mode=1777"
	if size > 0 {
		options = fmt.Sprintf("mode=1777,size=%dm", size)
	}
	err := system.Points.AddFS(mount.SessionTag, path, fstype, syscall.MS_NOSUID, options)
	if err != nil {
		return nil, err
	}
	if err := system.RunAfterTag(mount.SessionTag, session.createLayout); err != nil {
		return nil, err
	}
	if layer != nil {
		if err := layer.Add(session, system); err != nil {
			return nil, fmt.Errorf("failed to init layer: %s", err)
		}
		session.Layer = layer
	}
	return session, nil
}

// Path returns the full path of session directory
func (s *Session) Path() string {
	path, _ := s.GetPath("/")
	return path
}

// FinalPath returns the full path to session final directory
func (s *Session) FinalPath() string {
	if s.Layer != nil {
		path, _ := s.GetPath(finalDir)
		return path
	}
	return s.RootFsPath()
}

// OverrideDir overrides a path in the session directory, it simulates
// a bind mount.
func (s *Session) OverrideDir(path string, realpath string) {
	p := path
	if s.Layer != nil {
		p = filepath.Join(s.Layer.Dir(), path)
	}
	s.overrideDir(p, realpath)
}

// RootFsPath returns the full path to session rootfs directory
func (s *Session) RootFsPath() string {
	path, _ := s.GetPath(rootFsDir)
	return path
}

func (s *Session) createLayout(system *mount.System) error {
<<<<<<< HEAD
	// create directory for registered overrided directory
=======
	// create directory for registered overridden directory
>>>>>>> c50cee4e
	for _, tag := range mount.GetTagList() {
		for _, point := range system.Points.GetByTag(tag) {
			if point.Source == "" {
				continue
			}

			// search until we find a parent overridden directory
			overridden := false
			for baseDir := filepath.Dir(point.Destination); baseDir != "/"; {
				if _, err := s.GetOverridePath(baseDir); err == nil {
					overridden = true
					break
				}
				baseDir = filepath.Dir(baseDir)
			}
			if !overridden {
				continue
			}

			dest := point.Destination
			if _, err := s.GetPath(dest); err == nil {
				continue
			}
			flags, _ := mount.ConvertOptions(point.Options)

			// ignore anything which is not a bind mount point
			if flags&syscall.MS_BIND == 0 {
				continue
			}

			// check if the bind source exists
			fi, err := s.VFS.Stat(point.Source)
			if err != nil {
				sylog.Warningf("skipping mount of: %s: %s", point.Source, err)
				continue
			}

			if fi.IsDir() {
				if err := s.AddDir(dest); err != nil {
					return err
				}
			} else {
				if err := s.AddFile(dest, nil); err != nil {
					return err
				}
			}
		}
	}

	return s.Create()
}<|MERGE_RESOLUTION|>--- conflicted
+++ resolved
@@ -97,11 +97,7 @@
 }
 
 func (s *Session) createLayout(system *mount.System) error {
-<<<<<<< HEAD
-	// create directory for registered overrided directory
-=======
 	// create directory for registered overridden directory
->>>>>>> c50cee4e
 	for _, tag := range mount.GetTagList() {
 		for _, point := range system.Points.GetByTag(tag) {
 			if point.Source == "" {
