// Copyright (c) 2020, Control Command Inc. All rights reserved.
<<<<<<< HEAD
// Copyright (c) 2019, Sylabs Inc. All rights reserved.
=======
// Copyright (c) 2019-2021, Sylabs Inc. All rights reserved.
>>>>>>> c50cee4e
// This software is licensed under a 3-clause BSD license. Please consult the
// LICENSE.md file distributed with the sources of this project regarding your
// rights to use or distribute this software.

package remote

import (
	"bytes"
	"os"
	"reflect"
	"strings"
	"testing"

	"github.com/sylabs/singularity/internal/pkg/remote/endpoint"
	useragent "github.com/sylabs/singularity/pkg/util/user-agent"
	yaml "gopkg.in/yaml.v2"
)

const testToken = "eyJhbGciOiJSUzI1NiIsInR5cCI6IkpXVCJ9.eyJzdWIiOiIxMjM0NTY3ODkwIiwibmFtZSI6IkpvaG4gRG9lIiwiYWRtaW4iOnRydWUsImlhdCI6MTUxNjIzOTAyMn0.TCYt5XsITJX1CxPCT8yAV-TVkIEq_PbChOMqsLfRoPsnsgw5WEuts01mq-pQy7UJiN5mgRxD-WUcX16dUEMGlv50aqzpqh4Qktb3rk-BuQy72IFLOqV0G_zS245-kronKb78cPN25DGlcTwLtjPAYuNzVBAh4vGHSrQyHUdBBPM"

<<<<<<< HEAD
//NOTE: VerifyToken() cannot be fully tested unless we have a dummy token for the token service to authenticate, so we basically only test a few error cases.
=======
// NOTE: VerifyToken() cannot be fully tested unless we have a dummy token for the token service to authenticate, so we basically only test a few error cases.
>>>>>>> c50cee4e
func TestVerifyToken(t *testing.T) {
	ep := new(endpoint.Config)

	err := ep.VerifyToken("")
	if err == nil {
		t.Fatal("VerifyToken() succeeded with an empty endpoint")
	}
}

func TestMain(m *testing.M) {
	useragent.InitValue("singularity", "3.0.0-alpha.1-303-gaed8d30-dirty")

	os.Exit(m.Run())
}

type writeReadTest struct {
	name string
	c    Config
}

type aDummyData struct {
	NoneSenseRemote string
}

func TestWriteToReadFrom(t *testing.T) {
	testsPass := []writeReadTest{
		{
			name: "empty config",
			c: Config{
				DefaultRemote: "",
				Remotes:       map[string]*endpoint.Config{},
			},
		},
		{
			name: "config with stuff",
			c: Config{
				DefaultRemote: "cloud",
				Remotes: map[string]*endpoint.Config{
					"random": {
						URI:   "cloud.random.io",
						Token: testToken,
					},
					"cloud": {
						URI:   "cloud.sylabs.io",
						Token: testToken,
					},
				},
			},
		},
	}

	testsFail := []struct {
		name string
		data aDummyData
	}{
		{
			name: "invalid data",
			data: aDummyData{NoneSenseRemote: "toto"},
		},
	}

	for _, test := range testsPass {
		t.Run(test.name, func(t *testing.T) {
			var r bytes.Buffer

			test.c.WriteTo(&r)

			new, err := ReadFrom(&r)
			if err != nil {
				t.Errorf("unexpected failure running %s test: %s", test.name, err)
			}

			if !reflect.DeepEqual(test.c, *new) {
				t.Errorf("failed to read/write config:\n\thave: %v\n\twant: %v", test.c, *new)
			}
		})
	}

	for _, test := range testsFail {
		t.Run(test.name, func(t *testing.T) {
			var r bytes.Buffer

			yaml, err := yaml.Marshal(test.data)
			if err != nil {
				t.Fatalf("cannot mashal YAML: %s\n", err)
			}

			_, err = r.Write(yaml)
			if err != nil {
				t.Fatalf("failed to write YAML data")
			}

			_, err = ReadFrom(&r)
			if err == nil {
				t.Fatal("reading an invalid YAML file succeeded")
			}
		})
	}

	t.Run("empty config no data", func(t *testing.T) {
		var r bytes.Buffer

		_, err := ReadFrom(&r)
		if err != nil {
			t.Errorf("unexpected failure running %s test: %s", t.Name(), err)
		}
	})
}

type syncTest struct {
	name string
	sys  Config // sys Input
	usr  Config // usr Input
	res  Config // res Output
}

func TestSyncFrom(t *testing.T) {
	testsPass := []syncTest{
		{
			name: "empty sys config",
			usr: Config{
				Remotes: map[string]*endpoint.Config{
					"sylabs": {
						URI:   "cloud.sylabs.io",
						Token: "fake-token",
					},
				},
			},
			res: Config{
				Remotes: map[string]*endpoint.Config{
					"sylabs": {
						URI:   "cloud.sylabs.io",
						Token: "fake-token",
					},
				},
			},
		}, {
			name: "sys config new endpoint",
			sys: Config{
				Remotes: map[string]*endpoint.Config{
					"sylabs-global": {
						URI:   "cloud.sylabs.io",
						Token: "fake-token", // should be ignored by SyncFrom
					},
				},
			},
			usr: Config{
				Remotes: map[string]*endpoint.Config{
					"sylabs": {
						URI:   "cloud.sylabs.io",
						Token: "fake-token",
					},
				},
			},
			res: Config{
				Remotes: map[string]*endpoint.Config{
					"sylabs-global": {
						URI:    "cloud.sylabs.io",
						System: true,
					},
					"sylabs": {
						URI:   "cloud.sylabs.io",
						Token: "fake-token",
					},
				},
			},
		}, {
			name: "sys config existing endpoint",
			sys: Config{
				Remotes: map[string]*endpoint.Config{
					"sylabs-global": {
						URI:   "cloud.sylabs.io",
						Token: "fake-token", // should be ignored by SyncFrom
					},
				},
			},
			usr: Config{
				Remotes: map[string]*endpoint.Config{
					"sylabs-global": {
						URI:    "cloud.sylabs.io",
						System: true,
					},
					"sylabs": {
						URI:   "cloud.sylabs.io",
						Token: "fake-token",
					},
				},
			},
			res: Config{
				Remotes: map[string]*endpoint.Config{
					"sylabs-global": {
						URI:    "cloud.sylabs.io",
						System: true,
					},
					"sylabs": {
						URI:   "cloud.sylabs.io",
						Token: "fake-token",
					},
				},
			},
		}, {
			name: "sys config update existing endpoint",
			sys: Config{
				Remotes: map[string]*endpoint.Config{
					"sylabs-global": {
						URI:   "cloud.sylabs.io",
						Token: "fake-token", // should be ignored by SyncFrom
					},
				},
			},
			usr: Config{
				Remotes: map[string]*endpoint.Config{
					"sylabs-global": {
						URI:    "cloud.old-url.io",
						System: true,
					},
					"sylabs": {
						URI:   "cloud.sylabs.io",
						Token: "fake-token",
					},
				},
			},
			res: Config{
				Remotes: map[string]*endpoint.Config{
					"sylabs-global": {
						URI:    "cloud.sylabs.io",
						System: true,
					},
					"sylabs": {
						URI:   "cloud.sylabs.io",
						Token: "fake-token",
					},
				},
			},
		}, {
			name: "sys config update default endpoint",
			sys: Config{
				DefaultRemote: "sylabs-global",
				Remotes: map[string]*endpoint.Config{
					"sylabs-global": {
						URI:   "cloud.sylabs.io",
						Token: "fake-token", // should be ignored by SyncFrom
					},
				},
			},
			usr: Config{
				Remotes: map[string]*endpoint.Config{
					"sylabs-global": {
						URI:    "cloud.old-url.io",
						System: true,
					},
					"sylabs": {
						URI:   "cloud.sylabs.io",
						Token: "fake-token",
					},
				},
			},
			res: Config{
				DefaultRemote: "sylabs-global",
				Remotes: map[string]*endpoint.Config{
					"sylabs-global": {
						URI:    "cloud.sylabs.io",
						System: true,
					},
					"sylabs": {
						URI:   "cloud.sylabs.io",
						Token: "fake-token",
					},
				},
			},
		}, {
			name: "sys config dont update default endpoint",
			sys: Config{
				DefaultRemote: "sylabs-global",
				Remotes: map[string]*endpoint.Config{
					"sylabs-global": {
						URI:   "cloud.sylabs.io",
						Token: "fake-token", // should be ignored by SyncFrom
					},
				},
			},
			usr: Config{
				DefaultRemote: "sylabs",
				Remotes: map[string]*endpoint.Config{
					"sylabs-global": {
						URI:    "cloud.old-url.io",
						System: true,
					},
					"sylabs": {
						URI:   "cloud.sylabs.io",
						Token: "fake-token",
					},
				},
			},
			res: Config{
				DefaultRemote: "sylabs",
				Remotes: map[string]*endpoint.Config{
					"sylabs-global": {
						URI:    "cloud.sylabs.io",
						System: true,
					},
					"sylabs": {
						URI:   "cloud.sylabs.io",
						Token: "fake-token",
					},
				},
			},
		},
	}

	for _, test := range testsPass {
		t.Run(test.name, func(t *testing.T) {
			if err := test.usr.SyncFrom(&test.sys); err != nil {
				t.Error("failed to sync from sys")
			}

			if !reflect.DeepEqual(test.usr, test.res) {
				t.Errorf("bad sync from sys:\n\thave: %v\n\twant: %v", test.usr, test.res)
			}
		})
	}

	testsFail := []syncTest{
		{
			name: "sys endpoint collision",
			sys: Config{
				Remotes: map[string]*endpoint.Config{
					"sylabs-global": {
						URI:   "cloud.sylabs.io",
						Token: "fake-token",
					},
				},
			},
			usr: Config{
				Remotes: map[string]*endpoint.Config{
					"sylabs": {
						URI:   "cloud.sylabs.io",
						Token: "fake-token",
					},
					"sylabs-global": {
						URI: "cloud.sylabs.io",
					},
				},
			},
		},
	}

	for _, test := range testsFail {
		t.Run(test.name, func(t *testing.T) {
			if err := test.usr.SyncFrom(&test.sys); err == nil {
				t.Error("unexpected success calling SyncFrom")
			}
		})
	}
}

type remoteTest struct {
	name  string
	old   Config
	new   Config
	id    string
	newID string
	ep    *endpoint.Config
}

func TestAddRemote(t *testing.T) {
	testsPass := []remoteTest{
		{
			name: "add remote to empty config",
			old: Config{
				Remotes: map[string]*endpoint.Config{},
			},
			new: Config{
				DefaultRemote: "",
				Remotes: map[string]*endpoint.Config{
					"cloud": {
						URI:   "cloud.sylabs.io",
						Token: testToken,
					},
				},
			},
			id: "cloud",
			ep: &endpoint.Config{
				URI:   "cloud.sylabs.io",
				Token: testToken,
			},
		},
		{
			name: "add remote to non-empty config",
			old: Config{
				DefaultRemote: "",
				Remotes: map[string]*endpoint.Config{
					"random": {
						URI:   "cloud.random.io",
						Token: testToken,
					},
				},
			},
			new: Config{
				DefaultRemote: "",
				Remotes: map[string]*endpoint.Config{
					"random": {
						URI:   "cloud.random.io",
						Token: testToken,
					},
					"cloud": {
						URI:   "cloud.sylabs.io",
						Token: testToken,
					},
				},
			},
			id: "cloud",
			ep: &endpoint.Config{
				URI:   "cloud.sylabs.io",
				Token: testToken,
			},
		},
	}

	for _, test := range testsPass {
		t.Run(test.name, func(t *testing.T) {
			if err := test.old.Add(test.id, test.ep); err != nil {
				t.Error("failed to add endpoint to config")
			}

			if !reflect.DeepEqual(test.old, test.new) {
				t.Errorf("Add failed to set config:\n\thave: %v\n\twant: %v", test.old, test.new)
			}
		})
	}

	testFail := remoteTest{
		name: "add already existing remote",
		old: Config{
			DefaultRemote: "",
			Remotes: map[string]*endpoint.Config{
				"cloud": {
					URI:   "cloud.sylabs.io",
					Token: testToken,
				},
			},
		},
		id: "cloud",
		ep: &endpoint.Config{
			URI:   "cloud.sylabs.io",
			Token: testToken,
		},
	}

	t.Run(testFail.name, func(t *testing.T) {
		if err := testFail.old.Add(testFail.id, testFail.ep); err == nil {
			t.Error("unexpected success adding already existing remote")
		}
	})
}

func TestRemoveRemote(t *testing.T) {
	testsPass := []remoteTest{
		{
			name: "remove remote to make empty config",
			old: Config{
				DefaultRemote: "",
				Remotes: map[string]*endpoint.Config{
					"cloud": {
						URI:   "cloud.sylabs.io",
						Token: testToken,
					},
				},
			},
			new: Config{
				Remotes: map[string]*endpoint.Config{},
			},
			id: "cloud",
		},
		{
			name: "remove remote to make non-empty config",
			old: Config{
				DefaultRemote: "",
				Remotes: map[string]*endpoint.Config{
					"random": {
						URI:   "cloud.random.io",
						Token: testToken,
					},
					"cloud": {
						URI:   "cloud.sylabs.io",
						Token: testToken,
					},
				},
			},
			new: Config{
				DefaultRemote: "",
				Remotes: map[string]*endpoint.Config{
					"random": {
						URI:   "cloud.random.io",
						Token: testToken,
					},
				},
			},
			id: "cloud",
		},
		{
			name: "remove default remote to make defaultless config",
			old: Config{
				DefaultRemote: "cloud",
				Remotes: map[string]*endpoint.Config{
					"random": {
						URI:   "cloud.random.io",
						Token: testToken,
					},
					"cloud": {
						URI:   "cloud.sylabs.io",
						Token: testToken,
					},
				},
			},
			new: Config{
				DefaultRemote: "",
				Remotes: map[string]*endpoint.Config{
					"random": {
						URI:   "cloud.random.io",
						Token: testToken,
					},
				},
			},
			id: "cloud",
		},
	}

	for _, test := range testsPass {
		t.Run(test.name, func(t *testing.T) {
			if err := test.old.Remove(test.id); err != nil {
				t.Error("failed to remove endpoint from config")
			}

			if !reflect.DeepEqual(test.old, test.new) {
				t.Errorf("Remove failed to set config:\n\thave: %v\n\twant: %v", test.old, test.new)
			}
		})
	}

	testFail := remoteTest{
		name: "remove non-existent remote",
		old: Config{
			DefaultRemote: "",
			Remotes:       map[string]*endpoint.Config{},
		},
		id: "cloud",
	}

	t.Run(testFail.name, func(t *testing.T) {
		if err := testFail.old.Remove(testFail.id); err == nil {
			t.Error("unexpected success removing non-existent remote")
		}
	})
}

func TestRenameRemote(t *testing.T) {
	testsPass := []remoteTest{
		{
			name: "rename remote not default",
			old: Config{
				DefaultRemote: "",
				Remotes: map[string]*endpoint.Config{
					"cloud": {
						URI:   "cloud.sylabs.io",
						Token: testToken,
					},
				},
			},
			new: Config{
				DefaultRemote: "",
				Remotes: map[string]*endpoint.Config{
					"newCloud": {
						URI:   "cloud.sylabs.io",
						Token: testToken,
					},
				},
			},
			id:    "cloud",
			newID: "newCloud",
		},
		{
			name: "rename remote when it's default",
			old: Config{
				DefaultRemote: "cloud",
				Remotes: map[string]*endpoint.Config{
					"random": {
						URI:   "cloud.random.io",
						Token: testToken,
					},
					"cloud": {
						URI:   "cloud.sylabs.io",
						Token: testToken,
					},
				},
			},
			new: Config{
				DefaultRemote: "newCloud",
				Remotes: map[string]*endpoint.Config{
					"random": {
						URI:   "cloud.random.io",
						Token: testToken,
					},
					"newCloud": {
						URI:   "cloud.sylabs.io",
						Token: testToken,
					},
				},
			},
			id:    "cloud",
			newID: "newCloud",
		},
	}

	for _, test := range testsPass {
		t.Run(test.name, func(t *testing.T) {
			if err := test.old.Rename(test.id, test.newID); err != nil {
				t.Error("failed to rename endpoint from config")
			}

			if !reflect.DeepEqual(test.old, test.new) {
				t.Errorf("Rename failed to set config:\n\thave: %v\n\twant: %v", test.old, test.new)
			}
		})
	}

	testsFail := []remoteTest{
		{
			name: "rename non-existent remote",
			old: Config{
				DefaultRemote: "",
				Remotes:       map[string]*endpoint.Config{},
			},
			id:    "cloud",
			newID: "newCloud",
		},

		{
			name: "rename existing remote to existing remote",
			old: Config{
				DefaultRemote: "",
				Remotes:       map[string]*endpoint.Config{},
			},
			id:    "cloud",
			newID: "newCloud",
		},

		{
			name: "default does not exist",
			old: Config{
				DefaultRemote: "",
				Remotes: map[string]*endpoint.Config{
					"random": {
						URI:   "cloud.random.io",
						Token: testToken,
					},
					"cloud": {
						URI:   "cloud.sylabs.io",
						Token: testToken,
					},
				},
			},
			id:    "cloud",
			newID: "random",
		},
	}
	for _, test := range testsFail {
		t.Run(test.name, func(t *testing.T) {
			if err := test.old.Rename(test.id, test.newID); err == nil {
				t.Error("unexpected success renaming remote")
			}
		})
	}
}

func TestGetRemote(t *testing.T) {
	testsPass := []remoteTest{
		{
			name: "get existing remote",
			old: Config{
				DefaultRemote: "cloud",
				Remotes: map[string]*endpoint.Config{
					"random": {
						URI:   "cloud.random.io",
						Token: testToken,
					},
					"cloud": {
						URI:   "cloud.sylabs.io",
						Token: testToken,
					},
				},
			},
			id: "cloud",
			ep: &endpoint.Config{
				URI:   "cloud.sylabs.io",
				Token: testToken,
			},
		},
	}

	for _, test := range testsPass {
		t.Run(test.name, func(t *testing.T) {
			var ep *endpoint.Config
			ep, err := test.old.GetRemote(test.id)
			if err != nil {
				t.Error("failed to get endpoint from config")
			}

			if !reflect.DeepEqual(ep, test.ep) {
				t.Errorf("Add failed to get from config:\n\thave: %v\n\twant: %v", ep, test.ep)
			}
		})
	}

	testsFail := []remoteTest{
		{
			name: "remote does not exist",
			old: Config{
				DefaultRemote: "cloud",
				Remotes: map[string]*endpoint.Config{
					"cloud": {
						URI:   "cloud.sylabs.io",
						Token: testToken,
					},
				},
			},
			id: "notaremote",
		},
	}
	for _, test := range testsFail {
		t.Run(test.name, func(t *testing.T) {
			if _, err := test.old.GetRemote(test.id); err == nil {
				t.Error("unexpected success getting remote")
			}
		})
	}
}

func TestGetDefaultRemote(t *testing.T) {
	testsPass := []remoteTest{
		{
			name: "get existing default remote",
			old: Config{
				DefaultRemote: "cloud",
				Remotes: map[string]*endpoint.Config{
					"random": {
						URI:   "cloud.random.io",
						Token: testToken,
					},
					"cloud": {
						URI:   "cloud.sylabs.io",
						Token: testToken,
					},
				},
			},
			ep: &endpoint.Config{
				URI:   "cloud.sylabs.io",
				Token: testToken,
			},
		},
	}

	for _, test := range testsPass {
		t.Run(test.name, func(t *testing.T) {
			var ep *endpoint.Config
			ep, err := test.old.GetDefault()
			if err != nil {
				t.Error("failed to get endpoint from config")
			}

			if !reflect.DeepEqual(ep, test.ep) {
				t.Errorf("Add failed to get from config:\n\thave: %v\n\twant: %v", ep, test.ep)
			}
		})
	}

	testsFail := []remoteTest{
		{
			name: "no default set",
			old: Config{
				DefaultRemote: "",
				Remotes: map[string]*endpoint.Config{
					"random": {
						URI:   "cloud.random.io",
						Token: testToken,
					},
					"cloud": {
						URI:   "cloud.sylabs.io",
						Token: testToken,
					},
				},
			},
		},
		{
			name: "default does not exist",
			old: Config{
				DefaultRemote: "notaremote",
				Remotes: map[string]*endpoint.Config{
					"cloud": {
						URI:   "cloud.sylabs.io",
						Token: testToken,
					},
				},
			},
		},
	}
	for _, test := range testsFail {
		t.Run(test.name, func(t *testing.T) {
			if _, err := test.old.GetDefault(); err == nil {
				t.Error("unexpected success getting default remote")
			}
		})
	}
}

func TestSetDefaultRemote(t *testing.T) {
	testsPass := []remoteTest{
		{
			name: "set existing remote to default",
			old: Config{
				DefaultRemote: "cloud",
				Remotes: map[string]*endpoint.Config{
					"random": {
						URI:   "cloud.random.io",
						Token: testToken,
					},
					"cloud": {
						URI:   "cloud.sylabs.io",
						Token: testToken,
					},
				},
			},
			new: Config{
				DefaultRemote: "random",
				Remotes: map[string]*endpoint.Config{
					"random": {
						URI:   "cloud.random.io",
						Token: testToken,
					},
					"cloud": {
						URI:   "cloud.sylabs.io",
						Token: testToken,
					},
				},
			},
			id: "random",
		},
	}

	for _, test := range testsPass {
		t.Run(test.name, func(t *testing.T) {
			if err := test.old.SetDefault(test.id, false); err != nil {
				t.Error("failed to set default endpoint in config")
			}

			if !reflect.DeepEqual(test.old, test.new) {
				t.Errorf("Remove failed to set config:\n\thave: %v\n\twant: %v", test.old, test.new)
			}
		})
	}

	testsFail := []remoteTest{
		{
			name: "default does not exist",
			old: Config{
				DefaultRemote: "cloud",
				Remotes: map[string]*endpoint.Config{
					"cloud": {
						URI:   "cloud.sylabs.io",
						Token: testToken,
					},
				},
			},
			id: "notaremote",
		},
	}
	for _, test := range testsFail {
		t.Run(test.name, func(t *testing.T) {
			if err := test.old.SetDefault(test.id, false); err == nil {
				t.Error("unexpected success setting default remote")
			}
		})
	}

	testsExclusivePass := []remoteTest{
		{
			name: "set existing remote to default and exclusive",
			old: Config{
				DefaultRemote: "cloud",
				system:        true,
				Remotes: map[string]*endpoint.Config{
					"random": {
						URI:   "cloud.random.io",
						Token: testToken,
					},
					"cloud": {
						URI:   "cloud.sylabs.io",
						Token: testToken,
					},
				},
			},
			new: Config{
				DefaultRemote: "random",
				system:        true,
				Remotes: map[string]*endpoint.Config{
					"random": {
						URI:       "cloud.random.io",
						Exclusive: true,
						Token:     testToken,
					},
					"cloud": {
						URI:   "cloud.sylabs.io",
						Token: testToken,
					},
				},
			},
			id: "random",
		},
	}
	for _, test := range testsExclusivePass {
		t.Run(test.name, func(t *testing.T) {
			if err := test.old.SetDefault(test.id, true); err != nil {
				t.Errorf("unexpected error setting default remote as exclusive: %s", err)
			}

			if !reflect.DeepEqual(test.old, test.new) {
				t.Errorf("Remove failed to set config:\n\thave: %v\n\twant: %v", test.old, test.new)
			}
		})
	}

	testsUserExclusiveFail := []remoteTest{
		{
			name: "set existing remote to default and exclusive as user",
			old: Config{
				DefaultRemote: "cloud",
				Remotes: map[string]*endpoint.Config{
					"random": {
						URI:   "cloud.random.io",
						Token: testToken,
					},
					"cloud": {
						URI:   "cloud.sylabs.io",
						Token: testToken,
					},
				},
			},
			id: "random",
		},
	}
	for _, test := range testsUserExclusiveFail {
<<<<<<< HEAD
		t.Run(test.name, func(t *testing.T) {
			if err := test.old.SetDefault(test.id, true); err == nil {
				t.Error("unexpected success setting default remote as exclusive as user")
=======
		t.Run(test.name, func(t *testing.T) {
			if err := test.old.SetDefault(test.id, true); err == nil {
				t.Error("unexpected success setting default remote as exclusive as user")
			}
		})
	}

	testsUserDefaultExclusiveFail := []remoteTest{
		{
			name: "set existing remote to default with different exclusive endpoint",
			old: Config{
				DefaultRemote: "cloud",
				Remotes: map[string]*endpoint.Config{
					"random": {
						URI:   "cloud.random.io",
						Token: testToken,
					},
					"cloud": {
						URI:       "cloud.sylabs.io",
						Exclusive: true,
						Token:     testToken,
					},
				},
			},
			id: "random",
		},
	}
	for _, test := range testsUserDefaultExclusiveFail {
		t.Run(test.name, func(t *testing.T) {
			if err := test.old.SetDefault(test.id, false); err == nil {
				t.Error("unexpected success setting default remote")
			}
		})
	}
}

func TestGetURL(t *testing.T) {
	tests := []remoteTest{
		{
			name: "get uri https",
			old: Config{
				DefaultRemote: "cloud",
				Remotes: map[string]*endpoint.Config{
					"cloud": {
						URI: "cloud.example.com",
					},
				},
			},
			id: "cloud",
		},
		{
			name: "get uri http",
			old: Config{
				DefaultRemote: "cloud",
				Remotes: map[string]*endpoint.Config{
					"cloud": {
						URI:      "cloud.example.com",
						Insecure: true,
					},
				},
			},
			id: "cloud",
		},
	}

	for _, test := range tests {
		t.Run(test.name, func(t *testing.T) {
			var ep *endpoint.Config
			ep, err := test.old.GetRemote(test.id)
			if err != nil {
				t.Fatal("failed to get endpoint from config")
>>>>>>> c50cee4e
			}
		})
	}

<<<<<<< HEAD
	testsUserDefaultExclusiveFail := []remoteTest{
		{
			name: "set existing remote to default with different exclusive endpoint",
			old: Config{
				DefaultRemote: "cloud",
				Remotes: map[string]*endpoint.Config{
					"random": {
						URI:   "cloud.random.io",
						Token: testToken,
					},
					"cloud": {
						URI:       "cloud.sylabs.io",
						Exclusive: true,
						Token:     testToken,
					},
				},
			},
			id: "random",
		},
	}
	for _, test := range testsUserDefaultExclusiveFail {
		t.Run(test.name, func(t *testing.T) {
			if err := test.old.SetDefault(test.id, false); err == nil {
				t.Error("unexpected success setting default remote")
=======
			u, err := ep.GetURL()
			if err != nil {
				t.Errorf("unexpected error from GetURL: %v", err)
			}

			if ep.Insecure && !strings.HasPrefix(u, "http://") {
				t.Errorf("insecure GetURL scheme must be http, but found %s", u)
			}

			if !ep.Insecure && !strings.HasPrefix(u, "https://") {
				t.Errorf("secure GetURL scheme must be https, but found %s", u)
>>>>>>> c50cee4e
			}
		})
	}
}

func TestGetServiceURI(t *testing.T) {
	testsPass := []remoteTest{
		{
			name: "get uri from real cloud remote",
			old: Config{
				DefaultRemote: "cloud",
				Remotes: map[string]*endpoint.Config{
					"random": {
						URI:   "cloud.random.io",
						Token: testToken,
					},
					"cloud": {
						URI:   "cloud.sylabs.io",
						Token: testToken,
					},
				},
			},
			id: "cloud",
		},
	}

	for _, test := range testsPass {
		t.Run(test.name, func(t *testing.T) {
			var ep *endpoint.Config
			ep, err := test.old.GetRemote(test.id)
			if err != nil {
				t.Fatal("failed to get endpoint from config")
			}

			if s, err := ep.GetServiceURI("token"); s == "" || err != nil {
				t.Errorf("failed to get service uri:\n\tservice uri: %v\n\t err: %v", s, err)
			}
		})
	}

	testsFail := []remoteTest{
		{
			name: "get uri from non-existent remote",
			old: Config{
				DefaultRemote: "cloud",
				Remotes: map[string]*endpoint.Config{
					"notaremote": {
						URI:   "not.a.remote",
						Token: testToken,
					},
					"cloud": {
						URI:   "cloud.sylabs.io",
						Token: testToken,
					},
				},
			},
			id: "notaremote",
		},
	}
	for _, test := range testsFail {
		t.Run(test.name, func(t *testing.T) {
			var ep *endpoint.Config
			ep, err := test.old.GetRemote(test.id)
			if err != nil {
				t.Fatal("failed to get endpoint from config")
			}

			if _, err := ep.GetServiceURI("token"); err == nil {
				t.Error("unexpected success getting uri for non-existent remote")
			}
		})
	}
}<|MERGE_RESOLUTION|>--- conflicted
+++ resolved
@@ -1,9 +1,5 @@
 // Copyright (c) 2020, Control Command Inc. All rights reserved.
-<<<<<<< HEAD
-// Copyright (c) 2019, Sylabs Inc. All rights reserved.
-=======
 // Copyright (c) 2019-2021, Sylabs Inc. All rights reserved.
->>>>>>> c50cee4e
 // This software is licensed under a 3-clause BSD license. Please consult the
 // LICENSE.md file distributed with the sources of this project regarding your
 // rights to use or distribute this software.
@@ -24,11 +20,7 @@
 
 const testToken = "eyJhbGciOiJSUzI1NiIsInR5cCI6IkpXVCJ9.eyJzdWIiOiIxMjM0NTY3ODkwIiwibmFtZSI6IkpvaG4gRG9lIiwiYWRtaW4iOnRydWUsImlhdCI6MTUxNjIzOTAyMn0.TCYt5XsITJX1CxPCT8yAV-TVkIEq_PbChOMqsLfRoPsnsgw5WEuts01mq-pQy7UJiN5mgRxD-WUcX16dUEMGlv50aqzpqh4Qktb3rk-BuQy72IFLOqV0G_zS245-kronKb78cPN25DGlcTwLtjPAYuNzVBAh4vGHSrQyHUdBBPM"
 
-<<<<<<< HEAD
-//NOTE: VerifyToken() cannot be fully tested unless we have a dummy token for the token service to authenticate, so we basically only test a few error cases.
-=======
 // NOTE: VerifyToken() cannot be fully tested unless we have a dummy token for the token service to authenticate, so we basically only test a few error cases.
->>>>>>> c50cee4e
 func TestVerifyToken(t *testing.T) {
 	ep := new(endpoint.Config)
 
@@ -980,11 +972,6 @@
 		},
 	}
 	for _, test := range testsUserExclusiveFail {
-<<<<<<< HEAD
-		t.Run(test.name, func(t *testing.T) {
-			if err := test.old.SetDefault(test.id, true); err == nil {
-				t.Error("unexpected success setting default remote as exclusive as user")
-=======
 		t.Run(test.name, func(t *testing.T) {
 			if err := test.old.SetDefault(test.id, true); err == nil {
 				t.Error("unexpected success setting default remote as exclusive as user")
@@ -1056,37 +1043,8 @@
 			ep, err := test.old.GetRemote(test.id)
 			if err != nil {
 				t.Fatal("failed to get endpoint from config")
->>>>>>> c50cee4e
-			}
-		})
-	}
-
-<<<<<<< HEAD
-	testsUserDefaultExclusiveFail := []remoteTest{
-		{
-			name: "set existing remote to default with different exclusive endpoint",
-			old: Config{
-				DefaultRemote: "cloud",
-				Remotes: map[string]*endpoint.Config{
-					"random": {
-						URI:   "cloud.random.io",
-						Token: testToken,
-					},
-					"cloud": {
-						URI:       "cloud.sylabs.io",
-						Exclusive: true,
-						Token:     testToken,
-					},
-				},
-			},
-			id: "random",
-		},
-	}
-	for _, test := range testsUserDefaultExclusiveFail {
-		t.Run(test.name, func(t *testing.T) {
-			if err := test.old.SetDefault(test.id, false); err == nil {
-				t.Error("unexpected success setting default remote")
-=======
+			}
+
 			u, err := ep.GetURL()
 			if err != nil {
 				t.Errorf("unexpected error from GetURL: %v", err)
@@ -1098,7 +1056,6 @@
 
 			if !ep.Insecure && !strings.HasPrefix(u, "https://") {
 				t.Errorf("secure GetURL scheme must be https, but found %s", u)
->>>>>>> c50cee4e
 			}
 		})
 	}
