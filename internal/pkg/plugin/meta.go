<<<<<<< HEAD
// Copyright (c) 2018-2020, Sylabs Inc. All rights reserved.
=======
// Copyright (c) 2018-2021, Sylabs Inc. All rights reserved.
>>>>>>> c50cee4e
// This software is licensed under a 3-clause BSD license. Please consult the
// LICENSE.md file distributed with the sources of this project regarding your
// rights to use or distribute this software.

package plugin

import (
	"encoding/json"
	"errors"
	"fmt"
	"io"
	"os"
	"path/filepath"
	"strings"

	"github.com/sylabs/singularity/internal/pkg/buildcfg"
	"github.com/sylabs/singularity/internal/pkg/plugin/callback"
	"github.com/sylabs/singularity/pkg/image"
	"github.com/sylabs/singularity/pkg/sylog"
)

<<<<<<< HEAD
const (
=======
var (
>>>>>>> c50cee4e
	// rootDir is the root directory for the plugin
	// installation, typically located within LIBEXECDIR.
	rootDir = buildcfg.PLUGIN_ROOTDIR
	// nameImage is the name of the SIF image of the plugin
	nameManifest = "object.manifest"
	// nameBinary is the name of the plugin object
	nameBinary = "object.so"
)

// Meta is an internal representation of a plugin binary
// and all of its artifacts. This represents the on-disk
// location of the SIF, shared library, config file, etc...
// This struct is written as JSON into the rootDir directory.
type Meta struct {
	// Name is the name of the plugin.
	Name string
	// Enabled reports whether or not the plugin should be loaded.
	Enabled bool
	// Callbacks contains callbacks name registered by the plugin.
	Callbacks []string
}

// loadFromJSON loads a Meta type from an io.Reader containing
// JSON. A plugin Meta object created in this form is read-only.
func loadFromJSON(r io.Reader) (*Meta, error) {
	var m Meta
	if err := json.NewDecoder(r).Decode(&m); err != nil {
		return nil, fmt.Errorf("could not decode meta: %s", err)
	}

	return &m, nil
}

func loadMetaByName(name string) (*Meta, error) {
	m, err := loadMetaByFilename(metaPath(name))
	if err != nil {
		return nil, err
	}

	// make sure we loaded the right thing
	if m.Name != name {
		return nil, fmt.Errorf("unexpected plugin name %q when loading plugin %q", m.Name, name)
	}

	return m, nil
}

func loadMetaByFilename(filename string) (*Meta, error) {
	fh, err := os.Open(filename)
	if err != nil {
		sylog.Debugf("Error opening meta file %q: %s", filename, err)
		return nil, err
	}
	defer fh.Close()

	return loadFromJSON(fh)
}

// metaPath returns the path to the meta file based on the
// the name of the corresponding plugin.
func metaPath(name string) string {
	return filepath.Join(rootDir, pluginIDFromName(name)+".meta")
}

// install installs the plugin represented by m into the plugin installation
// directory. This should normally only be called in InstallFromSIF.
func (m *Meta) install(img *image.Image) error {
<<<<<<< HEAD
	if err := os.MkdirAll(m.path(), 0755); err != nil {
=======
	if err := os.MkdirAll(m.path(), 0o755); err != nil {
>>>>>>> c50cee4e
		return err
	}

	if err := m.installBinary(img); err != nil {
<<<<<<< HEAD
		return err
	}
	if err := m.installManifest(img); err != nil {
		return err
	}

	// must be called before installMeta to also
	// get plugin callbacks name
	if err := m.runInstall(); err != nil {
		return err
	}

	if err := m.installMeta(); err != nil {
=======
		return err
	}
	if err := m.installManifest(img); err != nil {
		return err
	}

	// must be called before installMeta to also
	// get plugin callbacks name
	if err := m.runInstall(); err != nil {
>>>>>>> c50cee4e
		return err
	}

	return m.installMeta()
}

func (m *Meta) installBinary(img *image.Image) error {
	fh, err := os.Create(m.binaryName())
	if err != nil {
		return err
	}
	defer fh.Close()

	r, err := getBinaryReader(img)
	if err != nil {
		return err
	}

	_, err = io.Copy(fh, r)
	return err
}

func (m *Meta) installManifest(img *image.Image) error {
	fh, err := os.Create(m.manifestName())
	if err != nil {
		return err
	}
	defer fh.Close()

	r, err := getManifestReader(img)
	if err != nil {
		return err
	}

	_, err = io.Copy(fh, r)
	return err
}

func (m *Meta) runInstall() error {
	binary := m.binaryName()

	pl, err := LoadObject(binary)
	if err != nil {
		return fmt.Errorf("while loading plugin %s: %s", binary, err)
	}

	if pl.Install != nil {
		if err := pl.Install(m.path()); err != nil {
			return fmt.Errorf("while running plugin Install: %s", err)
		}
	}

	m.Callbacks = callback.Names(pl.Callbacks)

	return nil
}

func (m *Meta) installMeta() error {
	fn := metaPath(m.Name)

	fh, err := os.Create(fn)
	if err != nil {
		return err
	}
	defer fh.Close()

	data, err := json.Marshal(m)
	if err != nil {
		return err
	}

	_, err = fh.Write(data)
	if err != nil {
		return err
	}

	return nil
}

// uninstall removes the plugin it represents from the filesystem.
func (m *Meta) uninstall() error {
	// in this function we cannot fail out on error because
	// we need to clean up as much as possible, so collect
	// all the errors that happen along the way.
	var errs []error

	// remove meta file first and only after we remove
	// plugin directory
	if err := m.uninstallMeta(); err != nil {
		errs = append(errs, err)
	}

	if err := m.removeDir(); err != nil {
		errs = append(errs, err)
	}

	for dir := filepath.Dir(m.Name); dir != "."; dir = filepath.Dir(dir) {
		d := filepath.Join(rootDir, dir)
		sylog.Debugf("Removing directory %q", d)
		if err := os.Remove(d); err != nil {
			// directory is not empty, stop here
			if os.IsExist(err) {
				sylog.Debugf("Directory %q wasn't empty", d)
				break
			}
			errs = append(errs, err)
			break
		}
	}

	switch len(errs) {
	case 0:
		return nil

	case 1:
		return errs[0]

	default:
		// Transform all the errors into a single error. This
		// might be destroying information by grabbing only the
		// textual description of the error. The alternative is
		// to implement an special type that implements Error()
		// in the same way, and offers the option of examining
		// all the errors one by one, but at the moment that's
		// not needed.
		var b strings.Builder
		for i, err := range errs {
			if i > 0 {
				b.WriteString("; ")
			}
			b.WriteString(err.Error())
		}
		return errors.New(b.String())
	}
}

func (m *Meta) removeDir() error {
	if _, err := os.Stat(m.binaryName()); err != nil {
		return err
	}
	if _, err := os.Stat(m.manifestName()); err != nil {
		return err
	}
	return os.RemoveAll(m.path())
}

func (m *Meta) uninstallMeta() error {
	return os.Remove(metaPath(m.Name))
}

func (m *Meta) enable() error {
	m.Enabled = true
	return m.installMeta()
}

func (m *Meta) disable() error {
	m.Enabled = false
	return m.installMeta()
}

//
// Path name helper methods on (m *Meta)
//

func (m *Meta) manifestName() string {
	return filepath.Join(m.path(), nameManifest)
}

func (m *Meta) binaryName() string {
	return filepath.Join(m.path(), nameBinary)
}

func (m *Meta) path() string {
	return filepath.Join(rootDir, pathFromName(m.Name))
}<|MERGE_RESOLUTION|>--- conflicted
+++ resolved
@@ -1,8 +1,4 @@
-<<<<<<< HEAD
-// Copyright (c) 2018-2020, Sylabs Inc. All rights reserved.
-=======
 // Copyright (c) 2018-2021, Sylabs Inc. All rights reserved.
->>>>>>> c50cee4e
 // This software is licensed under a 3-clause BSD license. Please consult the
 // LICENSE.md file distributed with the sources of this project regarding your
 // rights to use or distribute this software.
@@ -24,11 +20,7 @@
 	"github.com/sylabs/singularity/pkg/sylog"
 )
 
-<<<<<<< HEAD
-const (
-=======
 var (
->>>>>>> c50cee4e
 	// rootDir is the root directory for the plugin
 	// installation, typically located within LIBEXECDIR.
 	rootDir = buildcfg.PLUGIN_ROOTDIR
@@ -96,16 +88,11 @@
 // install installs the plugin represented by m into the plugin installation
 // directory. This should normally only be called in InstallFromSIF.
 func (m *Meta) install(img *image.Image) error {
-<<<<<<< HEAD
-	if err := os.MkdirAll(m.path(), 0755); err != nil {
-=======
 	if err := os.MkdirAll(m.path(), 0o755); err != nil {
->>>>>>> c50cee4e
 		return err
 	}
 
 	if err := m.installBinary(img); err != nil {
-<<<<<<< HEAD
 		return err
 	}
 	if err := m.installManifest(img); err != nil {
@@ -115,21 +102,6 @@
 	// must be called before installMeta to also
 	// get plugin callbacks name
 	if err := m.runInstall(); err != nil {
-		return err
-	}
-
-	if err := m.installMeta(); err != nil {
-=======
-		return err
-	}
-	if err := m.installManifest(img); err != nil {
-		return err
-	}
-
-	// must be called before installMeta to also
-	// get plugin callbacks name
-	if err := m.runInstall(); err != nil {
->>>>>>> c50cee4e
 		return err
 	}
 
