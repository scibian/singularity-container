// Copyright (c) 2020, Control Command Inc. All rights reserved.
<<<<<<< HEAD
// Copyright (c) 2018-2020, Sylabs Inc. All rights reserved.
=======
// Copyright (c) 2018-2021, Sylabs Inc. All rights reserved.
>>>>>>> c50cee4e
// This software is licensed under a 3-clause BSD license. Please consult the
// LICENSE.md file distributed with the sources of this project regarding your
// rights to use or distribute this software.

// Package syecl implements the loading and management of the container
// execution control list feature. This code uses the TOML config file standard
// to extract the structured configuration for activating or disabling the list
// and for the implementation of the execution groups.
package syecl

import (
	"encoding/hex"
	"errors"
	"fmt"
	"io/ioutil"
	"os"
	"path/filepath"
	"strings"

	"github.com/ProtonMail/go-crypto/openpgp"
	toml "github.com/pelletier/go-toml"
<<<<<<< HEAD
	"github.com/sylabs/sif/pkg/integrity"
	"github.com/sylabs/sif/pkg/sif"
	"golang.org/x/crypto/openpgp"
=======
	"github.com/sylabs/sif/v2/pkg/integrity"
	"github.com/sylabs/sif/v2/pkg/sif"
>>>>>>> c50cee4e
)

var (
	errNotSignedByRequired = errors.New("image not signed by required entities")
	errSignedByForbidden   = errors.New("image signed by a forbidden entity")
)

// EclConfig describes the structure of an execution control list configuration file
type EclConfig struct {
	Activated  bool        `toml:"activated"`      // toggle the activation of the ECL rules
	Legacy     bool        `toml:"legacyinsecure"` // Legacy (insecure) signature mode
	ExecGroups []Execgroup `toml:"execgroup"`      // Slice of all execution groups
}

// Execgroup describes an execution group, the main unit of configuration:
//	TagName: a descriptive identifier
//	ListMode: whether the execgroup follows a whitelist, whitestrict or blacklist model
//		whitelist: one or more KeyFP's present and verified,
//		whitestrict: all KeyFP's present and verified,
//		blacklist: none of the KeyFP should be present
//	DirPath: containers must be stored in this directory path
//	KeyFPs: list of Key Fingerprints of entities to verify
type Execgroup struct {
	TagName  string   `toml:"tagname"`
	ListMode string   `toml:"mode"`
	DirPath  string   `toml:"dirpath"`
	KeyFPs   []string `toml:"keyfp"`
}

// LoadConfig opens an ECL config file and unmarshals it into structures
func LoadConfig(confPath string) (ecl EclConfig, err error) {
	// read in the ECL config file
	b, err := ioutil.ReadFile(confPath)
	if err != nil {
		return
	}

	// Unmarshal config file
	err = toml.Unmarshal(b, &ecl)
	return
}

// PutConfig takes the content of an EclConfig struct and Marshals it to file
func PutConfig(ecl EclConfig, confPath string) (err error) {
	data, err := toml.Marshal(ecl)
	if err != nil {
		return
	}

<<<<<<< HEAD
	return ioutil.WriteFile(confPath, data, 0644)
=======
	return ioutil.WriteFile(confPath, data, 0o644)
>>>>>>> c50cee4e
}

// ValidateConfig makes sure paths from configs are fully resolved and that
// values from an execgroup are logically correct.
func (ecl *EclConfig) ValidateConfig() error {
	m := map[string]bool{}

	for _, v := range ecl.ExecGroups {
		if m[v.DirPath] {
			return fmt.Errorf("a specific dirpath can only appear in one execgroup: %s", v.DirPath)
		}
		m[v.DirPath] = true

		// if we allow containers everywhere, don't test dirpath constraint
		if v.DirPath != "" {
			path, err := filepath.EvalSymlinks(v.DirPath)
			if err != nil {
				return err
			}
			abs, err := filepath.Abs(path)
			if err != nil {
				return err
			}
			if v.DirPath != abs {
				return fmt.Errorf("all execgroup dirpath`s should be fully cleaned with symlinks resolved")
			}
		}
		if v.ListMode != "whitelist" && v.ListMode != "whitestrict" && v.ListMode != "blacklist" {
			return fmt.Errorf("the mode field can only be either: whitelist, whitestrict, blacklist")
		}
		for _, k := range v.KeyFPs {
			decoded, err := hex.DecodeString(k)
			if err != nil || len(decoded) != 20 {
				return fmt.Errorf("expecting a 40 chars hex fingerprint string")
			}
		}
	}

	return nil
}

// checkWhiteList evaluates authorization by requiring at least 1 entity
func checkWhiteList(v *integrity.Verifier, egroup *Execgroup) (ok bool, err error) {
	// get signing entities fingerprints that have signed all selected objects
	keyfps, err := v.AllSignedBy()
	if err != nil {
		return
	}

	// were the selected objects signed by an authorized entity?
	for _, v := range egroup.KeyFPs {
		for _, u := range keyfps {
			if strings.EqualFold(v, hex.EncodeToString(u[:])) {
				ok = true
			}
		}
	}

	if !ok {
		return false, errNotSignedByRequired
	}

	return true, nil
}

// checkWhiteStrict evaluates authorization by requiring all entities
func checkWhiteStrict(v *integrity.Verifier, egroup *Execgroup) (ok bool, err error) {
	// get signing entities fingerprints that have signed all selected objects
	keyfps, err := v.AllSignedBy()
	if err != nil {
		return
	}

	// were all selected objects signed by all authorized entity?
	m := map[string]bool{}
	for _, v := range egroup.KeyFPs {
		m[v] = false
		for _, u := range keyfps {
			if strings.EqualFold(v, hex.EncodeToString(u[:])) {
				m[v] = true
			}
		}
	}

	for _, v := range m {
		if !v {
			return false, errNotSignedByRequired
		}
	}

	return true, nil
}

// checkBlackList evaluates authorization by requiring all entities to be absent
func checkBlackList(v *integrity.Verifier, egroup *Execgroup) (ok bool, err error) {
	// get all signing entities fingerprints that have signed any selected object
	keyfps, err := v.AnySignedBy()
	if err != nil {
		return
	}

	// was a selected object signed by a forbidden entity?
	for _, v := range egroup.KeyFPs {
		for _, u := range keyfps {
			if strings.EqualFold(v, hex.EncodeToString(u[:])) {
				return false, errSignedByForbidden
			}
		}
	}

	return true, nil
}

func shouldRun(ecl *EclConfig, fp *os.File, kr openpgp.KeyRing) (ok bool, err error) {
	var egroup *Execgroup

	// look what execgroup a container is part of
	for _, v := range ecl.ExecGroups {
		if filepath.Dir(fp.Name()) == v.DirPath {
			egroup = &v
			break
		}
	}
	// go back at it and this time look for an empty dirpath execgroup to fallback into
	if egroup == nil {
		for _, v := range ecl.ExecGroups {
			if v.DirPath == "" {
				egroup = &v
				break
			}
		}
	}

	if egroup == nil {
		return false, fmt.Errorf("%s not part of any execgroup", fp.Name())
	}

<<<<<<< HEAD
	f, err := sif.LoadContainerFp(fp, true)
	if err != nil {
		return false, err
	}
=======
	f, err := sif.LoadContainer(fp,
		sif.OptLoadWithFlag(os.O_RDONLY),
		sif.OptLoadWithCloseOnUnload(false),
	)
	if err != nil {
		return false, err
	}
	defer f.UnloadContainer()
>>>>>>> c50cee4e

	opts := []integrity.VerifierOpt{integrity.OptVerifyWithKeyRing(kr)}
	if ecl.Legacy {
		// Legacy behavior is to verify the primary partition only.
<<<<<<< HEAD
		od, _, err := f.GetPartPrimSys()
		if err != nil {
			return false, fmt.Errorf("get primary system partition: %v", err)
		}
		opts = append(opts, integrity.OptVerifyLegacy(), integrity.OptVerifyObject(od.ID))
	}

	v, err := integrity.NewVerifier(&f, opts...)
=======
		od, err := f.GetDescriptor(sif.WithPartitionType(sif.PartPrimSys))
		if err != nil {
			return false, fmt.Errorf("get primary system partition: %v", err)
		}
		opts = append(opts, integrity.OptVerifyLegacy(), integrity.OptVerifyObject(od.ID()))
	}

	v, err := integrity.NewVerifier(f, opts...)
>>>>>>> c50cee4e
	if err != nil {
		return false, err
	}

	// Validate signature.
	if err := v.Verify(); err != nil {
		return false, fmt.Errorf("image signature not valid: %v", err)
	}

	// Check fingerprints against policy.
	switch egroup.ListMode {
	case "whitelist":
		return checkWhiteList(v, egroup)
	case "whitestrict":
		return checkWhiteStrict(v, egroup)
	case "blacklist":
		return checkBlackList(v, egroup)
	}

	return false, fmt.Errorf("ecl config file invalid")
}

// ShouldRun determines if a container should run according to its execgroup rules
func (ecl *EclConfig) ShouldRun(cpath string, kr openpgp.KeyRing) (ok bool, err error) {
	// look if ECL rules are activated
	if !ecl.Activated {
		return true, nil
	}

	fp, err := os.Open(cpath)
	if err != nil {
		return false, err
	}
	defer fp.Close()

	return shouldRun(ecl, fp, kr)
}

// ShouldRunFp determines if an already opened container should run according to its execgroup rules
func (ecl *EclConfig) ShouldRunFp(fp *os.File, kr openpgp.KeyRing) (ok bool, err error) {
	// look if ECL rules are activated
	if !ecl.Activated {
		return true, nil
	}

	return shouldRun(ecl, fp, kr)
}<|MERGE_RESOLUTION|>--- conflicted
+++ resolved
@@ -1,9 +1,5 @@
 // Copyright (c) 2020, Control Command Inc. All rights reserved.
-<<<<<<< HEAD
-// Copyright (c) 2018-2020, Sylabs Inc. All rights reserved.
-=======
 // Copyright (c) 2018-2021, Sylabs Inc. All rights reserved.
->>>>>>> c50cee4e
 // This software is licensed under a 3-clause BSD license. Please consult the
 // LICENSE.md file distributed with the sources of this project regarding your
 // rights to use or distribute this software.
@@ -25,14 +21,8 @@
 
 	"github.com/ProtonMail/go-crypto/openpgp"
 	toml "github.com/pelletier/go-toml"
-<<<<<<< HEAD
-	"github.com/sylabs/sif/pkg/integrity"
-	"github.com/sylabs/sif/pkg/sif"
-	"golang.org/x/crypto/openpgp"
-=======
 	"github.com/sylabs/sif/v2/pkg/integrity"
 	"github.com/sylabs/sif/v2/pkg/sif"
->>>>>>> c50cee4e
 )
 
 var (
@@ -82,11 +72,7 @@
 		return
 	}
 
-<<<<<<< HEAD
-	return ioutil.WriteFile(confPath, data, 0644)
-=======
 	return ioutil.WriteFile(confPath, data, 0o644)
->>>>>>> c50cee4e
 }
 
 // ValidateConfig makes sure paths from configs are fully resolved and that
@@ -224,12 +210,6 @@
 		return false, fmt.Errorf("%s not part of any execgroup", fp.Name())
 	}
 
-<<<<<<< HEAD
-	f, err := sif.LoadContainerFp(fp, true)
-	if err != nil {
-		return false, err
-	}
-=======
 	f, err := sif.LoadContainer(fp,
 		sif.OptLoadWithFlag(os.O_RDONLY),
 		sif.OptLoadWithCloseOnUnload(false),
@@ -238,21 +218,10 @@
 		return false, err
 	}
 	defer f.UnloadContainer()
->>>>>>> c50cee4e
 
 	opts := []integrity.VerifierOpt{integrity.OptVerifyWithKeyRing(kr)}
 	if ecl.Legacy {
 		// Legacy behavior is to verify the primary partition only.
-<<<<<<< HEAD
-		od, _, err := f.GetPartPrimSys()
-		if err != nil {
-			return false, fmt.Errorf("get primary system partition: %v", err)
-		}
-		opts = append(opts, integrity.OptVerifyLegacy(), integrity.OptVerifyObject(od.ID))
-	}
-
-	v, err := integrity.NewVerifier(&f, opts...)
-=======
 		od, err := f.GetDescriptor(sif.WithPartitionType(sif.PartPrimSys))
 		if err != nil {
 			return false, fmt.Errorf("get primary system partition: %v", err)
@@ -261,7 +230,6 @@
 	}
 
 	v, err := integrity.NewVerifier(f, opts...)
->>>>>>> c50cee4e
 	if err != nil {
 		return false, err
 	}
