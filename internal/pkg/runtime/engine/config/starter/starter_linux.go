--- conflicted
+++ resolved
@@ -23,12 +23,9 @@
 	"unsafe"
 
 	"github.com/opencontainers/runtime-spec/specs-go"
-<<<<<<< HEAD
-=======
 	"github.com/sylabs/singularity/internal/pkg/util/bin"
 	"github.com/sylabs/singularity/internal/pkg/util/env"
 	"github.com/sylabs/singularity/internal/pkg/util/fs"
->>>>>>> c50cee4e
 	"github.com/sylabs/singularity/pkg/sylog"
 	"github.com/sylabs/singularity/pkg/util/capabilities"
 )
@@ -150,11 +147,7 @@
 // KeepFileDescriptor adds a file descriptor to an array of file
 // descriptors that starter will keep open. All files opened during
 // stage 1 will be shared with starter process. Once stage 1 returns,
-<<<<<<< HEAD
-// all file descriptor whichs are not listed here will be closed.
-=======
 // all file descriptors which are not listed here will be closed.
->>>>>>> c50cee4e
 func (c *Config) KeepFileDescriptor(fd int) error {
 	if c.config.starter.numfds >= C.MAX_STARTER_FDS {
 		return fmt.Errorf("maximum number of kept file descriptors reached")
