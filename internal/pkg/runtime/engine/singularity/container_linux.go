--- conflicted
+++ resolved
@@ -1,8 +1,4 @@
-<<<<<<< HEAD
-// Copyright (c) 2018-2020, Sylabs Inc. All rights reserved.
-=======
 // Copyright (c) 2018-2022, Sylabs Inc. All rights reserved.
->>>>>>> c50cee4e
 // This software is licensed under a 3-clause BSD license. Please consult the
 // LICENSE.md file distributed with the sources of this project regarding your
 // rights to use or distribute this software.
@@ -44,11 +40,7 @@
 	"github.com/sylabs/singularity/pkg/util/loop"
 	"github.com/sylabs/singularity/pkg/util/namespaces"
 	"github.com/sylabs/singularity/pkg/util/singularityconf"
-<<<<<<< HEAD
-	"golang.org/x/crypto/ssh/terminal"
-=======
 	"github.com/sylabs/singularity/pkg/util/slice"
->>>>>>> c50cee4e
 	"golang.org/x/sys/unix"
 	"golang.org/x/term"
 )
@@ -64,16 +56,6 @@
 	umountPoints   []string
 	cgroupsManager cgroups.Manager
 )
-
-// global variables used by master process only at various steps:
-// - setup
-// - cleanup
-// - post start process
-var cryptDev string
-var networkSetup *network.Setup
-var cgroupManager *cgroups.Manager
-var imageDriver image.Driver
-var umountPoints []string
 
 // defaultCNIConfPath is the default directory to CNI network configuration files.
 var defaultCNIConfPath = filepath.Join(buildcfg.SYSCONFDIR, "singularity", "network")
@@ -318,16 +300,9 @@
 	if os.Geteuid() == 0 && !c.userNS {
 		path := engine.EngineConfig.GetCgroupsPath()
 		if path != "" {
-<<<<<<< HEAD
-			cgroupPath := filepath.Join("/singularity", strconv.Itoa(pid))
-			cgroupManager = &cgroups.Manager{Pid: pid, Path: cgroupPath}
-			if err := cgroupManager.ApplyFromFile(path); err != nil {
-				return fmt.Errorf("failed to apply cgroups resources restriction: %s", err)
-=======
 			cgroupsManager, err = cgroups.NewManagerFromFile(path, pid, "")
 			if err != nil {
 				return fmt.Errorf("while applying cgroups config: %v", err)
->>>>>>> c50cee4e
 			}
 		}
 	}
@@ -915,11 +890,7 @@
 	createUpperWork := func(path, label string) error {
 		fi, err := c.rpcOps.Lstat(path)
 		if os.IsNotExist(err) {
-<<<<<<< HEAD
-			if err := c.rpcOps.Mkdir(path, 0755); err != nil {
-=======
 			if err := c.rpcOps.Mkdir(path, 0o755); err != nil {
->>>>>>> c50cee4e
 				return fmt.Errorf("failed to create %s directory: %s", path, err)
 			}
 		} else if err == nil && !fi.IsDir() {
@@ -1092,7 +1063,6 @@
 
 	return system.Points.AddPropagation(mount.SharedTag, c.session.FinalPath(), syscall.MS_UNBINDABLE)
 }
-<<<<<<< HEAD
 
 func (c *container) addImageBindMount(system *mount.System) error {
 	nb := 0
@@ -1108,38 +1078,6 @@
 
 		imagePath := bind.Source
 		destination := bind.Destination
-		id := 0
-		imageSource := "/"
-
-		if src := bind.ImageSrc(); src != "" {
-			imageSource = src
-		}
-
-		if idStr := bind.ID(); idStr != "" {
-			var err error
-
-			id, err = strconv.Atoi(idStr)
-			if err != nil {
-				return fmt.Errorf("while parsing id bind option: %s", err)
-			} else if id <= 0 {
-				return fmt.Errorf("id number must be greater than 0")
-			}
-=======
-
-func (c *container) addImageBindMount(system *mount.System) error {
-	nb := 0
-	imageList := c.engine.EngineConfig.GetImageList()
-
-	for _, bind := range c.engine.EngineConfig.GetBindPath() {
-		if bind.ImageSrc() == "" && bind.ID() == "" {
-			continue
-		} else if !c.engine.EngineConfig.File.UserBindControl {
-			sylog.Warningf("Ignoring image bind mount request: user bind control disabled by system administrator")
-			return nil
-		}
-
-		imagePath := bind.Source
-		destination := bind.Destination
 		partID := uint32(0)
 		imageSource := "/"
 
@@ -1155,7 +1093,6 @@
 				return fmt.Errorf("id number must be greater than 0")
 			}
 			partID = uint32(p)
->>>>>>> c50cee4e
 		}
 
 		for _, img := range imageList {
@@ -1169,21 +1106,13 @@
 			data := (*image.Section)(nil)
 
 			// id is only meaningful for SIF images
-<<<<<<< HEAD
-			if img.Type == image.SIF && id > 0 {
-=======
 			if img.Type == image.SIF && partID > 0 {
->>>>>>> c50cee4e
 				partitions, err := img.GetAllPartitions()
 				if err != nil {
 					return fmt.Errorf("while getting partitions for %s: %s", img.Path, err)
 				}
 				for _, part := range partitions {
-<<<<<<< HEAD
-					if part.ID == uint32(id) {
-=======
 					if part.ID == partID {
->>>>>>> c50cee4e
 						data = &part
 						break
 					}
@@ -1203,7 +1132,6 @@
 			if data == nil {
 				return fmt.Errorf("no data partition found in %s", img.Path)
 			}
-<<<<<<< HEAD
 
 			sessionDest := fmt.Sprintf("/data-images/%d", nb)
 			if err := c.session.AddDir(sessionDest); err != nil {
@@ -1212,16 +1140,6 @@
 			imgDest, _ := c.session.GetPath(sessionDest)
 			nb++
 
-=======
-
-			sessionDest := fmt.Sprintf("/data-images/%d", nb)
-			if err := c.session.AddDir(sessionDest); err != nil {
-				return fmt.Errorf("failed to create session directory for overlay: %s", err)
-			}
-			imgDest, _ := c.session.GetPath(sessionDest)
-			nb++
-
->>>>>>> c50cee4e
 			flags := uintptr(syscall.MS_NOSUID | syscall.MS_NODEV)
 			fstype := ""
 
@@ -2425,15 +2343,10 @@
 	return func(ctx context.Context) error {
 		if fakeroot || allowedNetUnpriv {
 			// prevent port hijacking between user processes
-<<<<<<< HEAD
-			if err := networkSetup.SetPortProtection(fakerootNet, 0); err != nil {
-				return err
-=======
 			for _, n := range strings.Split(net, ",") {
 				if err := networkSetup.SetPortProtection(n, 0); err != nil {
 					return err
 				}
->>>>>>> c50cee4e
 			}
 			if euid != 0 {
 				priv.Escalate()
@@ -2517,21 +2430,12 @@
 
 	fuseFd := -1
 
-<<<<<<< HEAD
-	for _, msg := range msgs {
-		fds, err := unix.ParseUnixRights(&msg)
-=======
 	if len(msgs) > 0 {
 		fds, err := unix.ParseUnixRights(&msgs[0])
->>>>>>> c50cee4e
 		if err != nil {
 			return -1, -1, fmt.Errorf("while getting file descriptor: %s", err)
 		}
 		fuseFd = fds[0]
-<<<<<<< HEAD
-		break
-=======
->>>>>>> c50cee4e
 	}
 
 	return fuseFd, fuseRPCFd, nil
@@ -2565,8 +2469,6 @@
 	for _, fuseMount := range fuseMounts {
 		if fuseMount.FromContainer || !c.userNS {
 			continue
-<<<<<<< HEAD
-=======
 		}
 		fds = append(fds, fuseMount.Fd)
 	}
@@ -2575,17 +2477,8 @@
 		newfds, err := c.getFuseFdFromRPC(fds)
 		if err != nil {
 			return usernsFd, err
->>>>>>> c50cee4e
-		}
-		fds = append(fds, fuseMount.Fd)
-	}
-
-<<<<<<< HEAD
-	if len(fds) > 0 {
-		newfds, err := c.getFuseFdFromRPC(fds)
-		if err != nil {
-			return usernsFd, err
-=======
+		}
+
 		// the additional file descriptor is for /proc/self/ns/user which is
 		// always passed by RPC server, this file descriptor is returned by
 		// this function
@@ -2597,27 +2490,9 @@
 				return usernsFd, fmt.Errorf("could not duplicate file descriptor: %s", err)
 			}
 			unix.Close(fd)
->>>>>>> c50cee4e
-		}
-	}
-
-<<<<<<< HEAD
-		// the additional file descriptor is for /proc/self/ns/user which is
-		// always passed by RPC server, this file descriptor is returned by
-		// this function
-		usernsFd = newfds[len(newfds)-1]
-		newfds = newfds[0 : len(newfds)-1]
-
-		for i, fd := range newfds {
-			if err := unix.Dup3(fd, fds[i], unix.O_CLOEXEC); err != nil {
-				return usernsFd, fmt.Errorf("could not duplicate file descriptor: %s", err)
-			}
-			unix.Close(fd)
-		}
-	}
-
-=======
->>>>>>> c50cee4e
+		}
+	}
+
 	for i := range fuseMounts {
 		// we cannot check this because the mount point might
 		// not exist outside the container with the name that
