--- conflicted
+++ resolved
@@ -15,35 +15,22 @@
 	"syscall"
 
 	args "github.com/sylabs/singularity/internal/pkg/runtime/engine/singularity/rpc"
-<<<<<<< HEAD
-	"github.com/sylabs/singularity/internal/pkg/util/fs"
-=======
 	"github.com/sylabs/singularity/internal/pkg/util/crypt"
 	"github.com/sylabs/singularity/internal/pkg/util/fs"
 	"github.com/sylabs/singularity/internal/pkg/util/gpu"
->>>>>>> c50cee4e
 	"github.com/sylabs/singularity/internal/pkg/util/mainthread"
 	"github.com/sylabs/singularity/internal/pkg/util/user"
 	"github.com/sylabs/singularity/pkg/sylog"
 	"github.com/sylabs/singularity/pkg/util/capabilities"
-<<<<<<< HEAD
-	"github.com/sylabs/singularity/pkg/util/crypt"
-=======
->>>>>>> c50cee4e
 	"github.com/sylabs/singularity/pkg/util/loop"
 	"github.com/sylabs/singularity/pkg/util/namespaces"
 	"golang.org/x/sys/unix"
 )
 
-<<<<<<< HEAD
-var diskGID = -1
-var defaultEffective = uint64(0)
-=======
 var (
 	diskGID          = -1
 	defaultEffective = uint64(0)
 )
->>>>>>> c50cee4e
 
 func init() {
 	defaultEffective |= uint64(1 << capabilities.Map["CAP_SETUID"].Value)
@@ -94,7 +81,6 @@
 
 	caps := defaultEffective
 	caps |= uint64(1 << capabilities.Map["CAP_IPC_LOCK"].Value)
-<<<<<<< HEAD
 
 	if hasIPC {
 		// required for /proc/pid/ns/ipc access with namespaces.Enter
@@ -108,21 +94,6 @@
 
 	pid := 0
 
-=======
-
-	if hasIPC {
-		// required for /proc/pid/ns/ipc access with namespaces.Enter
-		caps |= uint64(1 << capabilities.Map["CAP_SYS_PTRACE"].Value)
-	}
-
-	oldEffective, capErr := capabilities.SetProcessEffective(caps)
-	if capErr != nil {
-		return capErr
-	}
-
-	pid := 0
-
->>>>>>> c50cee4e
 	if hasIPC {
 		// we can't rely on os.Getpid since this process may
 		// be in the container PID namespace
@@ -418,33 +389,6 @@
 // Readlink performs a readlink with the specified arguments.
 func (t *Methods) Readlink(arguments *args.ReadlinkArgs, reply *string) (err error) {
 	*reply, err = os.Readlink(arguments.Name)
-<<<<<<< HEAD
-	return err
-}
-
-// Umask performs a umask with the specified arguments.
-func (t *Methods) Umask(arguments *args.UmaskArgs, reply *int) (err error) {
-	*reply = syscall.Umask(arguments.Mask)
-	return nil
-}
-
-// WriteFile creates an empty file if it doesn't exist or a file with the provided data.
-func (t *Methods) WriteFile(arguments *args.WriteFileArgs, reply *int) error {
-	f, err := os.OpenFile(arguments.Filename, os.O_CREATE|os.O_WRONLY|os.O_EXCL, arguments.Perm)
-	if err != nil {
-		if !os.IsExist(err) {
-			return fmt.Errorf("failed to create file %s: %s", arguments.Filename, err)
-		}
-		return err
-	}
-	if len(arguments.Data) > 0 {
-		_, err = f.Write(arguments.Data)
-	}
-	if err1 := f.Close(); err == nil {
-		err = err1
-	}
-=======
->>>>>>> c50cee4e
 	return err
 }
 
