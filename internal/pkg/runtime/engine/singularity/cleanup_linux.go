<<<<<<< HEAD
// Copyright (c) 2018-2020, Sylabs Inc. All rights reserved.
=======
// Copyright (c) 2018-2021, Sylabs Inc. All rights reserved.
>>>>>>> c50cee4e
// This software is licensed under a 3-clause BSD license. Please consult the
// LICENSE.md file distributed with the sources of this project regarding your
// rights to use or distribute this software.

package singularity

import (
	"context"
	"fmt"
	"os"
	"path/filepath"
	"runtime"
	"strings"
	"syscall"

	"github.com/sylabs/singularity/internal/pkg/instance"
	fakerootConfig "github.com/sylabs/singularity/internal/pkg/runtime/engine/fakeroot/config"
<<<<<<< HEAD
=======
	"github.com/sylabs/singularity/internal/pkg/util/bin"
	"github.com/sylabs/singularity/internal/pkg/util/crypt"
>>>>>>> c50cee4e
	"github.com/sylabs/singularity/internal/pkg/util/priv"
	"github.com/sylabs/singularity/internal/pkg/util/starter"
	"github.com/sylabs/singularity/pkg/runtime/engine/config"
	"github.com/sylabs/singularity/pkg/sylog"
	"github.com/sylabs/singularity/pkg/util/capabilities"
<<<<<<< HEAD
	"github.com/sylabs/singularity/pkg/util/crypt"
=======
>>>>>>> c50cee4e
)

// CleanupContainer is called from master after the MonitorContainer returns.
// It is responsible for ensuring that the container has been properly torn down.
//
// Additional privileges may be gained when running
// in suid flow. However, when a user namespace is requested and it is not
// a hybrid workflow (e.g. fakeroot), then there is no privileged saved uid
// and thus no additional privileges can be gained.
//
// For better understanding of runtime flow in general refer to
// https://github.com/opencontainers/runtime-spec/blob/master/runtime.md#lifecycle.
// CleanupContainer is performing step 8/9 here.
func (e *EngineOperations) CleanupContainer(ctx context.Context, fatal error, status syscall.WaitStatus) error {
	// firstly stop all fuse drivers before any image removal
	// by image driver interruption or image cleanup for hybrid
	// fakeroot workflow
	e.stopFuseDrivers()

	if imageDriver != nil {
		if err := umount(); err != nil {
			sylog.Errorf("%s", err)
		}
		if err := imageDriver.Stop(); err != nil {
			sylog.Errorf("could not stop driver: %s", err)
		}
	}

	if tempDir := e.EngineConfig.GetDeleteTempDir(); tempDir != "" {
		sylog.Verbosef("Removing image tempDir %s", tempDir)
		sylog.Infof("Cleaning up image...")

		var err error

		if e.EngineConfig.GetFakeroot() && os.Getuid() != 0 {
			// this is required when we are using SUID workflow
			// because master process is not in the fakeroot
			// context and can get permission denied error during
			// image removal, so we execute "rm -rf /tmp/image" via
			// the fakeroot engine
			err = fakerootCleanup(tempDir)
		} else {
			err = os.RemoveAll(tempDir)
		}
		if err != nil {
			sylog.Errorf("failed to delete container image tempDir %s: %s", tempDir, err)
		}
	}

	if networkSetup != nil {
<<<<<<< HEAD
		if e.EngineConfig.GetFakeroot() {
=======
		net := e.EngineConfig.GetNetwork()
		privileged := false
		// If a CNI configuration was allowed as non-root (or fakeroot)
		if net != "none" && os.Geteuid() != 0 {
>>>>>>> c50cee4e
			priv.Escalate()
			privileged = true
		}
<<<<<<< HEAD
=======
		sylog.Debugf("Cleaning up CNI network config %s", net)
>>>>>>> c50cee4e
		if err := networkSetup.DelNetworks(ctx); err != nil {
			sylog.Errorf("could not delete networks: %v", err)
		}
		if privileged {
			priv.Drop()
		}
	}

<<<<<<< HEAD
	if cgroupManager != nil {
		if err := cgroupManager.Remove(); err != nil {
=======
	if cgroupsManager != nil {
		if err := cgroupsManager.Remove(); err != nil {
>>>>>>> c50cee4e
			sylog.Errorf("could not remove cgroups: %v", err)
		}
	}

	if cryptDev != "" && imageDriver == nil {
		if err := cleanupCrypt(cryptDev); err != nil {
			sylog.Errorf("could not cleanup crypt: %v", err)
		}
	}

	if e.EngineConfig.GetInstance() {
		file, err := instance.Get(e.CommonConfig.ContainerID, instance.SingSubDir)
		if err != nil {
			return err
		}
		return file.Delete()
	}

	return nil
}

func umount() (err error) {
	var oldEffective uint64
<<<<<<< HEAD

	caps := uint64(0)
	caps |= uint64(1 << capabilities.Map["CAP_SYS_ADMIN"].Value)

=======

	caps := uint64(0)
	caps |= uint64(1 << capabilities.Map["CAP_SYS_ADMIN"].Value)

>>>>>>> c50cee4e
	runtime.LockOSThread()
	defer runtime.UnlockOSThread()

	oldEffective, err = capabilities.SetProcessEffective(caps)
	if err != nil {
		return
	}
	defer func() {
		_, e := capabilities.SetProcessEffective(oldEffective)
		if err == nil {
			err = e
		}
	}()

	for i := len(umountPoints) - 1; i >= 0; i-- {
		p := umountPoints[i]
		sylog.Debugf("Umount %s", p)
		retries := 0
	retry:
		err = syscall.Unmount(p, 0)
		// ignore EINVAL meaning it's not a mount point
		if err != nil && err.(syscall.Errno) != syscall.EINVAL {
			// when rootfs mount point is a sandbox, the unmount
			// fail more often with EBUSY, but it's just a matter of
			// time before resources are released by the kernel so we
			// retry until the unmount operation succeed (retries 10 times)
			if err.(syscall.Errno) == syscall.EBUSY && retries < 10 {
				retries++
				goto retry
			}
			return fmt.Errorf("while unmounting %s directory: %s", p, err)
		}
	}

	return err
}

func cleanupCrypt(path string) error {
	if err := umount(); err != nil {
		return err
	}

	devName := filepath.Base(path)

	cryptDev := &crypt.Device{}
	if err := cryptDev.CloseCryptDevice(devName); err != nil {
		return fmt.Errorf("unable to delete crypt device: %s", devName)
	}

	return nil
}

func fakerootCleanup(path string) error {
	rm, err := bin.FindBin("rm")
	if err != nil {
		return err
	}

	command := []string{rm, "-rf", path}

	sylog.Debugf("Calling fakeroot engine to execute %q", strings.Join(command, " "))

	cfg := &config.Common{
		EngineName:   fakerootConfig.Name,
		ContainerID:  "fakeroot",
		EngineConfig: &fakerootConfig.EngineConfig{Args: command},
	}

	return starter.Run(
		"Singularity fakeroot",
		cfg,
		starter.UseSuid(true),
	)
}<|MERGE_RESOLUTION|>--- conflicted
+++ resolved
@@ -1,8 +1,4 @@
-<<<<<<< HEAD
-// Copyright (c) 2018-2020, Sylabs Inc. All rights reserved.
-=======
 // Copyright (c) 2018-2021, Sylabs Inc. All rights reserved.
->>>>>>> c50cee4e
 // This software is licensed under a 3-clause BSD license. Please consult the
 // LICENSE.md file distributed with the sources of this project regarding your
 // rights to use or distribute this software.
@@ -20,20 +16,13 @@
 
 	"github.com/sylabs/singularity/internal/pkg/instance"
 	fakerootConfig "github.com/sylabs/singularity/internal/pkg/runtime/engine/fakeroot/config"
-<<<<<<< HEAD
-=======
 	"github.com/sylabs/singularity/internal/pkg/util/bin"
 	"github.com/sylabs/singularity/internal/pkg/util/crypt"
->>>>>>> c50cee4e
 	"github.com/sylabs/singularity/internal/pkg/util/priv"
 	"github.com/sylabs/singularity/internal/pkg/util/starter"
 	"github.com/sylabs/singularity/pkg/runtime/engine/config"
 	"github.com/sylabs/singularity/pkg/sylog"
 	"github.com/sylabs/singularity/pkg/util/capabilities"
-<<<<<<< HEAD
-	"github.com/sylabs/singularity/pkg/util/crypt"
-=======
->>>>>>> c50cee4e
 )
 
 // CleanupContainer is called from master after the MonitorContainer returns.
@@ -84,21 +73,14 @@
 	}
 
 	if networkSetup != nil {
-<<<<<<< HEAD
-		if e.EngineConfig.GetFakeroot() {
-=======
 		net := e.EngineConfig.GetNetwork()
 		privileged := false
 		// If a CNI configuration was allowed as non-root (or fakeroot)
 		if net != "none" && os.Geteuid() != 0 {
->>>>>>> c50cee4e
 			priv.Escalate()
 			privileged = true
 		}
-<<<<<<< HEAD
-=======
 		sylog.Debugf("Cleaning up CNI network config %s", net)
->>>>>>> c50cee4e
 		if err := networkSetup.DelNetworks(ctx); err != nil {
 			sylog.Errorf("could not delete networks: %v", err)
 		}
@@ -107,13 +89,8 @@
 		}
 	}
 
-<<<<<<< HEAD
-	if cgroupManager != nil {
-		if err := cgroupManager.Remove(); err != nil {
-=======
 	if cgroupsManager != nil {
 		if err := cgroupsManager.Remove(); err != nil {
->>>>>>> c50cee4e
 			sylog.Errorf("could not remove cgroups: %v", err)
 		}
 	}
@@ -137,17 +114,10 @@
 
 func umount() (err error) {
 	var oldEffective uint64
-<<<<<<< HEAD
 
 	caps := uint64(0)
 	caps |= uint64(1 << capabilities.Map["CAP_SYS_ADMIN"].Value)
 
-=======
-
-	caps := uint64(0)
-	caps |= uint64(1 << capabilities.Map["CAP_SYS_ADMIN"].Value)
-
->>>>>>> c50cee4e
 	runtime.LockOSThread()
 	defer runtime.UnlockOSThread()
 
