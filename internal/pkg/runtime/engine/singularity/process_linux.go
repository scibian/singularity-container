--- conflicted
+++ resolved
@@ -1,8 +1,4 @@
-<<<<<<< HEAD
-// Copyright (c) 2018-2020, Sylabs Inc. All rights reserved.
-=======
 // Copyright (c) 2018-2022, Sylabs Inc. All rights reserved.
->>>>>>> c50cee4e
 // This software is licensed under a 3-clause BSD license. Please consult the
 // LICENSE.md file distributed with the sources of this project regarding your
 // rights to use or distribute this software.
@@ -40,23 +36,15 @@
 	"github.com/sylabs/singularity/internal/pkg/util/env"
 	"github.com/sylabs/singularity/internal/pkg/util/fs/files"
 	"github.com/sylabs/singularity/internal/pkg/util/machine"
-<<<<<<< HEAD
-=======
 	"github.com/sylabs/singularity/internal/pkg/util/shell"
->>>>>>> c50cee4e
 	"github.com/sylabs/singularity/internal/pkg/util/shell/interpreter"
 	"github.com/sylabs/singularity/internal/pkg/util/user"
 	singularitycallback "github.com/sylabs/singularity/pkg/plugin/callback/runtime/engine/singularity"
 	singularityConfig "github.com/sylabs/singularity/pkg/runtime/engine/singularity/config"
 	"github.com/sylabs/singularity/pkg/sylog"
 	"github.com/sylabs/singularity/pkg/util/rlimit"
-<<<<<<< HEAD
-	"golang.org/x/crypto/ssh/terminal"
-	"golang.org/x/sys/unix"
-=======
 	"golang.org/x/sys/unix"
 	"golang.org/x/term"
->>>>>>> c50cee4e
 	"mvdan.cc/sh/v3/interp"
 )
 
@@ -489,15 +477,9 @@
 		mnt := fuseMounts[i].MountPoint
 		program := fuseMounts[i].Program
 		fd := fuseMounts[i].Fd
-<<<<<<< HEAD
 
 		sylog.Debugf("Running FUSE driver for %s as %v, fd %d", mnt, program, fd)
 
-=======
-
-		sylog.Debugf("Running FUSE driver for %s as %v, fd %d", mnt, program, fd)
-
->>>>>>> c50cee4e
 		fh := os.NewFile(uintptr(fd), "/dev/fuse")
 		if fh == nil {
 			// this should never happen
@@ -658,33 +640,22 @@
 			`
 			b.WriteString(fmt.Sprintf(defaultPathSnippet, env.DefaultPath))
 
-<<<<<<< HEAD
-=======
 			// https://github.com/sylabs/singularity/issues/43
 			// We wrap the value of the export in double quotes manually, and do not use
 			// go's %q format string as it prevents passing an escaped literal $ in
 			// a SINGULARITYENV_ as \$
->>>>>>> c50cee4e
 			snippet := `
 			if test -v %[1]s; then
 				sylog debug "Overriding %[1]s environment variable"
 			fi
-<<<<<<< HEAD
-			export %[1]s=%[2]q
-=======
 			export %[1]s="%[2]s"
->>>>>>> c50cee4e
 			`
 			for key, value := range senv {
 				if key == "LD_LIBRARY_PATH" && value != "" {
 					b.WriteString(fmt.Sprintf(snippet, key, value+":/.singularity.d/libs"))
 					continue
 				}
-<<<<<<< HEAD
-				b.WriteString(fmt.Sprintf(snippet, key, value))
-=======
 				b.WriteString(fmt.Sprintf(snippet, key, shell.EscapeDoubleQuotes(value)))
->>>>>>> c50cee4e
 			}
 		})
 
@@ -726,30 +697,6 @@
 	return nil
 }
 
-<<<<<<< HEAD
-// unescapeBuiltin returns a string, unescaping \n to a newline
-// Used to return newlines when we export a var in the action script
-func unescapeBuiltin(ctx context.Context, argv []string) error {
-	if len(argv) < 1 {
-		return fmt.Errorf("unescape builtin requires one argument")
-	}
-	hc := interp.HandlerCtx(ctx)
-	fmt.Fprintf(hc.Stdout, "%s", strings.Replace(argv[0], "\\n", "\n", -1))
-	return nil
-}
-
-// getEnvKeyBuiltin returns the KEY part of an environment variable.
-func getEnvKeyBuiltin(ctx context.Context, argv []string) error {
-	if len(argv) < 1 {
-		return fmt.Errorf("getenvkey builtin requires one argument")
-	}
-	hc := interp.HandlerCtx(ctx)
-	fmt.Fprintf(hc.Stdout, "%s\n", strings.SplitN(argv[0], "=", 2)[0])
-	return nil
-}
-
-=======
->>>>>>> c50cee4e
 // getAllEnvBuiltin display all exported variables in the form KEY=VALUE.
 func getAllEnvBuiltin(shell *interpreter.Shell) interpreter.ShellBuiltin {
 	return func(ctx context.Context, argv []string) error {
@@ -859,17 +806,9 @@
 
 	// register few builtin
 	shell.RegisterShellBuiltin("getallenv", getAllEnvBuiltin(shell))
-<<<<<<< HEAD
-	shell.RegisterShellBuiltin("getenvkey", getEnvKeyBuiltin)
 	shell.RegisterShellBuiltin("sylog", sylogBuiltin)
 	shell.RegisterShellBuiltin("fixpath", fixPathBuiltin)
 	shell.RegisterShellBuiltin("hash", hashBuiltin)
-	shell.RegisterShellBuiltin("unescape", unescapeBuiltin)
-=======
-	shell.RegisterShellBuiltin("sylog", sylogBuiltin)
-	shell.RegisterShellBuiltin("fixpath", fixPathBuiltin)
-	shell.RegisterShellBuiltin("hash", hashBuiltin)
->>>>>>> c50cee4e
 	shell.RegisterShellBuiltin("umask_builtin", umaskBuiltin)
 
 	// exec builtin won't execute the command but instead
