--- conflicted
+++ resolved
@@ -1,9 +1,5 @@
 // Copyright (c) 2020, Control Command Inc. All rights reserved.
-<<<<<<< HEAD
-// Copyright (c) 2018-2020, Sylabs Inc. All rights reserved.
-=======
 // Copyright (c) 2018-2022, Sylabs Inc. All rights reserved.
->>>>>>> c50cee4e
 // This software is licensed under a 3-clause BSD license. Please consult the
 // LICENSE.md file distributed with the sources of this project regarding your
 // rights to use or distribute this software.
@@ -47,10 +43,6 @@
 	"github.com/sylabs/singularity/pkg/util/fs/proc"
 	"github.com/sylabs/singularity/pkg/util/namespaces"
 	"github.com/sylabs/singularity/pkg/util/singularityconf"
-<<<<<<< HEAD
-	"golang.org/x/crypto/openpgp"
-=======
->>>>>>> c50cee4e
 	"golang.org/x/sys/unix"
 )
 
@@ -197,8 +189,6 @@
 		e.EngineConfig.SetUnixSocketPair([2]int{-1, -1})
 	}
 
-<<<<<<< HEAD
-=======
 	// nvidia-container-cli requires additional caps in the starter bounding set.
 	// These are within the capability set for the starter process itself, *not* the capabilities
 	// that will be set on the running container process, which are defined with SetCapabilities above.
@@ -206,7 +196,6 @@
 		starterConfig.SetNvCCLICaps(true)
 	}
 
->>>>>>> c50cee4e
 	return nil
 }
 
@@ -943,7 +932,6 @@
 
 	// we won't copy slice while iterating fuse mounts
 	mounts := e.EngineConfig.GetFuseMount()
-<<<<<<< HEAD
 
 	if len(mounts) == 0 {
 		return false, nil
@@ -953,17 +941,6 @@
 		return false, fmt.Errorf("fusemount disabled by configuration 'enable fusemount = no'")
 	}
 
-=======
-
-	if len(mounts) == 0 {
-		return false, nil
-	}
-
-	if !e.EngineConfig.File.EnableFusemount {
-		return false, fmt.Errorf("fusemount disabled by configuration 'enable fusemount = no'")
-	}
-
->>>>>>> c50cee4e
 	for i := range mounts {
 		sylog.Debugf("Opening /dev/fuse for FUSE mount point %s\n", mounts[i].MountPoint)
 		fd, err := syscall.Open("/dev/fuse", syscall.O_RDWR, 0)
