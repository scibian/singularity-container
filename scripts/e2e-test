#!/bin/sh

if test ! -e scripts/go-test ; then
	echo 'E: Cannot find scripts/go-test. Abort.'
	exit 1
fi

if test ! -d e2e ; then
	echo 'E: Cannot find e2e directory. Abort.'
	exit 1
fi

os=`uname -s`
if [ ! -z "$E2E_PARALLEL" ]; then
    procs=$E2E_PARALLEL
elif [ "$os" = "Linux" ]; then
    procs=`nproc --all`
<<<<<<< HEAD
elif [ "$os" = "Darwin" ]; then
    procs=`sysctl -n hw.ncpu`
=======
>>>>>>> c50cee4e
else
    procs=`getconf _NPROCESSORS_ONLN`
fi

if [ -n "$ALL_PROXY" -o -n "$HTTP_PROXY" -o -n "$HTTPS_PROXY" ]; then
    no_proxy_default="127.0.0.1,localhost,::1"
    if [ -z "$NO_PROXY" ]; then
        NO_PROXY=$no_proxy_default
    else
        NO_PROXY="$no_proxy_default,$NO_PROXY"
    fi
fi

proxy_vars="HTTP_PROXY=$HTTP_PROXY HTTPS_PROXY=$HTTPS_PROXY ALL_PROXY=$ALL_PROXY NO_PROXY=$NO_PROXY"
cred_vars="E2E_DOCKER_USERNAME=$E2E_DOCKER_USERNAME E2E_DOCKER_PASSWORD=$E2E_DOCKER_PASSWORD"
export sudo_args="env -i PATH=$PATH HOME=$HOME $proxy_vars $cred_vars SINGULARITY_E2E_COVERAGE=$SINGULARITY_E2E_COVERAGE"
exec scripts/go-test -sudo -parallel $procs -tags "e2e_test" "$@" ./e2e<|MERGE_RESOLUTION|>--- conflicted
+++ resolved
@@ -15,11 +15,6 @@
     procs=$E2E_PARALLEL
 elif [ "$os" = "Linux" ]; then
     procs=`nproc --all`
-<<<<<<< HEAD
-elif [ "$os" = "Darwin" ]; then
-    procs=`sysctl -n hw.ncpu`
-=======
->>>>>>> c50cee4e
 else
     procs=`getconf _NPROCESSORS_ONLN`
 fi
