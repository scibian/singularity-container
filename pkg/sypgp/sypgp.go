// Copyright (c) 2020, Control Command Inc. All rights reserved.
<<<<<<< HEAD
// Copyright (c) 2018-2020, Sylabs Inc. All rights reserved.
=======
// Copyright (c) 2018-2021, Sylabs Inc. All rights reserved.
>>>>>>> c50cee4e
// This software is licensed under a 3-clause BSD license. Please consult the
// LICENSE.md file distributed with the sources of this project regarding your
// rights to use or distribute this software.

// Package sypgp implements the openpgp integration into the singularity project.
package sypgp

import (
	"bytes"
	"context"
	"crypto"
	"encoding/hex"
	"errors"
	"fmt"
	"io"
	"io/ioutil"
	"net/http"
	"os"
	"path/filepath"
	"regexp"
	"strconv"
	"strings"
	"syscall"
	"text/tabwriter"
	"time"

<<<<<<< HEAD
=======
	"github.com/ProtonMail/go-crypto/openpgp"
	"github.com/ProtonMail/go-crypto/openpgp/armor"
	"github.com/ProtonMail/go-crypto/openpgp/packet"
>>>>>>> c50cee4e
	"github.com/sylabs/scs-key-client/client"
	"github.com/sylabs/singularity/internal/pkg/util/fs"
	"github.com/sylabs/singularity/internal/pkg/util/interactive"
	"github.com/sylabs/singularity/pkg/syfs"
	"github.com/sylabs/singularity/pkg/sylog"
<<<<<<< HEAD
	"golang.org/x/crypto/openpgp"
	"golang.org/x/crypto/openpgp/armor"
	"golang.org/x/crypto/openpgp/packet"
=======
>>>>>>> c50cee4e
)

const (
	helpAuth = `Access token is expired or missing. To update or obtain a token:
  1) View configured remotes using "singularity remote list"
  2) Identify default remote. It will be listed with square brackets.
  3) Login to default remote with "singularity remote login <RemoteName>"
`
	helpPush = `  4) Push key using "singularity key push %[1]X"
`
)

var (
	errNotEncrypted = errors.New("key is not encrypted")

	// ErrEmptyKeyring is the error when the public, or private keyring
	// empty.
	ErrEmptyKeyring = errors.New("keyring is empty")
)

// KeyExistsError is a type representing an error associated to a specific key.
type KeyExistsError struct {
	fingerprint []byte
}

// HandleOpt is a type representing option which can be passed to NewHandle.
type HandleOpt func(*Handle)

// GlobalHandleOpt is the option to set a keyring as global.
func GlobalHandleOpt() HandleOpt {
	return func(h *Handle) {
		h.global = true
	}
}

// HandleOpt is a type representing option which can be passed to NewHandle.
type HandleOpt func(*Handle)

// GlobalHandleOpt is the option to set a keyring as global.
func GlobalHandleOpt() HandleOpt {
	return func(h *Handle) {
		h.global = true
	}
}

// Handle is a structure representing a keyring
type Handle struct {
	path   string
	global bool
}

// GenKeyPairOptions parameters needed for generating new key pair.
type GenKeyPairOptions struct {
	Name      string
	Email     string
	Comment   string
	Password  string
	KeyLength int
}

// mrKeyList contains all the key info, used for decoding
// the MR output from 'key search'
type mrKeyList struct {
	keyFingerprint string
	keyBit         string
	keyName        string
	keyType        string
	keyDateCreated string
	keyDateExpired string
	keyStatus      string
	keyCount       int
	keyReady       bool
}

func (e *KeyExistsError) Error() string {
	return fmt.Sprintf("the key with fingerprint %X already belongs to the keyring", e.fingerprint)
}

// GetTokenFile returns a string describing the path to the stored token file
func GetTokenFile() string {
	return filepath.Join(syfs.ConfigDir(), "sylabs-token")
}

// dirPath returns a string describing the path to the sypgp home folder
func dirPath() string {
	sypgpDir := os.Getenv("SINGULARITY_SYPGPDIR")
	if sypgpDir == "" {
		return filepath.Join(syfs.ConfigDir(), "sypgp")
	}
	return sypgpDir
}

// NewHandle initializes a new keyring in path.
func NewHandle(path string, opts ...HandleOpt) *Handle {
	newHandle := new(Handle)
	newHandle.path = path

	for _, opt := range opts {
		opt(newHandle)
	}

	if newHandle.path == "" {
		if newHandle.global {
			panic("global public keyring requires a path")
		}
		newHandle.path = dirPath()
	}

	return newHandle
}

// SecretPath returns a string describing the path to the private keys store
func (keyring *Handle) SecretPath() string {
	return filepath.Join(keyring.path, "pgp-secret")
}

// PublicPath returns a string describing the path to the public keys store
func (keyring *Handle) PublicPath() string {
	if keyring.global {
		return filepath.Join(keyring.path, "global-pgp-public")
	}
	return filepath.Join(keyring.path, "pgp-public")
}

// ensureDirPrivate makes sure that the file system mode for the named
// directory does not allow other users access to it (neither read nor
// write).
//
// TODO(mem): move this function to a common location
func ensureDirPrivate(dn string) error {
	mode := os.FileMode(0o700)

	oldumask := syscall.Umask(0o077)

	err := os.MkdirAll(dn, mode)

	// restore umask...
	syscall.Umask(oldumask)

	// ... and check if there was an error in the os.MkdirAll call
	if err != nil {
		return err
	}

	dirinfo, err := os.Stat(dn)
	if err != nil {
		return err
	}

	if currentMode := dirinfo.Mode(); currentMode != os.ModeDir|mode {
		sylog.Warningf("Directory mode (%o) on %s needs to be %o, fixing that...", currentMode & ^os.ModeDir, dn, mode)
		if err := os.Chmod(dn, mode); err != nil {
			return err
		}
	}

	return nil
}

// createOrAppendFile creates the named filename or open it in append mode,
// making sure it has the provided file permissions.
func createOrAppendFile(fn string, mode os.FileMode) (*os.File, error) {
	oldumask := syscall.Umask(0)
	defer syscall.Umask(oldumask)

	f, err := os.OpenFile(fn, os.O_APPEND|os.O_CREATE|os.O_WRONLY, mode)
	if err != nil {
		return nil, err
	}

	return f, f.Chmod(mode)
}

// createOrTruncateFile creates the named filename or truncate it,
// making sure it has the provided file permissions.
func createOrTruncateFile(fn string, mode os.FileMode) (*os.File, error) {
	oldumask := syscall.Umask(0)
	defer syscall.Umask(oldumask)

	f, err := os.OpenFile(fn, os.O_TRUNC|os.O_CREATE|os.O_WRONLY, mode)
	if err != nil {
		return nil, err
	}

	return f, f.Chmod(mode)
}

// PathsCheck creates the sypgp home folder, secret and public keyring files
// for non global keyring.
func (keyring *Handle) PathsCheck() error {
	// global keyring is expected to have the parent directory created
	// and accessible by all users, it also doesn't use private keys, the
	// permission enforcement for the global keyring is deferred to
	// createOrAppendFile and createOrTruncateFile functions
	if keyring.global {
		return nil
<<<<<<< HEAD
	}

	if err := ensureDirPrivate(keyring.path); err != nil {
		return err
	}
	if err := fs.EnsureFileWithPermission(keyring.SecretPath(), 0600); err != nil {
		return err
	}
	if err := fs.EnsureFileWithPermission(keyring.PublicPath(), 0600); err != nil {
=======
	}

	if err := ensureDirPrivate(keyring.path); err != nil {
		return err
	}
	if err := fs.EnsureFileWithPermission(keyring.SecretPath(), 0o600); err != nil {
>>>>>>> c50cee4e
		return err
	}

	return fs.EnsureFileWithPermission(keyring.PublicPath(), 0o600)
}

func loadKeyring(fn string) (openpgp.EntityList, error) {
	f, err := os.Open(fn)
	if err != nil {
		if os.IsNotExist(err) {
			return openpgp.EntityList{}, nil
		}
		return nil, err
	}
	defer f.Close()

	return openpgp.ReadKeyRing(f)
}

// LoadPrivKeyring loads the private keys from local store into an EntityList
func (keyring *Handle) LoadPrivKeyring() (openpgp.EntityList, error) {
	if keyring.global {
		return nil, fmt.Errorf("global keyring doesn't contain private keys")
	}

	if err := keyring.PathsCheck(); err != nil {
		return nil, err
	}

	return loadKeyring(keyring.SecretPath())
}

// LoadPubKeyring loads the public keys from local store into an EntityList
func (keyring *Handle) LoadPubKeyring() (openpgp.EntityList, error) {
	if err := keyring.PathsCheck(); err != nil {
		return nil, err
	}

	return loadKeyring(keyring.PublicPath())
}

// loadKeysFromFile loads one or more keys from the specified file.
//
// The key can be either a public or private key, and the file might be
// in binary or ascii armored format.
func loadKeysFromFile(fn string) (openpgp.EntityList, error) {
	// use an intermediary bytes.Reader to support key import from
	// stdin for the seek operation below
	data, err := ioutil.ReadFile(fn)
	if err != nil {
		return nil, err
	}
	buf := bytes.NewReader(data)

	if entities, err := openpgp.ReadKeyRing(buf); err == nil {
		return entities, nil
	}

	// cannot load keys from file, perhaps it's ascii armored?
	// rewind and try again
	if _, err := buf.Seek(0, io.SeekStart); err != nil {
		return nil, err
	}

	return openpgp.ReadArmoredKeyRing(buf)
}

// printEntity pretty prints an entity entry to w
func printEntity(w io.Writer, index int, e *openpgp.Entity) {
	// TODO(mem): this should not be here, this is presentation
	for _, v := range e.Identities {
		fmt.Fprintf(w, "%d) U: %s (%s) <%s>\n", index, v.UserId.Name, v.UserId.Comment, v.UserId.Email)
	}
	fmt.Fprintf(w, "   C: %s\n", e.PrimaryKey.CreationTime)
	fmt.Fprintf(w, "   F: %0X\n", e.PrimaryKey.Fingerprint)
	bits, _ := e.PrimaryKey.BitLength()
	fmt.Fprintf(w, "   L: %d\n", bits)
}

func printEntities(w io.Writer, entities openpgp.EntityList) {
	for i, e := range entities {
		printEntity(w, i, e)
		fmt.Fprint(w, "   --------\n")
	}
}

// PrintEntity pretty prints an entity entry
func PrintEntity(index int, e *openpgp.Entity) {
	printEntity(os.Stdout, index, e)
}

// PrintPubKeyring prints the public keyring read from the public local store
func (keyring *Handle) PrintPubKeyring() error {
	pubEntlist, err := keyring.LoadPubKeyring()
	if err != nil {
		return err
	}

	printEntities(os.Stdout, pubEntlist)

	return nil
}

// PrintPrivKeyring prints the secret keyring read from the public local store
func (keyring *Handle) PrintPrivKeyring() error {
	privEntlist, err := keyring.LoadPrivKeyring()
	if err != nil {
		return err
	}

	printEntities(os.Stdout, privEntlist)

	return nil
}

// storePrivKeys writes all the private keys in list to the writer w.
func storePrivKeys(w io.Writer, list openpgp.EntityList) error {
	for _, e := range list {
		if err := e.SerializePrivateWithoutSigning(w, nil); err != nil {
			return err
		}
	}

	return nil
}

// appendPrivateKey appends a private key entity to the local keyring
func (keyring *Handle) appendPrivateKey(e *openpgp.Entity) error {
	if keyring.global {
		return fmt.Errorf("global keyring can't contain private keys")
	}

<<<<<<< HEAD
	f, err := createOrAppendFile(keyring.SecretPath(), 0600)
=======
	f, err := createOrAppendFile(keyring.SecretPath(), 0o600)
>>>>>>> c50cee4e
	if err != nil {
		return err
	}
	defer f.Close()

	return storePrivKeys(f, openpgp.EntityList{e})
}

// storePubKeys writes all the public keys in list to the writer w.
func storePubKeys(w io.Writer, list openpgp.EntityList) error {
	for _, e := range list {
		if err := e.Serialize(w); err != nil {
			return err
		}
	}

	return nil
}

// appendPubKey appends a public key entity to the local keyring
func (keyring *Handle) appendPubKey(e *openpgp.Entity) error {
<<<<<<< HEAD
	mode := os.FileMode(0600)
	if keyring.global {
		mode = os.FileMode(0644)
=======
	mode := os.FileMode(0o600)
	if keyring.global {
		mode = os.FileMode(0o644)
>>>>>>> c50cee4e
	}

	f, err := createOrAppendFile(keyring.PublicPath(), mode)
	if err != nil {
		return err
	}
	defer f.Close()

	return storePubKeys(f, openpgp.EntityList{e})
}

// storePubKeyring overwrites the public keyring with the listed keys
func (keyring *Handle) storePubKeyring(keys openpgp.EntityList) error {
<<<<<<< HEAD
	mode := os.FileMode(0600)
	if keyring.global {
		mode = os.FileMode(0644)
=======
	mode := os.FileMode(0o600)
	if keyring.global {
		mode = os.FileMode(0o644)
>>>>>>> c50cee4e
	}

	f, err := createOrTruncateFile(keyring.PublicPath(), mode)
	if err != nil {
		return err
	}
	defer f.Close()

	for _, k := range keys {
		if err := k.Serialize(f); err != nil {
			return fmt.Errorf("could not store public key: %s", err)
		}
	}

	return nil
}

// compareKeyEntity compares a key ID with a string, returning true if the
// key and oldToken match.
func compareKeyEntity(e *openpgp.Entity, oldToken string) bool {
	// TODO: there must be a better way to do this...
	return fmt.Sprintf("%X", e.PrimaryKey.Fingerprint) == oldToken
}

func findKeyByFingerprint(entities openpgp.EntityList, fingerprint string) *openpgp.Entity {
	// Strip any `0x` prefix off the front of the fingerprint we are looking for
	// to match with or without `0x` passed in
	fingerprint = strings.TrimPrefix(fingerprint, "0x")
	for _, e := range entities {
		if compareKeyEntity(e, fingerprint) {
			return e
		}
	}

	return nil
}

// CheckLocalPubKey will check if we have a local public key matching ckey string
// returns true if there's a match.
func (keyring *Handle) CheckLocalPubKey(ckey string) (bool, error) {
	// read all the local public keys
	elist, err := loadKeyring(keyring.PublicPath())
	switch {
	case os.IsNotExist(err):
		return false, nil

	case err != nil:
		return false, fmt.Errorf("unable to load local keyring: %v", err)
	}

	return findKeyByFingerprint(elist, ckey) != nil, nil
}

// removeKey removes one key identified by fingerprint from list.
//
// removeKey returns a new list with the key removed, or nil if the key
// was not found. The elements of the new list are the _same_ pointers
// found in the original list.
func removeKey(list openpgp.EntityList, fingerprint string) openpgp.EntityList {
	// Strip any `0x` prefix off the front of the fingerprint we are looking for
	// to match with or without `0x` passed in
	fingerprint = strings.TrimPrefix(fingerprint, "0x")
	for idx, e := range list {
		if compareKeyEntity(e, fingerprint) {
			newList := make(openpgp.EntityList, len(list)-1)
			copy(newList, list[:idx])
			copy(newList[idx:], list[idx+1:])
			return newList
		}
	}

	return nil
}

// RemovePubKey will delete a public key matching toDelete
func (keyring *Handle) RemovePubKey(toDelete string) error {
	// read all the local public keys
	elist, err := loadKeyring(keyring.PublicPath())
	switch {
	case os.IsNotExist(err):
		return nil

	case err != nil:
		return fmt.Errorf("unable to list local keyring: %v", err)
	}

	newKeyList := removeKey(elist, toDelete)
	if newKeyList == nil {
		return fmt.Errorf("no key matching given fingerprint found")
	}

	sylog.Verbosef("Updating local keyring: %v", keyring.PublicPath())

	return keyring.storePubKeyring(newKeyList)
}

func (keyring *Handle) genKeyPair(opts GenKeyPairOptions) (*openpgp.Entity, error) {
	conf := &packet.Config{RSABits: opts.KeyLength, DefaultHash: crypto.SHA384}

	entity, err := openpgp.NewEntity(opts.Name, opts.Comment, opts.Email, conf)
	if err != nil {
		return nil, err
	}

	if opts.Password != "" {
		// Encrypt private key
		if err = EncryptKey(entity, opts.Password); err != nil {
			return nil, err
		}
	}

	// Store key parts in local key caches
	if err = keyring.appendPrivateKey(entity); err != nil {
		return nil, err
	}

	if err = keyring.appendPubKey(entity); err != nil {
		return nil, err
	}

	return entity, nil
}

// GenKeyPair generates an PGP key pair and store them in the sypgp home folder
func (keyring *Handle) GenKeyPair(opts GenKeyPairOptions) (*openpgp.Entity, error) {
	if keyring.global {
		return nil, fmt.Errorf("operation not supported for global keyring")
	}

	if err := keyring.PathsCheck(); err != nil {
		return nil, err
	}

	entity, err := keyring.genKeyPair(opts)
	if err != nil {
		// Print the missing newline if there’s an error
		fmt.Printf("\n")
		return nil, err
	}

	return entity, nil
}

// DecryptKey decrypts a private key provided a pass phrase.
func DecryptKey(k *openpgp.Entity, message string) error {
	if message == "" {
		message = "Enter key passphrase : "
	}

	pass, err := interactive.AskQuestionNoEcho(message)
	if err != nil {
		return err
	}

	return k.PrivateKey.Decrypt([]byte(pass))
}

// EncryptKey encrypts a private key using a pass phrase
func EncryptKey(k *openpgp.Entity, pass string) error {
	if k.PrivateKey.Encrypted {
		return fmt.Errorf("key already encrypted")
	}
	return k.PrivateKey.Encrypt([]byte(pass))
}

// selectPubKey prints a public key list to user and returns the choice
func selectPubKey(el openpgp.EntityList) (*openpgp.Entity, error) {
	if len(el) == 0 {
		return nil, ErrEmptyKeyring
	}
	printEntities(os.Stdout, el)

	n, err := interactive.AskNumberInRange(0, len(el)-1, "Enter # of public key to use : ")
	if err != nil {
		return nil, err
	}

	return el[n], nil
}

// SelectPrivKey prints a secret key list to user and returns the choice
func SelectPrivKey(el openpgp.EntityList) (*openpgp.Entity, error) {
	if len(el) == 0 {
		return nil, ErrEmptyKeyring
	}
	printEntities(os.Stdout, el)

	n, err := interactive.AskNumberInRange(0, len(el)-1, "Enter # of private key to use : ")
	if err != nil {
		return nil, err
	}

	return el[n], nil
}

// formatMROutput will take a machine readable input, and convert it to fit
// on a 80x24 terminal. Returns the number of keys(int), the formated string
// in []bytes, and a error if one occurs.
func formatMROutput(mrString string) (int, []byte, error) {
	count := 0
	keyNum := 0
	listLine := "%s\t%s\t%s\n"

	retList := bytes.NewBuffer(nil)
	tw := tabwriter.NewWriter(retList, 0, 0, 2, ' ', 0)
	fmt.Fprintf(tw, listLine, "KEY ID", "BITS", "NAME/EMAIL")

	key := strings.Split(mrString, "\n")

	for _, k := range key {
		nk := strings.Split(k, ":")
		for _, n := range nk {
			if n == "info" {
				var err error
				keyNum, err = strconv.Atoi(nk[2])
				if err != nil {
					return -1, nil, fmt.Errorf("unable to check key number")
				}
			}
			if n == "pub" {
				// The fingerprint is located at nk[1], and we only want the last 8 chars
				fmt.Fprintf(tw, "%s\t", nk[1][len(nk[1])-8:])
				// The key size (bits) is located at nk[3]
				fmt.Fprintf(tw, "%s\t", nk[3])
				count++
			}
			if n == "uid" {
				// And the key name/email is on nk[1]
				fmt.Fprintf(tw, "%s\t\n\n", nk[1])
			}
		}
	}
	tw.Flush()

	sylog.Debugf("key count=%d; expect=%d\n", count, keyNum)

	// Simple check to ensure the conversion was successful
	if count != keyNum {
		sylog.Debugf("expecting %d, got %d\n", keyNum, count)
		return -1, retList.Bytes(), fmt.Errorf("failed to convert machine readable to human readable output correctly")
	}

	return count, retList.Bytes(), nil
}

// SearchPubkey connects to a key server and searches for a specific key
func SearchPubkey(ctx context.Context, search string, longOutput bool, opts ...client.Option) error {
	// If the search term is 8+ hex chars then it's a fingerprint, and
	// we need to prefix with 0x for the search.
	IsFingerprint := regexp.MustCompile(`^[0-9A-F]{8,}$`).MatchString
	if IsFingerprint(search) {
		search = "0x" + search
	}

	// Get a Key Service client.
	c, err := client.NewClient(opts...)
	if err != nil {
		return err
	}

	// the max entities to print.
	pd := client.PageDetails{
		// still will only print 100 entities
		Size: 256,
	}

	// set the machine readable output on
	options := []string{client.OptionMachineReadable}
	// Retrieve first page of search results from Key Service.
	keyText, err := c.PKSLookup(ctx, &pd, search, client.OperationIndex, true, false, options)
	if err != nil {
		var httpError *client.HTTPError
		if ok := errors.As(err, &httpError); ok && httpError.Code() == http.StatusUnauthorized {
			// The request failed with HTTP code unauthorized. Guide user to fix that.
			sylog.Infof(helpAuth)
			return fmt.Errorf("unauthorized or missing token")
		} else if ok && httpError.Code() == http.StatusNotFound {
			return fmt.Errorf("no matching keys found for fingerprint")
		} else {
			return fmt.Errorf("failed to get key: %v", err)
		}
	}

	if longOutput {
		kcount, keyList, err := formatMROutputLongList(keyText)
		fmt.Printf("Showing %d results\n\n%s", kcount, keyList)
		if err != nil {
			return fmt.Errorf("could not reformat key output")
		}
	} else {
		kcount, keyList, err := formatMROutput(keyText)
		fmt.Printf("Showing %d results\n\n%s", kcount, keyList)
		if err != nil {
			return err
		}
	}

	return nil
}

// getEncryptionAlgorithmName obtains the algorithm name for key encryption
func getEncryptionAlgorithmName(n string) (string, error) {
	algorithmName := ""

	code, err := strconv.ParseInt(n, 10, 64)
	if err != nil {
		return "", err
	}
	switch code {

	case 1, 2, 3:
		algorithmName = "RSA"
	case 16:
		algorithmName = "Elgamal"
	case 17:
		algorithmName = "DSA"
	case 18:
		algorithmName = "Elliptic Curve"
	case 19:
		algorithmName = "ECDSA"
	case 20:
		algorithmName = "Reserved"
	case 21:
		algorithmName = "Diffie-Hellman"
	default:
		algorithmName = "unknown"
	}
	return algorithmName, nil
}

// function to obtain a date format from linux epoch time
func date(s string) string {
	if s == "" {
		return "[ultimate]"
	}
	if s == "none" {
		return s
	}
	c, _ := strconv.ParseInt(s, 10, 64)
	ret := time.Unix(c, 0).String()

	return ret
}

// getKeyInfoFromList takes the lines, from strings.Split(), and a index of lines. Appends
// the output into keyList. Returns a error if one occurs.
func getKeyInfoFromList(keyList *mrKeyList, lines []string, index string) error {
	var errRet error

	if index == "pub" {
		// Get the fingerprint for the key
		keyList.keyFingerprint = lines[1]

		// Get the bit length for the key
		keyList.keyBit = lines[3]

		var err error
		// Get the key type
		keyList.keyType, err = getEncryptionAlgorithmName(lines[2])
		if err != nil {
			errRet = err
		}

		// Get the date created for the key
		keyList.keyDateCreated = date(lines[4])

		// Get the expiration date for the key
		keyList.keyDateExpired = date(lines[5])

		// Get the key status
		if lines[6] == "r" {
			keyList.keyStatus = "[revoked]"
		} else if lines[6] == "d" {
			keyList.keyStatus = "[disabled]"
		} else if lines[6] == "e" {
			keyList.keyStatus = "[expired]"
		} else {
			keyList.keyStatus = "[enabled]"
		}

		// Only count the key if it has a fingerprint. Otherwise
		// dont count it.
		keyList.keyCount++
	}
	if index == "uid" {
		// Get the name of the key
		keyList.keyName = lines[1]

		// After we get the name, the key is ready to print!
		keyList.keyReady = true
	}

	return errRet
}

// formatMROutputLongList reformats the key search output that is in machine readable format
// see the output format in: https://tools.ietf.org/html/draft-shaw-openpgp-hkp-00#section-5.2
func formatMROutputLongList(mrString string) (int, []byte, error) {
	listLine := "%s\t%s\t%s\t%s\t%s\t%s\t%s\n"

	retList := bytes.NewBuffer(nil)
	tw := tabwriter.NewWriter(retList, 0, 0, 2, ' ', 0)
	fmt.Fprintf(tw, listLine, "FINGERPRINT", "ALGORITHM", "BITS", "CREATION DATE", "EXPIRATION DATE", "STATUS", "NAME/EMAIL")

	keyNum := 0
	key := strings.Split(mrString, "\n")
	var keyList mrKeyList

	for _, k := range key {
		nk := strings.Split(k, ":")
		for _, n := range nk {
			if n == "info" {
				var err error
				keyNum, err = strconv.Atoi(nk[2])
				if err != nil {
					return -1, nil, fmt.Errorf("unable to check key number")
				}
			}
			err := getKeyInfoFromList(&keyList, nk, n)
			if err != nil {
				return -1, nil, fmt.Errorf("failed to get entity from list: %s", err)
			}
		}
		if keyList.keyReady {
			fmt.Fprintf(tw, listLine, keyList.keyFingerprint, keyList.keyType, keyList.keyBit, keyList.keyDateCreated, keyList.keyDateExpired, keyList.keyStatus, keyList.keyName)
			fmt.Fprintf(tw, "\t\t\t\t\t\t\n")
			keyList = mrKeyList{keyCount: keyList.keyCount}
		}
	}
	tw.Flush()

	sylog.Debugf("key count=%d; expect=%d\n", keyList.keyCount, keyNum)

	// Simple check to ensure the conversion was successful
	if keyList.keyCount != keyNum {
		sylog.Debugf("expecting %d, got %d\n", keyNum, keyList.keyCount)
		return -1, retList.Bytes(), fmt.Errorf("failed to convert machine readable to human readable output correctly")
	}

	return keyList.keyCount, retList.Bytes(), nil
}

// FetchPubkey pulls a public key from the Key Service.
func FetchPubkey(ctx context.Context, fingerprint string, noPrompt bool, opts ...client.Option) (openpgp.EntityList, error) {
<<<<<<< HEAD

=======
>>>>>>> c50cee4e
	// Decode fingerprint and ensure proper length.
	var fp []byte
	fp, err := hex.DecodeString(fingerprint)
	if err != nil {
		return nil, fmt.Errorf("failed to decode fingerprint: %v", err)
	}

	// theres probably a better way to do this
	if len(fp) != 4 && len(fp) != 20 {
		return nil, fmt.Errorf("not a valid key lenth: only accepts 8, or 40 chars")
	}

	// Get a Key Service client.
	c, err := client.NewClient(opts...)
	if err != nil {
		return nil, err
	}

	// Pull key from Key Service.
	keyText, err := c.GetKey(ctx, fp)
	if err != nil {
		var httpError *client.HTTPError
		if ok := errors.As(err, &httpError); ok && httpError.Code() == http.StatusUnauthorized {
			// The request failed with HTTP code unauthorized. Guide user to fix that.
			sylog.Infof(helpAuth)
			return nil, fmt.Errorf("unauthorized or missing token")
		} else if ok && httpError.Code() == http.StatusNotFound {
			return nil, fmt.Errorf("no matching keys found for fingerprint")
		} else {
			return nil, fmt.Errorf("failed to get key: %v", err)
		}
	}

	el, err := openpgp.ReadArmoredKeyRing(strings.NewReader(keyText))
	if err != nil {
		return nil, err
	}
	if len(el) == 0 {
		return nil, fmt.Errorf("no keys in keyring")
	}
	if len(el) > 1 {
		return nil, fmt.Errorf("server returned more than one key for unique fingerprint")
	}
	return el, nil
}

func serializeEntity(e *openpgp.Entity, blockType string) (string, error) {
	w := bytes.NewBuffer(nil)

	wr, err := armor.Encode(w, blockType, nil)
	if err != nil {
		return "", err
	}

	if err = e.Serialize(wr); err != nil {
		wr.Close()
		return "", err
	}
	wr.Close()

	return w.String(), nil
}

func serializePrivateEntity(e *openpgp.Entity, blockType string) (string, error) {
	w := bytes.NewBuffer(nil)

	wr, err := armor.Encode(w, blockType, nil)
	if err != nil {
		return "", err
	}

	if err = e.SerializePrivateWithoutSigning(wr, nil); err != nil {
		wr.Close()
		return "", err
	}
	wr.Close()

	return w.String(), nil
}

// RecryptKey Will decrypt a entity, then recrypt it with the same password.
// This function seems pritty usless, but its not!
func RecryptKey(k *openpgp.Entity, passphrase []byte) error {
	if !k.PrivateKey.Encrypted {
		return errNotEncrypted
	}

	if err := k.PrivateKey.Decrypt(passphrase); err != nil {
		return err
	}

	return k.PrivateKey.Encrypt(passphrase)
}

// ExportPrivateKey Will export a private key into a file (kpath).
func (keyring *Handle) ExportPrivateKey(kpath string, armor bool) error {
	if err := keyring.PathsCheck(); err != nil {
		return err
	}

	localEntityList, err := loadKeyring(keyring.SecretPath())
	if err != nil {
		return fmt.Errorf("unable to load private keyring: %v", err)
	}

	// Get a entity to export
	entityToExport, err := SelectPrivKey(localEntityList)
	if err != nil {
		return err
	}

	if entityToExport.PrivateKey.Encrypted {
		pass, err := interactive.AskQuestionNoEcho("Enter key passphrase : ")
		if err != nil {
			return err
		}
		err = RecryptKey(entityToExport, []byte(pass))
		if err != nil {
			return err
		}
	}

	// Create the file that we will be exporting to
	file, err := os.Create(kpath)
	if err != nil {
		return err
	}
	defer file.Close()

	if !armor {
		// Export the key to the file
		err = entityToExport.SerializePrivateWithoutSigning(file, nil)
	} else {
		var keyText string
		keyText, err = serializePrivateEntity(entityToExport, openpgp.PrivateKeyType)
		if err != nil {
			return fmt.Errorf("failed to read ASCII key format: %s", err)
		}
		file.WriteString(keyText)
	}

	if err != nil {
		return fmt.Errorf("unable to serialize private key: %v", err)
	}
	fmt.Printf("Private key with fingerprint %X correctly exported to file: %s\n", entityToExport.PrimaryKey.Fingerprint, kpath)

	return nil
}

// ExportPubKey Will export a public key into a file (kpath).
func (keyring *Handle) ExportPubKey(kpath string, armor bool) error {
	if err := keyring.PathsCheck(); err != nil {
		return err
	}

	localEntityList, err := loadKeyring(keyring.PublicPath())
	if err != nil {
		return fmt.Errorf("unable to open local keyring: %v", err)
	}

	entityToExport, err := selectPubKey(localEntityList)
	if err != nil {
		return err
	}

	file, err := os.Create(kpath)
	if err != nil {
		return fmt.Errorf("unable to create file: %v", err)
	}
	defer file.Close()

	if armor {
		var keyText string
		keyText, err = serializeEntity(entityToExport, openpgp.PublicKeyType)
		file.WriteString(keyText)
	} else {
		err = entityToExport.Serialize(file)
	}

	if err != nil {
		return fmt.Errorf("unable to serialize public key: %v", err)
	}
	fmt.Printf("Public key with fingerprint %X correctly exported to file: %s\n", entityToExport.PrimaryKey.Fingerprint, kpath)

	return nil
}

func findEntityByFingerprint(entities openpgp.EntityList, fingerprint []byte) *openpgp.Entity {
	for _, entity := range entities {
		if bytes.Equal(entity.PrimaryKey.Fingerprint, fingerprint) {
			return entity
		}
	}

	return nil
}

// importPrivateKey imports the specified openpgp Entity, which should
// represent a private key. The entity is added to the private keyring.
func (keyring *Handle) importPrivateKey(entity *openpgp.Entity, setNewPassword bool) error {
	if entity.PrivateKey == nil {
		return fmt.Errorf("corrupted key, unable to recover data")
	}

	// Load the local private keys as entitylist
	privateEntityList, err := keyring.LoadPrivKeyring()
	if err != nil {
		return err
	}

	if findEntityByFingerprint(privateEntityList, entity.PrimaryKey.Fingerprint) != nil {
		return &KeyExistsError{fingerprint: entity.PrivateKey.Fingerprint}
	}

	newEntity := *entity

	var password string
	if entity.PrivateKey.Encrypted {
		password, err = interactive.AskQuestionNoEcho("Enter your key password : ")
		if err != nil {
			return err
		}
		if err := newEntity.PrivateKey.Decrypt([]byte(password)); err != nil {
			return err
		}
	}

	if setNewPassword {
		// Get a new password for the key
		password, err = interactive.GetPassphrase("Enter a new password for this key : ", 3)
		if err != nil {
			return err
		}
	}

	if password != "" {
		if err := newEntity.PrivateKey.Encrypt([]byte(password)); err != nil {
			return err
		}
	}

	// Store the private key
	return keyring.appendPrivateKey(&newEntity)
}

// importPublicKey imports the specified openpgp Entity, which should
// represent a public key. The entity is added to the public keyring.
func (keyring *Handle) importPublicKey(entity *openpgp.Entity) error {
	// Load the local public keys as entitylist
	publicEntityList, err := keyring.LoadPubKeyring()
	if err != nil {
		return err
	}

	if findEntityByFingerprint(publicEntityList, entity.PrimaryKey.Fingerprint) != nil {
		return &KeyExistsError{fingerprint: entity.PrimaryKey.Fingerprint}
	}

	return keyring.appendPubKey(entity)
}

// ImportKey imports one or more keys from the specified file. The keys
// can be either a public or private keys, and the file can be either in
// binary or ascii-armored format.
func (keyring *Handle) ImportKey(kpath string, setNewPassword bool) error {
	// Load the private key as an entitylist
	pathEntityList, err := loadKeysFromFile(kpath)
	if err != nil {
		return fmt.Errorf("unable to get entity from: %s: %v", kpath, err)
	}

	for _, pathEntity := range pathEntityList {
		if pathEntity.PrivateKey != nil {
			// We have a private key
			err := keyring.importPrivateKey(pathEntity, setNewPassword)
			if err != nil {
				return err
			}

			fmt.Printf("Key with fingerprint %X successfully added to the private keyring\n",
				pathEntity.PrivateKey.Fingerprint)
		}

		// There's no else here because a single entity can have
		// both a private and public keys
		if pathEntity.PrimaryKey != nil {
			// We have a public key
			err := keyring.importPublicKey(pathEntity)
			if err != nil {
				return err
			}

			fmt.Printf("Key with fingerprint %X successfully added to the public keyring\n",
				pathEntity.PrimaryKey.Fingerprint)
		}
	}

	return nil
}

// PushPubkey pushes a public key to the Key Service.
func PushPubkey(ctx context.Context, e *openpgp.Entity, opts ...client.Option) error {
	keyText, err := serializeEntity(e, openpgp.PublicKeyType)
	if err != nil {
		return err
	}

	// Get a Key Service client.
	c, err := client.NewClient(opts...)
	if err != nil {
		return err
	}

	// Push key to Key Service.
	if err := c.PKSAdd(ctx, keyText); err != nil {
		var httpError *client.HTTPError
		if errors.As(err, &httpError) && httpError.Code() == http.StatusUnauthorized {
			// The request failed with HTTP code unauthorized. Guide user to fix that.
			sylog.Infof(helpAuth+helpPush, e.PrimaryKey.Fingerprint)
			return fmt.Errorf("unauthorized or missing token")
		}
		return fmt.Errorf("key server did not accept PGP key: %v", err)

	}
	return nil
}<|MERGE_RESOLUTION|>--- conflicted
+++ resolved
@@ -1,9 +1,5 @@
 // Copyright (c) 2020, Control Command Inc. All rights reserved.
-<<<<<<< HEAD
-// Copyright (c) 2018-2020, Sylabs Inc. All rights reserved.
-=======
 // Copyright (c) 2018-2021, Sylabs Inc. All rights reserved.
->>>>>>> c50cee4e
 // This software is licensed under a 3-clause BSD license. Please consult the
 // LICENSE.md file distributed with the sources of this project regarding your
 // rights to use or distribute this software.
@@ -30,23 +26,14 @@
 	"text/tabwriter"
 	"time"
 
-<<<<<<< HEAD
-=======
 	"github.com/ProtonMail/go-crypto/openpgp"
 	"github.com/ProtonMail/go-crypto/openpgp/armor"
 	"github.com/ProtonMail/go-crypto/openpgp/packet"
->>>>>>> c50cee4e
 	"github.com/sylabs/scs-key-client/client"
 	"github.com/sylabs/singularity/internal/pkg/util/fs"
 	"github.com/sylabs/singularity/internal/pkg/util/interactive"
 	"github.com/sylabs/singularity/pkg/syfs"
 	"github.com/sylabs/singularity/pkg/sylog"
-<<<<<<< HEAD
-	"golang.org/x/crypto/openpgp"
-	"golang.org/x/crypto/openpgp/armor"
-	"golang.org/x/crypto/openpgp/packet"
-=======
->>>>>>> c50cee4e
 )
 
 const (
@@ -70,16 +57,6 @@
 // KeyExistsError is a type representing an error associated to a specific key.
 type KeyExistsError struct {
 	fingerprint []byte
-}
-
-// HandleOpt is a type representing option which can be passed to NewHandle.
-type HandleOpt func(*Handle)
-
-// GlobalHandleOpt is the option to set a keyring as global.
-func GlobalHandleOpt() HandleOpt {
-	return func(h *Handle) {
-		h.global = true
-	}
 }
 
 // HandleOpt is a type representing option which can be passed to NewHandle.
@@ -243,24 +220,12 @@
 	// createOrAppendFile and createOrTruncateFile functions
 	if keyring.global {
 		return nil
-<<<<<<< HEAD
 	}
 
 	if err := ensureDirPrivate(keyring.path); err != nil {
 		return err
 	}
-	if err := fs.EnsureFileWithPermission(keyring.SecretPath(), 0600); err != nil {
-		return err
-	}
-	if err := fs.EnsureFileWithPermission(keyring.PublicPath(), 0600); err != nil {
-=======
-	}
-
-	if err := ensureDirPrivate(keyring.path); err != nil {
-		return err
-	}
 	if err := fs.EnsureFileWithPermission(keyring.SecretPath(), 0o600); err != nil {
->>>>>>> c50cee4e
 		return err
 	}
 
@@ -393,11 +358,7 @@
 		return fmt.Errorf("global keyring can't contain private keys")
 	}
 
-<<<<<<< HEAD
-	f, err := createOrAppendFile(keyring.SecretPath(), 0600)
-=======
 	f, err := createOrAppendFile(keyring.SecretPath(), 0o600)
->>>>>>> c50cee4e
 	if err != nil {
 		return err
 	}
@@ -419,15 +380,9 @@
 
 // appendPubKey appends a public key entity to the local keyring
 func (keyring *Handle) appendPubKey(e *openpgp.Entity) error {
-<<<<<<< HEAD
-	mode := os.FileMode(0600)
-	if keyring.global {
-		mode = os.FileMode(0644)
-=======
 	mode := os.FileMode(0o600)
 	if keyring.global {
 		mode = os.FileMode(0o644)
->>>>>>> c50cee4e
 	}
 
 	f, err := createOrAppendFile(keyring.PublicPath(), mode)
@@ -441,15 +396,9 @@
 
 // storePubKeyring overwrites the public keyring with the listed keys
 func (keyring *Handle) storePubKeyring(keys openpgp.EntityList) error {
-<<<<<<< HEAD
-	mode := os.FileMode(0600)
-	if keyring.global {
-		mode = os.FileMode(0644)
-=======
 	mode := os.FileMode(0o600)
 	if keyring.global {
 		mode = os.FileMode(0o644)
->>>>>>> c50cee4e
 	}
 
 	f, err := createOrTruncateFile(keyring.PublicPath(), mode)
@@ -894,10 +843,6 @@
 
 // FetchPubkey pulls a public key from the Key Service.
 func FetchPubkey(ctx context.Context, fingerprint string, noPrompt bool, opts ...client.Option) (openpgp.EntityList, error) {
-<<<<<<< HEAD
-
-=======
->>>>>>> c50cee4e
 	// Decode fingerprint and ensure proper length.
 	var fp []byte
 	fp, err := hex.DecodeString(fingerprint)
